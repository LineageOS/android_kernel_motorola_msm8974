--- conflicted
+++ resolved
@@ -53,32 +53,6 @@
 LGUEST_PATCH(cli, movl $0, lguest_data+LGUEST_DATA_irq_enabled)
 LGUEST_PATCH(pushf, movl lguest_data+LGUEST_DATA_irq_enabled, %eax)
 
-<<<<<<< HEAD
-/*G:033 But using those wrappers is inefficient (we'll see why that doesn't
- * matter for save_fl and irq_disable later).  If we write our routines
- * carefully in assembler, we can avoid clobbering any registers and avoid
- * jumping through the wrapper functions.
- *
- * I skipped over our first piece of assembler, but this one is worth studying
- * in a bit more detail so I'll describe in easy stages.  First, the routine
- * to enable interrupts: */
-ENTRY(lg_irq_enable)
-	/* The reverse of irq_disable, this sets lguest_data.irq_enabled to
-	 * X86_EFLAGS_IF (ie. "Interrupts enabled"). */
-	movl $X86_EFLAGS_IF, lguest_data+LGUEST_DATA_irq_enabled
-	/* But now we need to check if the Host wants to know: there might have
-	 * been interrupts waiting to be delivered, in which case it will have
-	 * set lguest_data.irq_pending to X86_EFLAGS_IF.  If it's not zero, we
-	 * jump to send_interrupts, otherwise we're done. */
-	testl $0, lguest_data+LGUEST_DATA_irq_pending
-	jnz send_interrupts
-	/* One cool thing about x86 is that you can do many things without using
-	 * a register.  In this case, the normal path hasn't needed to save or
-	 * restore any registers at all! */
-	ret
-send_interrupts:
-	/* OK, now we need a register: eax is used for the hypercall number,
-=======
 /*G:033
  * But using those wrappers is inefficient (we'll see why that doesn't matter
  * for save_fl and irq_disable later).  If we write our routines carefully in
@@ -112,32 +86,12 @@
 send_interrupts:
 	/*
 	 * OK, now we need a register: eax is used for the hypercall number,
->>>>>>> 80ffb3cc
 	 * which is LHCALL_SEND_INTERRUPTS.
 	 *
 	 * We used not to bother with this pending detection at all, which was
 	 * much simpler.  Sooner or later the Host would realize it had to
 	 * send us an interrupt.  But that turns out to make performance 7
 	 * times worse on a simple tcp benchmark.  So now we do this the hard
-<<<<<<< HEAD
-	 * way. */
-	pushl %eax
-	movl $LHCALL_SEND_INTERRUPTS, %eax
-	/* This is a vmcall instruction (same thing that KVM uses).  Older
-	 * assembler versions might not know the "vmcall" instruction, so we
-	 * create one manually here. */
-	.byte 0x0f,0x01,0xc1 /* KVM_HYPERCALL */
-	popl %eax
-	ret
-
-/* Finally, the "popf" or "restore flags" routine.  The %eax register holds the
- * flags (in practice, either X86_EFLAGS_IF or 0): if it's X86_EFLAGS_IF we're
- * enabling interrupts again, if it's 0 we're leaving them off. */
-ENTRY(lg_restore_fl)
-	/* This is just "lguest_data.irq_enabled = flags;" */
-	movl %eax, lguest_data+LGUEST_DATA_irq_enabled
-	/* Now, if the %eax value has enabled interrupts and
-=======
 	 * way.
 	 */
 	pushl %eax
@@ -162,25 +116,17 @@
 	movl %eax, lguest_data+LGUEST_DATA_irq_enabled
 	/*
 	 * Now, if the %eax value has enabled interrupts and
->>>>>>> 80ffb3cc
 	 * lguest_data.irq_pending is set, we want to tell the Host so it can
 	 * deliver any outstanding interrupts.  Fortunately, both values will
 	 * be X86_EFLAGS_IF (ie. 512) in that case, and the "testl"
 	 * instruction will AND them together for us.  If both are set, we
-<<<<<<< HEAD
-	 * jump to send_interrupts. */
-=======
 	 * jump to send_interrupts.
 	 */
->>>>>>> 80ffb3cc
 	testl lguest_data+LGUEST_DATA_irq_pending, %eax
 	jnz send_interrupts
 	/* Again, the normal path has used no extra registers.  Clever, huh? */
 	ret
-<<<<<<< HEAD
-=======
 /*:*/
->>>>>>> 80ffb3cc
 
 /* These demark the EIP range where host should never deliver interrupts. */
 .global lguest_noirq_start
