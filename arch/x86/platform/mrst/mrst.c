/*
 * mrst.c: Intel Moorestown platform specific setup code
 *
 * (C) Copyright 2008 Intel Corporation
 * Author: Jacob Pan (jacob.jun.pan@intel.com)
 *
 * This program is free software; you can redistribute it and/or
 * modify it under the terms of the GNU General Public License
 * as published by the Free Software Foundation; version 2
 * of the License.
 */

#define pr_fmt(fmt) "mrst: " fmt

#include <linux/init.h>
#include <linux/kernel.h>
#include <linux/interrupt.h>
#include <linux/scatterlist.h>
#include <linux/sfi.h>
#include <linux/intel_pmic_gpio.h>
#include <linux/spi/spi.h>
#include <linux/i2c.h>
#include <linux/i2c/pca953x.h>
#include <linux/gpio_keys.h>
#include <linux/input.h>
#include <linux/platform_device.h>
#include <linux/irq.h>
#include <linux/module.h>
#include <linux/notifier.h>
#include <linux/mfd/intel_msic.h>
#include <linux/gpio.h>
#include <linux/i2c/tc35876x.h>

#include <asm/setup.h>
#include <asm/mpspec_def.h>
#include <asm/hw_irq.h>
#include <asm/apic.h>
#include <asm/io_apic.h>
#include <asm/mrst.h>
#include <asm/mrst-vrtc.h>
#include <asm/io.h>
#include <asm/i8259.h>
#include <asm/intel_scu_ipc.h>
#include <asm/apb_timer.h>
#include <asm/reboot.h>

/*
 * the clockevent devices on Moorestown/Medfield can be APBT or LAPIC clock,
 * cmdline option x86_mrst_timer can be used to override the configuration
 * to prefer one or the other.
 * at runtime, there are basically three timer configurations:
 * 1. per cpu apbt clock only
 * 2. per cpu always-on lapic clocks only, this is Penwell/Medfield only
 * 3. per cpu lapic clock (C3STOP) and one apbt clock, with broadcast.
 *
 * by default (without cmdline option), platform code first detects cpu type
 * to see if we are on lincroft or penwell, then set up both lapic or apbt
 * clocks accordingly.
 * i.e. by default, medfield uses configuration #2, moorestown uses #1.
 * config #3 is supported but not recommended on medfield.
 *
 * rating and feature summary:
 * lapic (with C3STOP) --------- 100
 * apbt (always-on) ------------ 110
 * lapic (always-on,ARAT) ------ 150
 */

__cpuinitdata enum mrst_timer_options mrst_timer_options;

static u32 sfi_mtimer_usage[SFI_MTMR_MAX_NUM];
static struct sfi_timer_table_entry sfi_mtimer_array[SFI_MTMR_MAX_NUM];
enum mrst_cpu_type __mrst_cpu_chip;
EXPORT_SYMBOL_GPL(__mrst_cpu_chip);

int sfi_mtimer_num;

struct sfi_rtc_table_entry sfi_mrtc_array[SFI_MRTC_MAX];
EXPORT_SYMBOL_GPL(sfi_mrtc_array);
int sfi_mrtc_num;

static void mrst_power_off(void)
{
}

static void mrst_reboot(void)
{
	intel_scu_ipc_simple_command(IPCMSG_COLD_BOOT, 0);
}

/* parse all the mtimer info to a static mtimer array */
static int __init sfi_parse_mtmr(struct sfi_table_header *table)
{
	struct sfi_table_simple *sb;
	struct sfi_timer_table_entry *pentry;
	struct mpc_intsrc mp_irq;
	int totallen;

	sb = (struct sfi_table_simple *)table;
	if (!sfi_mtimer_num) {
		sfi_mtimer_num = SFI_GET_NUM_ENTRIES(sb,
					struct sfi_timer_table_entry);
		pentry = (struct sfi_timer_table_entry *) sb->pentry;
		totallen = sfi_mtimer_num * sizeof(*pentry);
		memcpy(sfi_mtimer_array, pentry, totallen);
	}

	pr_debug("SFI MTIMER info (num = %d):\n", sfi_mtimer_num);
	pentry = sfi_mtimer_array;
	for (totallen = 0; totallen < sfi_mtimer_num; totallen++, pentry++) {
		pr_debug("timer[%d]: paddr = 0x%08x, freq = %dHz,"
			" irq = %d\n", totallen, (u32)pentry->phys_addr,
			pentry->freq_hz, pentry->irq);
			if (!pentry->irq)
				continue;
			mp_irq.type = MP_INTSRC;
			mp_irq.irqtype = mp_INT;
/* triggering mode edge bit 2-3, active high polarity bit 0-1 */
			mp_irq.irqflag = 5;
			mp_irq.srcbus = MP_BUS_ISA;
			mp_irq.srcbusirq = pentry->irq;	/* IRQ */
			mp_irq.dstapic = MP_APIC_ALL;
			mp_irq.dstirq = pentry->irq;
			mp_save_irq(&mp_irq);
	}

	return 0;
}

struct sfi_timer_table_entry *sfi_get_mtmr(int hint)
{
	int i;
	if (hint < sfi_mtimer_num) {
		if (!sfi_mtimer_usage[hint]) {
			pr_debug("hint taken for timer %d irq %d\n",\
				hint, sfi_mtimer_array[hint].irq);
			sfi_mtimer_usage[hint] = 1;
			return &sfi_mtimer_array[hint];
		}
	}
	/* take the first timer available */
	for (i = 0; i < sfi_mtimer_num;) {
		if (!sfi_mtimer_usage[i]) {
			sfi_mtimer_usage[i] = 1;
			return &sfi_mtimer_array[i];
		}
		i++;
	}
	return NULL;
}

void sfi_free_mtmr(struct sfi_timer_table_entry *mtmr)
{
	int i;
	for (i = 0; i < sfi_mtimer_num;) {
		if (mtmr->irq == sfi_mtimer_array[i].irq) {
			sfi_mtimer_usage[i] = 0;
			return;
		}
		i++;
	}
}

/* parse all the mrtc info to a global mrtc array */
int __init sfi_parse_mrtc(struct sfi_table_header *table)
{
	struct sfi_table_simple *sb;
	struct sfi_rtc_table_entry *pentry;
	struct mpc_intsrc mp_irq;

	int totallen;

	sb = (struct sfi_table_simple *)table;
	if (!sfi_mrtc_num) {
		sfi_mrtc_num = SFI_GET_NUM_ENTRIES(sb,
						struct sfi_rtc_table_entry);
		pentry = (struct sfi_rtc_table_entry *)sb->pentry;
		totallen = sfi_mrtc_num * sizeof(*pentry);
		memcpy(sfi_mrtc_array, pentry, totallen);
	}

	pr_debug("SFI RTC info (num = %d):\n", sfi_mrtc_num);
	pentry = sfi_mrtc_array;
	for (totallen = 0; totallen < sfi_mrtc_num; totallen++, pentry++) {
		pr_debug("RTC[%d]: paddr = 0x%08x, irq = %d\n",
			totallen, (u32)pentry->phys_addr, pentry->irq);
		mp_irq.type = MP_INTSRC;
		mp_irq.irqtype = mp_INT;
		mp_irq.irqflag = 0xf;	/* level trigger and active low */
		mp_irq.srcbus = MP_BUS_ISA;
		mp_irq.srcbusirq = pentry->irq;	/* IRQ */
		mp_irq.dstapic = MP_APIC_ALL;
		mp_irq.dstirq = pentry->irq;
		mp_save_irq(&mp_irq);
	}
	return 0;
}

static unsigned long __init mrst_calibrate_tsc(void)
{
	unsigned long fast_calibrate;
	u32 lo, hi, ratio, fsb;

	rdmsr(MSR_IA32_PERF_STATUS, lo, hi);
	pr_debug("IA32 perf status is 0x%x, 0x%0x\n", lo, hi);
	ratio = (hi >> 8) & 0x1f;
	pr_debug("ratio is %d\n", ratio);
	if (!ratio) {
		pr_err("read a zero ratio, should be incorrect!\n");
		pr_err("force tsc ratio to 16 ...\n");
		ratio = 16;
	}
	rdmsr(MSR_FSB_FREQ, lo, hi);
	if ((lo & 0x7) == 0x7)
		fsb = PENWELL_FSB_FREQ_83SKU;
	else
		fsb = PENWELL_FSB_FREQ_100SKU;
	fast_calibrate = ratio * fsb;
	pr_debug("read penwell tsc %lu khz\n", fast_calibrate);
	lapic_timer_frequency = fsb * 1000 / HZ;
	/* mark tsc clocksource as reliable */
	set_cpu_cap(&boot_cpu_data, X86_FEATURE_TSC_RELIABLE);
	
	if (fast_calibrate)
		return fast_calibrate;

	return 0;
}

static void __init mrst_time_init(void)
{
	sfi_table_parse(SFI_SIG_MTMR, NULL, NULL, sfi_parse_mtmr);
	switch (mrst_timer_options) {
	case MRST_TIMER_APBT_ONLY:
		break;
	case MRST_TIMER_LAPIC_APBT:
		x86_init.timers.setup_percpu_clockev = setup_boot_APIC_clock;
		x86_cpuinit.setup_percpu_clockev = setup_secondary_APIC_clock;
		break;
	default:
		if (!boot_cpu_has(X86_FEATURE_ARAT))
			break;
		x86_init.timers.setup_percpu_clockev = setup_boot_APIC_clock;
		x86_cpuinit.setup_percpu_clockev = setup_secondary_APIC_clock;
		return;
	}
	/* we need at least one APB timer */
	pre_init_apic_IRQ0();
	apbt_time_init();
}

static void __cpuinit mrst_arch_setup(void)
{
	if (boot_cpu_data.x86 == 6 && boot_cpu_data.x86_model == 0x27)
		__mrst_cpu_chip = MRST_CPU_CHIP_PENWELL;
	else {
		pr_err("Unknown Intel MID CPU (%d:%d), default to Penwell\n",
			boot_cpu_data.x86, boot_cpu_data.x86_model);
		__mrst_cpu_chip = MRST_CPU_CHIP_PENWELL;
	}
}

/* MID systems don't have i8042 controller */
static int mrst_i8042_detect(void)
{
	return 0;
}

/*
 * Moorestown does not have external NMI source nor port 0x61 to report
 * NMI status. The possible NMI sources are from pmu as a result of NMI
 * watchdog or lock debug. Reading io port 0x61 results in 0xff which
 * misled NMI handler.
 */
static unsigned char mrst_get_nmi_reason(void)
{
	return 0;
}

/*
 * Moorestown specific x86_init function overrides and early setup
 * calls.
 */
void __init x86_mrst_early_setup(void)
{
	x86_init.resources.probe_roms = x86_init_noop;
	x86_init.resources.reserve_resources = x86_init_noop;

	x86_init.timers.timer_init = mrst_time_init;
	x86_init.timers.setup_percpu_clockev = x86_init_noop;

	x86_init.irqs.pre_vector_init = x86_init_noop;

	x86_init.oem.arch_setup = mrst_arch_setup;

	x86_cpuinit.setup_percpu_clockev = apbt_setup_secondary_clock;

	x86_platform.calibrate_tsc = mrst_calibrate_tsc;
	x86_platform.i8042_detect = mrst_i8042_detect;
	x86_init.timers.wallclock_init = mrst_rtc_init;
	x86_platform.get_nmi_reason = mrst_get_nmi_reason;

	x86_init.pci.init = pci_mrst_init;
	x86_init.pci.fixup_irqs = x86_init_noop;

	legacy_pic = &null_legacy_pic;

	/* Moorestown specific power_off/restart method */
	pm_power_off = mrst_power_off;
	machine_ops.emergency_restart  = mrst_reboot;

	/* Avoid searching for BIOS MP tables */
	x86_init.mpparse.find_smp_config = x86_init_noop;
	x86_init.mpparse.get_smp_config = x86_init_uint_noop;
	set_bit(MP_BUS_ISA, mp_bus_not_pci);
}

/*
 * if user does not want to use per CPU apb timer, just give it a lower rating
 * than local apic timer and skip the late per cpu timer init.
 */
static inline int __init setup_x86_mrst_timer(char *arg)
{
	if (!arg)
		return -EINVAL;

	if (strcmp("apbt_only", arg) == 0)
		mrst_timer_options = MRST_TIMER_APBT_ONLY;
	else if (strcmp("lapic_and_apbt", arg) == 0)
		mrst_timer_options = MRST_TIMER_LAPIC_APBT;
	else {
		pr_warning("X86 MRST timer option %s not recognised"
			   " use x86_mrst_timer=apbt_only or lapic_and_apbt\n",
			   arg);
		return -EINVAL;
	}
	return 0;
}
__setup("x86_mrst_timer=", setup_x86_mrst_timer);

/*
 * Parsing GPIO table first, since the DEVS table will need this table
 * to map the pin name to the actual pin.
 */
static struct sfi_gpio_table_entry *gpio_table;
static int gpio_num_entry;

static int __init sfi_parse_gpio(struct sfi_table_header *table)
{
	struct sfi_table_simple *sb;
	struct sfi_gpio_table_entry *pentry;
	int num, i;

	if (gpio_table)
		return 0;
	sb = (struct sfi_table_simple *)table;
	num = SFI_GET_NUM_ENTRIES(sb, struct sfi_gpio_table_entry);
	pentry = (struct sfi_gpio_table_entry *)sb->pentry;

	gpio_table = (struct sfi_gpio_table_entry *)
				kmalloc(num * sizeof(*pentry), GFP_KERNEL);
	if (!gpio_table)
		return -1;
	memcpy(gpio_table, pentry, num * sizeof(*pentry));
	gpio_num_entry = num;

	pr_debug("GPIO pin info:\n");
	for (i = 0; i < num; i++, pentry++)
		pr_debug("info[%2d]: controller = %16.16s, pin_name = %16.16s,"
		" pin = %d\n", i,
			pentry->controller_name,
			pentry->pin_name,
			pentry->pin_no);
	return 0;
}

static int get_gpio_by_name(const char *name)
{
	struct sfi_gpio_table_entry *pentry = gpio_table;
	int i;

	if (!pentry)
		return -1;
	for (i = 0; i < gpio_num_entry; i++, pentry++) {
		if (!strncmp(name, pentry->pin_name, SFI_NAME_LEN))
			return pentry->pin_no;
	}
	return -1;
}

/*
 * Here defines the array of devices platform data that IAFW would export
 * through SFI "DEVS" table, we use name and type to match the device and
 * its platform data.
 */
struct devs_id {
	char name[SFI_NAME_LEN + 1];
	u8 type;
	u8 delay;
	void *(*get_platform_data)(void *info);
};

/* the offset for the mapping of global gpio pin to irq */
#define MRST_IRQ_OFFSET 0x100

static void __init *pmic_gpio_platform_data(void *info)
{
	static struct intel_pmic_gpio_platform_data pmic_gpio_pdata;
	int gpio_base = get_gpio_by_name("pmic_gpio_base");

	if (gpio_base == -1)
		gpio_base = 64;
	pmic_gpio_pdata.gpio_base = gpio_base;
	pmic_gpio_pdata.irq_base = gpio_base + MRST_IRQ_OFFSET;
	pmic_gpio_pdata.gpiointr = 0xffffeff8;

	return &pmic_gpio_pdata;
}

static void __init *max3111_platform_data(void *info)
{
	struct spi_board_info *spi_info = info;
	int intr = get_gpio_by_name("max3111_int");

	spi_info->mode = SPI_MODE_0;
	if (intr == -1)
		return NULL;
	spi_info->irq = intr + MRST_IRQ_OFFSET;
	return NULL;
}

/* we have multiple max7315 on the board ... */
#define MAX7315_NUM 2
static void __init *max7315_platform_data(void *info)
{
	static struct pca953x_platform_data max7315_pdata[MAX7315_NUM];
	static int nr;
	struct pca953x_platform_data *max7315 = &max7315_pdata[nr];
	struct i2c_board_info *i2c_info = info;
	int gpio_base, intr;
	char base_pin_name[SFI_NAME_LEN + 1];
	char intr_pin_name[SFI_NAME_LEN + 1];

	if (nr == MAX7315_NUM) {
		pr_err("too many max7315s, we only support %d\n",
				MAX7315_NUM);
		return NULL;
	}
	/* we have several max7315 on the board, we only need load several
	 * instances of the same pca953x driver to cover them
	 */
	strcpy(i2c_info->type, "max7315");
	if (nr++) {
		sprintf(base_pin_name, "max7315_%d_base", nr);
		sprintf(intr_pin_name, "max7315_%d_int", nr);
	} else {
		strcpy(base_pin_name, "max7315_base");
		strcpy(intr_pin_name, "max7315_int");
	}

	gpio_base = get_gpio_by_name(base_pin_name);
	intr = get_gpio_by_name(intr_pin_name);

	if (gpio_base == -1)
		return NULL;
	max7315->gpio_base = gpio_base;
	if (intr != -1) {
		i2c_info->irq = intr + MRST_IRQ_OFFSET;
		max7315->irq_base = gpio_base + MRST_IRQ_OFFSET;
	} else {
		i2c_info->irq = -1;
		max7315->irq_base = -1;
	}
	return max7315;
}

static void *tca6416_platform_data(void *info)
{
	static struct pca953x_platform_data tca6416;
	struct i2c_board_info *i2c_info = info;
	int gpio_base, intr;
	char base_pin_name[SFI_NAME_LEN + 1];
	char intr_pin_name[SFI_NAME_LEN + 1];

	strcpy(i2c_info->type, "tca6416");
	strcpy(base_pin_name, "tca6416_base");
	strcpy(intr_pin_name, "tca6416_int");

	gpio_base = get_gpio_by_name(base_pin_name);
	intr = get_gpio_by_name(intr_pin_name);

	if (gpio_base == -1)
		return NULL;
	tca6416.gpio_base = gpio_base;
	if (intr != -1) {
		i2c_info->irq = intr + MRST_IRQ_OFFSET;
		tca6416.irq_base = gpio_base + MRST_IRQ_OFFSET;
	} else {
		i2c_info->irq = -1;
		tca6416.irq_base = -1;
	}
	return &tca6416;
}

static void *mpu3050_platform_data(void *info)
{
	struct i2c_board_info *i2c_info = info;
	int intr = get_gpio_by_name("mpu3050_int");

	if (intr == -1)
		return NULL;

	i2c_info->irq = intr + MRST_IRQ_OFFSET;
	return NULL;
}

static void __init *emc1403_platform_data(void *info)
{
	static short intr2nd_pdata;
	struct i2c_board_info *i2c_info = info;
	int intr = get_gpio_by_name("thermal_int");
	int intr2nd = get_gpio_by_name("thermal_alert");

	if (intr == -1 || intr2nd == -1)
		return NULL;

	i2c_info->irq = intr + MRST_IRQ_OFFSET;
	intr2nd_pdata = intr2nd + MRST_IRQ_OFFSET;

	return &intr2nd_pdata;
}

static void __init *lis331dl_platform_data(void *info)
{
	static short intr2nd_pdata;
	struct i2c_board_info *i2c_info = info;
	int intr = get_gpio_by_name("accel_int");
	int intr2nd = get_gpio_by_name("accel_2");

	if (intr == -1 || intr2nd == -1)
		return NULL;

	i2c_info->irq = intr + MRST_IRQ_OFFSET;
	intr2nd_pdata = intr2nd + MRST_IRQ_OFFSET;

	return &intr2nd_pdata;
}

static void __init *no_platform_data(void *info)
{
	return NULL;
}

static struct resource msic_resources[] = {
	{
		.start	= INTEL_MSIC_IRQ_PHYS_BASE,
		.end	= INTEL_MSIC_IRQ_PHYS_BASE + 64 - 1,
		.flags	= IORESOURCE_MEM,
	},
};

static struct intel_msic_platform_data msic_pdata;

static struct platform_device msic_device = {
	.name		= "intel_msic",
	.id		= -1,
	.dev		= {
		.platform_data	= &msic_pdata,
	},
	.num_resources	= ARRAY_SIZE(msic_resources),
	.resource	= msic_resources,
};

static inline bool mrst_has_msic(void)
{
	return mrst_identify_cpu() == MRST_CPU_CHIP_PENWELL;
}

static int msic_scu_status_change(struct notifier_block *nb,
				  unsigned long code, void *data)
{
	if (code == SCU_DOWN) {
		platform_device_unregister(&msic_device);
		return 0;
	}

	return platform_device_register(&msic_device);
}

static int __init msic_init(void)
{
	static struct notifier_block msic_scu_notifier = {
		.notifier_call	= msic_scu_status_change,
	};

	/*
	 * We need to be sure that the SCU IPC is ready before MSIC device
	 * can be registered.
	 */
	if (mrst_has_msic())
		intel_scu_notifier_add(&msic_scu_notifier);

	return 0;
}
arch_initcall(msic_init);

/*
 * msic_generic_platform_data - sets generic platform data for the block
 * @info: pointer to the SFI device table entry for this block
 * @block: MSIC block
 *
 * Function sets IRQ number from the SFI table entry for given device to
 * the MSIC platform data.
 */
static void *msic_generic_platform_data(void *info, enum intel_msic_block block)
{
	struct sfi_device_table_entry *entry = info;

	BUG_ON(block < 0 || block >= INTEL_MSIC_BLOCK_LAST);
	msic_pdata.irq[block] = entry->irq;

	return no_platform_data(info);
}

static void *msic_battery_platform_data(void *info)
{
	return msic_generic_platform_data(info, INTEL_MSIC_BLOCK_BATTERY);
}

static void *msic_gpio_platform_data(void *info)
{
	static struct intel_msic_gpio_pdata pdata;
	int gpio = get_gpio_by_name("msic_gpio_base");

	if (gpio < 0)
		return NULL;

	pdata.gpio_base = gpio;
	msic_pdata.gpio = &pdata;

	return msic_generic_platform_data(info, INTEL_MSIC_BLOCK_GPIO);
}

static void *msic_audio_platform_data(void *info)
{
	struct platform_device *pdev;

	pdev = platform_device_register_simple("sst-platform", -1, NULL, 0);
	if (IS_ERR(pdev)) {
		pr_err("failed to create audio platform device\n");
		return NULL;
	}

	return msic_generic_platform_data(info, INTEL_MSIC_BLOCK_AUDIO);
}

static void *msic_power_btn_platform_data(void *info)
{
	return msic_generic_platform_data(info, INTEL_MSIC_BLOCK_POWER_BTN);
}

static void *msic_ocd_platform_data(void *info)
{
	static struct intel_msic_ocd_pdata pdata;
	int gpio = get_gpio_by_name("ocd_gpio");

	if (gpio < 0)
		return NULL;

	pdata.gpio = gpio;
	msic_pdata.ocd = &pdata;

	return msic_generic_platform_data(info, INTEL_MSIC_BLOCK_OCD);
}

<<<<<<< HEAD
static void *msic_thermal_platform_data(void *info)
{
	return msic_generic_platform_data(info, INTEL_MSIC_BLOCK_THERMAL);
=======
/* tc35876x DSI-LVDS bridge chip and panel platform data */
static void *tc35876x_platform_data(void *data)
{
       static struct tc35876x_platform_data pdata;

       /* gpio pins set to -1 will not be used by the driver */
       pdata.gpio_bridge_reset = get_gpio_by_name("LCMB_RXEN");
       pdata.gpio_panel_bl_en = get_gpio_by_name("6S6P_BL_EN");
       pdata.gpio_panel_vadd = get_gpio_by_name("EN_VREG_LCD_V3P3");

       return &pdata;
>>>>>>> 5466c7b1
}

static const struct devs_id __initconst device_ids[] = {
	{"bma023", SFI_DEV_TYPE_I2C, 1, &no_platform_data},
	{"pmic_gpio", SFI_DEV_TYPE_SPI, 1, &pmic_gpio_platform_data},
	{"pmic_gpio", SFI_DEV_TYPE_IPC, 1, &pmic_gpio_platform_data},
	{"spi_max3111", SFI_DEV_TYPE_SPI, 0, &max3111_platform_data},
	{"i2c_max7315", SFI_DEV_TYPE_I2C, 1, &max7315_platform_data},
	{"i2c_max7315_2", SFI_DEV_TYPE_I2C, 1, &max7315_platform_data},
	{"tca6416", SFI_DEV_TYPE_I2C, 1, &tca6416_platform_data},
	{"emc1403", SFI_DEV_TYPE_I2C, 1, &emc1403_platform_data},
	{"i2c_accel", SFI_DEV_TYPE_I2C, 0, &lis331dl_platform_data},
	{"pmic_audio", SFI_DEV_TYPE_IPC, 1, &no_platform_data},
	{"mpu3050", SFI_DEV_TYPE_I2C, 1, &mpu3050_platform_data},
	{"i2c_disp_brig", SFI_DEV_TYPE_I2C, 0, &tc35876x_platform_data},

	/* MSIC subdevices */
	{"msic_battery", SFI_DEV_TYPE_IPC, 1, &msic_battery_platform_data},
	{"msic_gpio", SFI_DEV_TYPE_IPC, 1, &msic_gpio_platform_data},
	{"msic_audio", SFI_DEV_TYPE_IPC, 1, &msic_audio_platform_data},
	{"msic_power_btn", SFI_DEV_TYPE_IPC, 1, &msic_power_btn_platform_data},
	{"msic_ocd", SFI_DEV_TYPE_IPC, 1, &msic_ocd_platform_data},
	{"msic_thermal", SFI_DEV_TYPE_IPC, 1, &msic_thermal_platform_data},

	{},
};

#define MAX_IPCDEVS	24
static struct platform_device *ipc_devs[MAX_IPCDEVS];
static int ipc_next_dev;

#define MAX_SCU_SPI	24
static struct spi_board_info *spi_devs[MAX_SCU_SPI];
static int spi_next_dev;

#define MAX_SCU_I2C	24
static struct i2c_board_info *i2c_devs[MAX_SCU_I2C];
static int i2c_bus[MAX_SCU_I2C];
static int i2c_next_dev;

static void __init intel_scu_device_register(struct platform_device *pdev)
{
	if(ipc_next_dev == MAX_IPCDEVS)
		pr_err("too many SCU IPC devices");
	else
		ipc_devs[ipc_next_dev++] = pdev;
}

static void __init intel_scu_spi_device_register(struct spi_board_info *sdev)
{
	struct spi_board_info *new_dev;

	if (spi_next_dev == MAX_SCU_SPI) {
		pr_err("too many SCU SPI devices");
		return;
	}

	new_dev = kzalloc(sizeof(*sdev), GFP_KERNEL);
	if (!new_dev) {
		pr_err("failed to alloc mem for delayed spi dev %s\n",
			sdev->modalias);
		return;
	}
	memcpy(new_dev, sdev, sizeof(*sdev));

	spi_devs[spi_next_dev++] = new_dev;
}

static void __init intel_scu_i2c_device_register(int bus,
						struct i2c_board_info *idev)
{
	struct i2c_board_info *new_dev;

	if (i2c_next_dev == MAX_SCU_I2C) {
		pr_err("too many SCU I2C devices");
		return;
	}

	new_dev = kzalloc(sizeof(*idev), GFP_KERNEL);
	if (!new_dev) {
		pr_err("failed to alloc mem for delayed i2c dev %s\n",
			idev->type);
		return;
	}
	memcpy(new_dev, idev, sizeof(*idev));

	i2c_bus[i2c_next_dev] = bus;
	i2c_devs[i2c_next_dev++] = new_dev;
}

BLOCKING_NOTIFIER_HEAD(intel_scu_notifier);
EXPORT_SYMBOL_GPL(intel_scu_notifier);

/* Called by IPC driver */
void intel_scu_devices_create(void)
{
	int i;

	for (i = 0; i < ipc_next_dev; i++)
		platform_device_add(ipc_devs[i]);

	for (i = 0; i < spi_next_dev; i++)
		spi_register_board_info(spi_devs[i], 1);

	for (i = 0; i < i2c_next_dev; i++) {
		struct i2c_adapter *adapter;
		struct i2c_client *client;

		adapter = i2c_get_adapter(i2c_bus[i]);
		if (adapter) {
			client = i2c_new_device(adapter, i2c_devs[i]);
			if (!client)
				pr_err("can't create i2c device %s\n",
					i2c_devs[i]->type);
		} else
			i2c_register_board_info(i2c_bus[i], i2c_devs[i], 1);
	}
	intel_scu_notifier_post(SCU_AVAILABLE, 0L);
}
EXPORT_SYMBOL_GPL(intel_scu_devices_create);

/* Called by IPC driver */
void intel_scu_devices_destroy(void)
{
	int i;

	intel_scu_notifier_post(SCU_DOWN, 0L);

	for (i = 0; i < ipc_next_dev; i++)
		platform_device_del(ipc_devs[i]);
}
EXPORT_SYMBOL_GPL(intel_scu_devices_destroy);

static void __init install_irq_resource(struct platform_device *pdev, int irq)
{
	/* Single threaded */
	static struct resource __initdata res = {
		.name = "IRQ",
		.flags = IORESOURCE_IRQ,
	};
	res.start = irq;
	platform_device_add_resources(pdev, &res, 1);
}

static void __init sfi_handle_ipc_dev(struct sfi_device_table_entry *entry)
{
	const struct devs_id *dev = device_ids;
	struct platform_device *pdev;
	void *pdata = NULL;

	while (dev->name[0]) {
		if (dev->type == SFI_DEV_TYPE_IPC &&
			!strncmp(dev->name, entry->name, SFI_NAME_LEN)) {
			pdata = dev->get_platform_data(entry);
			break;
		}
		dev++;
	}

	/*
	 * On Medfield the platform device creation is handled by the MSIC
	 * MFD driver so we don't need to do it here.
	 */
	if (mrst_has_msic())
		return;

	pdev = platform_device_alloc(entry->name, 0);
	if (pdev == NULL) {
		pr_err("out of memory for SFI platform device '%s'.\n",
			entry->name);
		return;
	}
	install_irq_resource(pdev, entry->irq);

	pdev->dev.platform_data = pdata;
	intel_scu_device_register(pdev);
}

static void __init sfi_handle_spi_dev(struct spi_board_info *spi_info)
{
	const struct devs_id *dev = device_ids;
	void *pdata = NULL;

	while (dev->name[0]) {
		if (dev->type == SFI_DEV_TYPE_SPI &&
				!strncmp(dev->name, spi_info->modalias, SFI_NAME_LEN)) {
			pdata = dev->get_platform_data(spi_info);
			break;
		}
		dev++;
	}
	spi_info->platform_data = pdata;
	if (dev->delay)
		intel_scu_spi_device_register(spi_info);
	else
		spi_register_board_info(spi_info, 1);
}

static void __init sfi_handle_i2c_dev(int bus, struct i2c_board_info *i2c_info)
{
	const struct devs_id *dev = device_ids;
	void *pdata = NULL;

	while (dev->name[0]) {
		if (dev->type == SFI_DEV_TYPE_I2C &&
			!strncmp(dev->name, i2c_info->type, SFI_NAME_LEN)) {
			pdata = dev->get_platform_data(i2c_info);
			break;
		}
		dev++;
	}
	i2c_info->platform_data = pdata;

	if (dev->delay)
		intel_scu_i2c_device_register(bus, i2c_info);
	else
		i2c_register_board_info(bus, i2c_info, 1);
 }


static int __init sfi_parse_devs(struct sfi_table_header *table)
{
	struct sfi_table_simple *sb;
	struct sfi_device_table_entry *pentry;
	struct spi_board_info spi_info;
	struct i2c_board_info i2c_info;
	int num, i, bus;
	int ioapic;
	struct io_apic_irq_attr irq_attr;

	sb = (struct sfi_table_simple *)table;
	num = SFI_GET_NUM_ENTRIES(sb, struct sfi_device_table_entry);
	pentry = (struct sfi_device_table_entry *)sb->pentry;

	for (i = 0; i < num; i++, pentry++) {
		int irq = pentry->irq;

		if (irq != (u8)0xff) { /* native RTE case */
			/* these SPI2 devices are not exposed to system as PCI
			 * devices, but they have separate RTE entry in IOAPIC
			 * so we have to enable them one by one here
			 */
			ioapic = mp_find_ioapic(irq);
			irq_attr.ioapic = ioapic;
			irq_attr.ioapic_pin = irq;
			irq_attr.trigger = 1;
			irq_attr.polarity = 1;
			io_apic_set_pci_routing(NULL, irq, &irq_attr);
		} else
			irq = 0; /* No irq */

		switch (pentry->type) {
		case SFI_DEV_TYPE_IPC:
			pr_debug("info[%2d]: IPC bus, name = %16.16s, "
				"irq = 0x%2x\n", i, pentry->name, pentry->irq);
			sfi_handle_ipc_dev(pentry);
			break;
		case SFI_DEV_TYPE_SPI:
			memset(&spi_info, 0, sizeof(spi_info));
			strncpy(spi_info.modalias, pentry->name, SFI_NAME_LEN);
			spi_info.irq = irq;
			spi_info.bus_num = pentry->host_num;
			spi_info.chip_select = pentry->addr;
			spi_info.max_speed_hz = pentry->max_freq;
			pr_debug("info[%2d]: SPI bus = %d, name = %16.16s, "
				"irq = 0x%2x, max_freq = %d, cs = %d\n", i,
				spi_info.bus_num,
				spi_info.modalias,
				spi_info.irq,
				spi_info.max_speed_hz,
				spi_info.chip_select);
			sfi_handle_spi_dev(&spi_info);
			break;
		case SFI_DEV_TYPE_I2C:
			memset(&i2c_info, 0, sizeof(i2c_info));
			bus = pentry->host_num;
			strncpy(i2c_info.type, pentry->name, SFI_NAME_LEN);
			i2c_info.irq = irq;
			i2c_info.addr = pentry->addr;
			pr_debug("info[%2d]: I2C bus = %d, name = %16.16s, "
				"irq = 0x%2x, addr = 0x%x\n", i, bus,
				i2c_info.type,
				i2c_info.irq,
				i2c_info.addr);
			sfi_handle_i2c_dev(bus, &i2c_info);
			break;
		case SFI_DEV_TYPE_UART:
		case SFI_DEV_TYPE_HSI:
		default:
			;
		}
	}
	return 0;
}

static int __init mrst_platform_init(void)
{
	sfi_table_parse(SFI_SIG_GPIO, NULL, NULL, sfi_parse_gpio);
	sfi_table_parse(SFI_SIG_DEVS, NULL, NULL, sfi_parse_devs);
	return 0;
}
arch_initcall(mrst_platform_init);

/*
 * we will search these buttons in SFI GPIO table (by name)
 * and register them dynamically. Please add all possible
 * buttons here, we will shrink them if no GPIO found.
 */
static struct gpio_keys_button gpio_button[] = {
	{KEY_POWER,		-1, 1, "power_btn",	EV_KEY, 0, 3000},
	{KEY_PROG1,		-1, 1, "prog_btn1",	EV_KEY, 0, 20},
	{KEY_PROG2,		-1, 1, "prog_btn2",	EV_KEY, 0, 20},
	{SW_LID,		-1, 1, "lid_switch",	EV_SW,  0, 20},
	{KEY_VOLUMEUP,		-1, 1, "vol_up",	EV_KEY, 0, 20},
	{KEY_VOLUMEDOWN,	-1, 1, "vol_down",	EV_KEY, 0, 20},
	{KEY_CAMERA,		-1, 1, "camera_full",	EV_KEY, 0, 20},
	{KEY_CAMERA_FOCUS,	-1, 1, "camera_half",	EV_KEY, 0, 20},
	{SW_KEYPAD_SLIDE,	-1, 1, "MagSw1",	EV_SW,  0, 20},
	{SW_KEYPAD_SLIDE,	-1, 1, "MagSw2",	EV_SW,  0, 20},
};

static struct gpio_keys_platform_data mrst_gpio_keys = {
	.buttons	= gpio_button,
	.rep		= 1,
	.nbuttons	= -1, /* will fill it after search */
};

static struct platform_device pb_device = {
	.name		= "gpio-keys",
	.id		= -1,
	.dev		= {
		.platform_data	= &mrst_gpio_keys,
	},
};

/*
 * Shrink the non-existent buttons, register the gpio button
 * device if there is some
 */
static int __init pb_keys_init(void)
{
	struct gpio_keys_button *gb = gpio_button;
	int i, num, good = 0;

	num = sizeof(gpio_button) / sizeof(struct gpio_keys_button);
	for (i = 0; i < num; i++) {
		gb[i].gpio = get_gpio_by_name(gb[i].desc);
		pr_debug("info[%2d]: name = %s, gpio = %d\n", i, gb[i].desc, gb[i].gpio);
		if (gb[i].gpio == -1)
			continue;

		if (i != good)
			gb[good] = gb[i];
		good++;
	}

	if (good) {
		mrst_gpio_keys.nbuttons = good;
		return platform_device_register(&pb_device);
	}
	return 0;
}
late_initcall(pb_keys_init);<|MERGE_RESOLUTION|>--- conflicted
+++ resolved
@@ -672,11 +672,11 @@
 	return msic_generic_platform_data(info, INTEL_MSIC_BLOCK_OCD);
 }
 
-<<<<<<< HEAD
 static void *msic_thermal_platform_data(void *info)
 {
 	return msic_generic_platform_data(info, INTEL_MSIC_BLOCK_THERMAL);
-=======
+}
+
 /* tc35876x DSI-LVDS bridge chip and panel platform data */
 static void *tc35876x_platform_data(void *data)
 {
@@ -688,7 +688,6 @@
        pdata.gpio_panel_vadd = get_gpio_by_name("EN_VREG_LCD_V3P3");
 
        return &pdata;
->>>>>>> 5466c7b1
 }
 
 static const struct devs_id __initconst device_ids[] = {
