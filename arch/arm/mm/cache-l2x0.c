/*
 * arch/arm/mm/cache-l2x0.c - L210/L220 cache controller support
 *
 * Copyright (C) 2007 ARM Limited
 * Copyright (c) 2009, 2011-2012, Code Aurora Forum. All rights reserved.
 *
 * This program is free software; you can redistribute it and/or modify
 * it under the terms of the GNU General Public License version 2 as
 * published by the Free Software Foundation.
 *
 * This program is distributed in the hope that it will be useful,
 * but WITHOUT ANY WARRANTY; without even the implied warranty of
 * MERCHANTABILITY or FITNESS FOR A PARTICULAR PURPOSE.  See the
 * GNU General Public License for more details.
 *
 * You should have received a copy of the GNU General Public License
 * along with this program; if not, write to the Free Software
 * Foundation, Inc., 59 Temple Place, Suite 330, Boston, MA 02111-1307 USA
 */
#include <linux/err.h>
#include <linux/init.h>
#include <linux/spinlock.h>
#include <linux/io.h>
#include <linux/of.h>
#include <linux/of_address.h>

#include <asm/cacheflush.h>
#include <asm/hardware/cache-l2x0.h>

#define CACHE_LINE_SIZE		32

static void __iomem *l2x0_base;
static DEFINE_RAW_SPINLOCK(l2x0_lock);
<<<<<<< HEAD
static u32 l2x0_way_mask;	/* Bitmask of active ways */
static u32 l2x0_size;
static u32 l2x0_cache_id;
static unsigned int l2x0_sets;
static unsigned int l2x0_ways;
static unsigned long sync_reg_offset = L2X0_CACHE_SYNC;
=======

static uint32_t l2x0_way_mask;	/* Bitmask of active ways */
static uint32_t l2x0_size;
static u32 l2x0_cache_id;
static unsigned int l2x0_sets;
static unsigned int l2x0_ways;
static void pl310_save(void);
>>>>>>> 3f6240f3

static inline bool is_pl310_rev(int rev)
{
	return (l2x0_cache_id &
		(L2X0_CACHE_ID_PART_MASK | L2X0_CACHE_ID_REV_MASK)) ==
			(L2X0_CACHE_ID_PART_L310 | rev);
}

struct l2x0_regs l2x0_saved_regs;

struct l2x0_of_data {
	void (*setup)(const struct device_node *, u32 *, u32 *);
	void (*save)(void);
	void (*resume)(void);
};

static inline void cache_wait_way(void __iomem *reg, unsigned long mask)
{
	/* wait for cache operation by line or way to complete */
	while (readl_relaxed(reg) & mask)
		cpu_relax();
}

#ifdef CONFIG_CACHE_PL310
static inline void cache_wait(void __iomem *reg, unsigned long mask)
{
	/* cache operations by line are atomic on PL310 */
}
#else
#define cache_wait	cache_wait_way
#endif

static inline void cache_sync(void)
{
	void __iomem *base = l2x0_base;

<<<<<<< HEAD
	writel_relaxed(0, base + sync_reg_offset);
=======
#ifdef CONFIG_PL310_ERRATA_753970
	/* write to an unmmapped register */
	writel_relaxed(0, base + L2X0_DUMMY_REG);
#else
	writel_relaxed(0, base + L2X0_CACHE_SYNC);
#endif
>>>>>>> 3f6240f3
	cache_wait(base + L2X0_CACHE_SYNC, 1);
}

static inline void l2x0_clean_line(unsigned long addr)
{
	void __iomem *base = l2x0_base;
	cache_wait(base + L2X0_CLEAN_LINE_PA, 1);
	writel_relaxed(addr, base + L2X0_CLEAN_LINE_PA);
}

static inline void l2x0_inv_line(unsigned long addr)
{
	void __iomem *base = l2x0_base;
	cache_wait(base + L2X0_INV_LINE_PA, 1);
	writel_relaxed(addr, base + L2X0_INV_LINE_PA);
}

#if defined(CONFIG_PL310_ERRATA_588369) || defined(CONFIG_PL310_ERRATA_727915)
static inline void debug_writel(unsigned long val)
{
	if (outer_cache.set_debug)
		outer_cache.set_debug(val);
}

static void pl310_set_debug(unsigned long val)
{
	writel_relaxed(val, l2x0_base + L2X0_DEBUG_CTRL);
}
#else
/* Optimised out for non-errata case */
static inline void debug_writel(unsigned long val)
{
}

#define pl310_set_debug	NULL
#endif

#ifdef CONFIG_PL310_ERRATA_588369
static inline void l2x0_flush_line(unsigned long addr)
{
	void __iomem *base = l2x0_base;

	/* Clean by PA followed by Invalidate by PA */
	cache_wait(base + L2X0_CLEAN_LINE_PA, 1);
	writel_relaxed(addr, base + L2X0_CLEAN_LINE_PA);
	cache_wait(base + L2X0_INV_LINE_PA, 1);
	writel_relaxed(addr, base + L2X0_INV_LINE_PA);
}
#else

static inline void l2x0_flush_line(unsigned long addr)
{
	void __iomem *base = l2x0_base;
	cache_wait(base + L2X0_CLEAN_INV_LINE_PA, 1);
	writel_relaxed(addr, base + L2X0_CLEAN_INV_LINE_PA);
}
#endif

void l2x0_cache_sync(void)
{
	unsigned long flags;

	raw_spin_lock_irqsave(&l2x0_lock, flags);
	cache_sync();
	raw_spin_unlock_irqrestore(&l2x0_lock, flags);
<<<<<<< HEAD
=======
}

#ifdef CONFIG_PL310_ERRATA_727915
static void l2x0_for_each_set_way(void __iomem *reg)
{
	int set;
	int way;
	unsigned long flags;

	for (way = 0; way < l2x0_ways; way++) {
		spin_lock_irqsave(&l2x0_lock, flags);
		for (set = 0; set < l2x0_sets; set++)
			writel_relaxed((way << 28) | (set << 5), reg);
		cache_sync();
		spin_unlock_irqrestore(&l2x0_lock, flags);
	}
>>>>>>> 3f6240f3
}
#endif

#ifdef CONFIG_PL310_ERRATA_727915
static void l2x0_for_each_set_way(void __iomem *reg)
{
	int set;
	int way;
	unsigned long flags;

	for (way = 0; way < l2x0_ways; way++) {
		raw_spin_lock_irqsave(&l2x0_lock, flags);
		for (set = 0; set < l2x0_sets; set++)
			writel_relaxed((way << 28) | (set << 5), reg);
		cache_sync();
		raw_spin_unlock_irqrestore(&l2x0_lock, flags);
	}
}
#endif

static void __l2x0_flush_all(void)
{
	debug_writel(0x03);
	writel_relaxed(l2x0_way_mask, l2x0_base + L2X0_CLEAN_INV_WAY);
	cache_wait_way(l2x0_base + L2X0_CLEAN_INV_WAY, l2x0_way_mask);
	cache_sync();
	debug_writel(0x00);
}

static void l2x0_flush_all(void)
{
	unsigned long flags;

#ifdef CONFIG_PL310_ERRATA_727915
	if (is_pl310_rev(REV_PL310_R2P0)) {
		l2x0_for_each_set_way(l2x0_base + L2X0_CLEAN_INV_LINE_IDX);
		return;
	}
#endif

	/* clean all ways */
	raw_spin_lock_irqsave(&l2x0_lock, flags);
	__l2x0_flush_all();
	raw_spin_unlock_irqrestore(&l2x0_lock, flags);
}

static void l2x0_clean_all(void)
{
	unsigned long flags;

#ifdef CONFIG_PL310_ERRATA_727915
	if (is_pl310_rev(REV_PL310_R2P0)) {
		l2x0_for_each_set_way(l2x0_base + L2X0_CLEAN_LINE_IDX);
		return;
	}
#endif

	/* clean all ways */
	raw_spin_lock_irqsave(&l2x0_lock, flags);
	debug_writel(0x03);
	writel_relaxed(l2x0_way_mask, l2x0_base + L2X0_CLEAN_WAY);
	cache_wait_way(l2x0_base + L2X0_CLEAN_WAY, l2x0_way_mask);
	cache_sync();
	debug_writel(0x00);
	raw_spin_unlock_irqrestore(&l2x0_lock, flags);
}

static void l2x0_inv_all(void)
{
	unsigned long flags;

	/* invalidate all ways */
	raw_spin_lock_irqsave(&l2x0_lock, flags);
	/* Invalidating when L2 is enabled is a nono */
	BUG_ON(readl(l2x0_base + L2X0_CTRL) & 1);
	writel_relaxed(l2x0_way_mask, l2x0_base + L2X0_INV_WAY);
	cache_wait_way(l2x0_base + L2X0_INV_WAY, l2x0_way_mask);
	cache_sync();
	raw_spin_unlock_irqrestore(&l2x0_lock, flags);
}

static void l2x0_inv_range(unsigned long start, unsigned long end)
{
	void __iomem *base = l2x0_base;
	unsigned long flags;

	raw_spin_lock_irqsave(&l2x0_lock, flags);
	if (start & (CACHE_LINE_SIZE - 1)) {
		start &= ~(CACHE_LINE_SIZE - 1);
		debug_writel(0x03);
		l2x0_flush_line(start);
		debug_writel(0x00);
		start += CACHE_LINE_SIZE;
	}

	if (end & (CACHE_LINE_SIZE - 1)) {
		end &= ~(CACHE_LINE_SIZE - 1);
		debug_writel(0x03);
		l2x0_flush_line(end);
		debug_writel(0x00);
	}

	while (start < end) {
		unsigned long blk_end = start + min(end - start, 4096UL);

		while (start < blk_end) {
			l2x0_inv_line(start);
			start += CACHE_LINE_SIZE;
		}

		if (blk_end < end) {
			raw_spin_unlock_irqrestore(&l2x0_lock, flags);
			raw_spin_lock_irqsave(&l2x0_lock, flags);
		}
	}
	cache_wait(base + L2X0_INV_LINE_PA, 1);
	cache_sync();
	raw_spin_unlock_irqrestore(&l2x0_lock, flags);
}

static void l2x0_clean_range(unsigned long start, unsigned long end)
{
	void __iomem *base = l2x0_base;
	unsigned long flags;

	if ((end - start) >= l2x0_size) {
		l2x0_clean_all();
		return;
	}

	raw_spin_lock_irqsave(&l2x0_lock, flags);
	start &= ~(CACHE_LINE_SIZE - 1);
	while (start < end) {
		unsigned long blk_end = start + min(end - start, 4096UL);

		while (start < blk_end) {
			l2x0_clean_line(start);
			start += CACHE_LINE_SIZE;
		}

		if (blk_end < end) {
			raw_spin_unlock_irqrestore(&l2x0_lock, flags);
			raw_spin_lock_irqsave(&l2x0_lock, flags);
		}
	}
	cache_wait(base + L2X0_CLEAN_LINE_PA, 1);
	cache_sync();
	raw_spin_unlock_irqrestore(&l2x0_lock, flags);
}

static void l2x0_flush_range(unsigned long start, unsigned long end)
{
	void __iomem *base = l2x0_base;
	unsigned long flags;

	if ((end - start) >= l2x0_size) {
		l2x0_flush_all();
		return;
	}

	raw_spin_lock_irqsave(&l2x0_lock, flags);
	start &= ~(CACHE_LINE_SIZE - 1);
	while (start < end) {
		unsigned long blk_end = start + min(end - start, 4096UL);

		debug_writel(0x03);
		while (start < blk_end) {
			l2x0_flush_line(start);
			start += CACHE_LINE_SIZE;
		}
		debug_writel(0x00);

		if (blk_end < end) {
			raw_spin_unlock_irqrestore(&l2x0_lock, flags);
			raw_spin_lock_irqsave(&l2x0_lock, flags);
		}
	}
	cache_wait(base + L2X0_CLEAN_INV_LINE_PA, 1);
	cache_sync();
	raw_spin_unlock_irqrestore(&l2x0_lock, flags);
<<<<<<< HEAD
=======
}

void l2x0_flush_range_atomic(unsigned long start, unsigned long end)
{
	unsigned long addr;

	start &= ~(CACHE_LINE_SIZE - 1);
	for (addr = start; addr < end; addr += CACHE_LINE_SIZE)
		writel_relaxed(addr, l2x0_base + L2X0_CLEAN_INV_LINE_PA);

	mb();
>>>>>>> 3f6240f3
}

static void l2x0_disable(void)
{
	unsigned long flags;

	raw_spin_lock_irqsave(&l2x0_lock, flags);
	__l2x0_flush_all();
	writel_relaxed(0, l2x0_base + L2X0_CTRL);
	dsb();
	raw_spin_unlock_irqrestore(&l2x0_lock, flags);
<<<<<<< HEAD
}

static void l2x0_unlock(u32 cache_id)
{
	int lockregs;
	int i;

	if (cache_id == L2X0_CACHE_ID_PART_L310)
		lockregs = 8;
	else
		/* L210 and unknown types */
		lockregs = 1;

	for (i = 0; i < lockregs; i++) {
		writel_relaxed(0x0, l2x0_base + L2X0_LOCKDOWN_WAY_D_BASE +
			       i * L2X0_LOCKDOWN_STRIDE);
		writel_relaxed(0x0, l2x0_base + L2X0_LOCKDOWN_WAY_I_BASE +
			       i * L2X0_LOCKDOWN_STRIDE);
	}
}

void __init l2x0_init(void __iomem *base, u32 aux_val, u32 aux_mask)
{
	u32 aux;
	u32 way_size = 0;
	const char *type;

	l2x0_base = base;

	l2x0_cache_id = readl_relaxed(l2x0_base + L2X0_CACHE_ID);
=======
}

static void l2x0_unlock(u32 cache_id)
{
	int lockregs;
	int i;

	if (cache_id == L2X0_CACHE_ID_PART_L310)
		lockregs = 8;
	else
		/* L210 and unknown types */
		lockregs = 1;

	for (i = 0; i < lockregs; i++) {
		writel_relaxed(0x0, l2x0_base + L2X0_LOCKDOWN_WAY_D_BASE +
			       i * L2X0_LOCKDOWN_STRIDE);
		writel_relaxed(0x0, l2x0_base + L2X0_LOCKDOWN_WAY_I_BASE +
			       i * L2X0_LOCKDOWN_STRIDE);
	}
}

void __init l2x0_init(void __iomem *base, u32 aux_val, u32 aux_mask)
{
	u32 aux;
	u32 cache_id;
	u32 way_size = 0;
	int ways;
	const char *type;

	l2x0_base = base;
	cache_id = readl_relaxed(l2x0_base + L2X0_CACHE_ID);
	l2x0_cache_id = cache_id;

>>>>>>> 3f6240f3
	aux = readl_relaxed(l2x0_base + L2X0_AUX_CTRL);

	aux &= aux_mask;
	aux |= aux_val;

	/* Determine the number of ways */
	switch (l2x0_cache_id & L2X0_CACHE_ID_PART_MASK) {
	case L2X0_CACHE_ID_PART_L310:
		if (aux & (1 << 16))
			l2x0_ways = 16;
		else
			l2x0_ways = 8;
		type = "L310";
#ifdef CONFIG_PL310_ERRATA_753970
		/* Unmapped register. */
		sync_reg_offset = L2X0_DUMMY_REG;
#endif
		outer_cache.set_debug = pl310_set_debug;
		break;
	case L2X0_CACHE_ID_PART_L210:
		l2x0_ways = (aux >> 13) & 0xf;
		type = "L210";
		break;
	default:
		/* Assume unknown chips have 8 ways */
		l2x0_ways = 8;
		type = "L2x0 series";
		break;
	}
<<<<<<< HEAD

	l2x0_way_mask = (1 << l2x0_ways) - 1;
=======
	writel_relaxed(aux, l2x0_base + L2X0_AUX_CTRL);
	l2x0_way_mask = (1 << ways) - 1;
>>>>>>> 3f6240f3

	/*
	 * L2 cache Size =  Way size * Number of ways
	 */
	way_size = (aux & L2X0_AUX_CTRL_WAY_SIZE_MASK) >> 17;
<<<<<<< HEAD
	way_size = SZ_1K << (way_size + 3);
	l2x0_size = l2x0_ways * way_size;
	l2x0_sets = way_size / CACHE_LINE_SIZE;
=======
	way_size = 1 << (way_size + 3);
	l2x0_size = ways * way_size * SZ_1K;
	l2x0_sets = way_size / CACHE_LINE_SIZE;
	l2x0_ways = ways;
>>>>>>> 3f6240f3

	/*
	 * Check if l2x0 controller is already enabled.
	 * If you are booting from non-secure mode
	 * accessing the below registers will fault.
	 */
	if (!(readl_relaxed(l2x0_base + L2X0_CTRL) & 1)) {
		/* Make sure that I&D is not locked down when starting */
<<<<<<< HEAD
		l2x0_unlock(l2x0_cache_id);
=======
		l2x0_unlock(cache_id);
>>>>>>> 3f6240f3

		/* l2x0 controller is disabled */
		writel_relaxed(aux, l2x0_base + L2X0_AUX_CTRL);

		l2x0_saved_regs.aux_ctrl = aux;

		l2x0_inv_all();

		/* enable L2X0 */
		writel_relaxed(1, l2x0_base + L2X0_CTRL);
	}

	outer_cache.inv_range = l2x0_inv_range;
	outer_cache.clean_range = l2x0_clean_range;
	outer_cache.flush_range = l2x0_flush_range;
	outer_cache.sync = l2x0_cache_sync;

	outer_cache.flush_all = l2x0_flush_all;
	outer_cache.inv_all = l2x0_inv_all;
	outer_cache.disable = l2x0_disable;

	mb();
	printk(KERN_INFO "%s cache controller enabled\n", type);
	printk(KERN_INFO "l2x0: %d ways, CACHE_ID 0x%08x, AUX_CTRL 0x%08x, Cache size: %d B\n",
<<<<<<< HEAD
			l2x0_ways, l2x0_cache_id, aux, l2x0_size);
=======
			ways, cache_id, aux, l2x0_size);

	/* Save the L2X0 contents, as they are not modified else where */
	pl310_save();
>>>>>>> 3f6240f3
}

#ifdef CONFIG_OF
static void __init l2x0_of_setup(const struct device_node *np,
				 u32 *aux_val, u32 *aux_mask)
{
	u32 data[2] = { 0, 0 };
	u32 tag = 0;
	u32 dirty = 0;
	u32 val = 0, mask = 0;

	of_property_read_u32(np, "arm,tag-latency", &tag);
	if (tag) {
		mask |= L2X0_AUX_CTRL_TAG_LATENCY_MASK;
		val |= (tag - 1) << L2X0_AUX_CTRL_TAG_LATENCY_SHIFT;
	}

	of_property_read_u32_array(np, "arm,data-latency",
				   data, ARRAY_SIZE(data));
	if (data[0] && data[1]) {
		mask |= L2X0_AUX_CTRL_DATA_RD_LATENCY_MASK |
			L2X0_AUX_CTRL_DATA_WR_LATENCY_MASK;
		val |= ((data[0] - 1) << L2X0_AUX_CTRL_DATA_RD_LATENCY_SHIFT) |
		       ((data[1] - 1) << L2X0_AUX_CTRL_DATA_WR_LATENCY_SHIFT);
	}

	of_property_read_u32(np, "arm,dirty-latency", &dirty);
	if (dirty) {
		mask |= L2X0_AUX_CTRL_DIRTY_LATENCY_MASK;
		val |= (dirty - 1) << L2X0_AUX_CTRL_DIRTY_LATENCY_SHIFT;
	}

	*aux_val &= ~mask;
	*aux_val |= val;
	*aux_mask &= ~mask;
}

static void __init pl310_of_setup(const struct device_node *np,
				  u32 *aux_val, u32 *aux_mask)
{
	u32 data[3] = { 0, 0, 0 };
	u32 tag[3] = { 0, 0, 0 };
	u32 filter[2] = { 0, 0 };

	of_property_read_u32_array(np, "arm,tag-latency", tag, ARRAY_SIZE(tag));
	if (tag[0] && tag[1] && tag[2])
		writel_relaxed(
			((tag[0] - 1) << L2X0_LATENCY_CTRL_RD_SHIFT) |
			((tag[1] - 1) << L2X0_LATENCY_CTRL_WR_SHIFT) |
			((tag[2] - 1) << L2X0_LATENCY_CTRL_SETUP_SHIFT),
			l2x0_base + L2X0_TAG_LATENCY_CTRL);

	of_property_read_u32_array(np, "arm,data-latency",
				   data, ARRAY_SIZE(data));
	if (data[0] && data[1] && data[2])
		writel_relaxed(
			((data[0] - 1) << L2X0_LATENCY_CTRL_RD_SHIFT) |
			((data[1] - 1) << L2X0_LATENCY_CTRL_WR_SHIFT) |
			((data[2] - 1) << L2X0_LATENCY_CTRL_SETUP_SHIFT),
			l2x0_base + L2X0_DATA_LATENCY_CTRL);

	of_property_read_u32_array(np, "arm,filter-ranges",
				   filter, ARRAY_SIZE(filter));
	if (filter[1]) {
		writel_relaxed(ALIGN(filter[0] + filter[1], SZ_1M),
			       l2x0_base + L2X0_ADDR_FILTER_END);
		writel_relaxed((filter[0] & ~(SZ_1M - 1)) | L2X0_ADDR_FILTER_EN,
			       l2x0_base + L2X0_ADDR_FILTER_START);
	}
}
<<<<<<< HEAD

static void __init pl310_save(void)
=======
#endif

static void pl310_save(void)
>>>>>>> 3f6240f3
{
	u32 l2x0_revision = readl_relaxed(l2x0_base + L2X0_CACHE_ID) &
		L2X0_CACHE_ID_RTL_MASK;

	l2x0_saved_regs.tag_latency = readl_relaxed(l2x0_base +
		L2X0_TAG_LATENCY_CTRL);
	l2x0_saved_regs.data_latency = readl_relaxed(l2x0_base +
		L2X0_DATA_LATENCY_CTRL);
	l2x0_saved_regs.filter_end = readl_relaxed(l2x0_base +
		L2X0_ADDR_FILTER_END);
	l2x0_saved_regs.filter_start = readl_relaxed(l2x0_base +
		L2X0_ADDR_FILTER_START);

	if (l2x0_revision >= L2X0_CACHE_ID_RTL_R2P0) {
		/*
		 * From r2p0, there is Prefetch offset/control register
		 */
		l2x0_saved_regs.prefetch_ctrl = readl_relaxed(l2x0_base +
			L2X0_PREFETCH_CTRL);
		/*
		 * From r3p0, there is Power control register
		 */
		if (l2x0_revision >= L2X0_CACHE_ID_RTL_R3P0)
			l2x0_saved_regs.pwr_ctrl = readl_relaxed(l2x0_base +
				L2X0_POWER_CTRL);
	}
}

static void l2x0_resume(void)
{
	if (!(readl_relaxed(l2x0_base + L2X0_CTRL) & 1)) {
		/* restore aux ctrl and enable l2 */
		l2x0_unlock(readl_relaxed(l2x0_base + L2X0_CACHE_ID));

		writel_relaxed(l2x0_saved_regs.aux_ctrl, l2x0_base +
			L2X0_AUX_CTRL);

		l2x0_inv_all();

		writel_relaxed(1, l2x0_base + L2X0_CTRL);
	}
}

static void pl310_resume(void)
{
	u32 l2x0_revision;

	if (!(readl_relaxed(l2x0_base + L2X0_CTRL) & 1)) {
		/* restore pl310 setup */
		writel_relaxed(l2x0_saved_regs.tag_latency,
			l2x0_base + L2X0_TAG_LATENCY_CTRL);
		writel_relaxed(l2x0_saved_regs.data_latency,
			l2x0_base + L2X0_DATA_LATENCY_CTRL);
		writel_relaxed(l2x0_saved_regs.filter_end,
			l2x0_base + L2X0_ADDR_FILTER_END);
		writel_relaxed(l2x0_saved_regs.filter_start,
			l2x0_base + L2X0_ADDR_FILTER_START);

		l2x0_revision = readl_relaxed(l2x0_base + L2X0_CACHE_ID) &
			L2X0_CACHE_ID_RTL_MASK;

		if (l2x0_revision >= L2X0_CACHE_ID_RTL_R2P0) {
			writel_relaxed(l2x0_saved_regs.prefetch_ctrl,
				l2x0_base + L2X0_PREFETCH_CTRL);
			if (l2x0_revision >= L2X0_CACHE_ID_RTL_R3P0)
				writel_relaxed(l2x0_saved_regs.pwr_ctrl,
					l2x0_base + L2X0_POWER_CTRL);
		}
	}

	l2x0_resume();
}

<<<<<<< HEAD
=======
#ifdef CONFIG_OF
>>>>>>> 3f6240f3
static const struct l2x0_of_data pl310_data = {
	pl310_of_setup,
	pl310_save,
	pl310_resume,
};

static const struct l2x0_of_data l2x0_data = {
	l2x0_of_setup,
	NULL,
	l2x0_resume,
};

static const struct of_device_id l2x0_ids[] __initconst = {
	{ .compatible = "arm,pl310-cache", .data = (void *)&pl310_data },
	{ .compatible = "arm,l220-cache", .data = (void *)&l2x0_data },
	{ .compatible = "arm,l210-cache", .data = (void *)&l2x0_data },
	{}
};

int __init l2x0_of_init(u32 aux_val, u32 aux_mask)
{
	struct device_node *np;
	struct l2x0_of_data *data;
	struct resource res;

	np = of_find_matching_node(NULL, l2x0_ids);
	if (!np)
		return -ENODEV;

	if (of_address_to_resource(np, 0, &res))
		return -ENODEV;

	l2x0_base = ioremap(res.start, resource_size(&res));
	if (!l2x0_base)
		return -ENOMEM;

	l2x0_saved_regs.phy_base = res.start;

	data = of_match_node(l2x0_ids, np)->data;

	/* L2 configuration can only be changed if the cache is disabled */
	if (!(readl_relaxed(l2x0_base + L2X0_CTRL) & 1)) {
		if (data->setup)
			data->setup(np, &aux_val, &aux_mask);
	}

	if (data->save)
		data->save();

	l2x0_init(l2x0_base, aux_val, aux_mask);

	outer_cache.resume = data->resume;
	return 0;
}
<<<<<<< HEAD
#endif
=======
#endif

void l2cc_suspend(void)
{
	l2x0_disable();
	dmb();
}

void l2cc_resume(void)
{
	pl310_resume();
	dmb();
}
>>>>>>> 3f6240f3
<|MERGE_RESOLUTION|>--- conflicted
+++ resolved
@@ -31,22 +31,13 @@
 
 static void __iomem *l2x0_base;
 static DEFINE_RAW_SPINLOCK(l2x0_lock);
-<<<<<<< HEAD
 static u32 l2x0_way_mask;	/* Bitmask of active ways */
 static u32 l2x0_size;
 static u32 l2x0_cache_id;
 static unsigned int l2x0_sets;
 static unsigned int l2x0_ways;
 static unsigned long sync_reg_offset = L2X0_CACHE_SYNC;
-=======
-
-static uint32_t l2x0_way_mask;	/* Bitmask of active ways */
-static uint32_t l2x0_size;
-static u32 l2x0_cache_id;
-static unsigned int l2x0_sets;
-static unsigned int l2x0_ways;
 static void pl310_save(void);
->>>>>>> 3f6240f3
 
 static inline bool is_pl310_rev(int rev)
 {
@@ -83,16 +74,7 @@
 {
 	void __iomem *base = l2x0_base;
 
-<<<<<<< HEAD
 	writel_relaxed(0, base + sync_reg_offset);
-=======
-#ifdef CONFIG_PL310_ERRATA_753970
-	/* write to an unmmapped register */
-	writel_relaxed(0, base + L2X0_DUMMY_REG);
-#else
-	writel_relaxed(0, base + L2X0_CACHE_SYNC);
-#endif
->>>>>>> 3f6240f3
 	cache_wait(base + L2X0_CACHE_SYNC, 1);
 }
 
@@ -158,27 +140,7 @@
 	raw_spin_lock_irqsave(&l2x0_lock, flags);
 	cache_sync();
 	raw_spin_unlock_irqrestore(&l2x0_lock, flags);
-<<<<<<< HEAD
-=======
-}
-
-#ifdef CONFIG_PL310_ERRATA_727915
-static void l2x0_for_each_set_way(void __iomem *reg)
-{
-	int set;
-	int way;
-	unsigned long flags;
-
-	for (way = 0; way < l2x0_ways; way++) {
-		spin_lock_irqsave(&l2x0_lock, flags);
-		for (set = 0; set < l2x0_sets; set++)
-			writel_relaxed((way << 28) | (set << 5), reg);
-		cache_sync();
-		spin_unlock_irqrestore(&l2x0_lock, flags);
-	}
->>>>>>> 3f6240f3
-}
-#endif
+}
 
 #ifdef CONFIG_PL310_ERRATA_727915
 static void l2x0_for_each_set_way(void __iomem *reg)
@@ -357,20 +319,6 @@
 	cache_wait(base + L2X0_CLEAN_INV_LINE_PA, 1);
 	cache_sync();
 	raw_spin_unlock_irqrestore(&l2x0_lock, flags);
-<<<<<<< HEAD
-=======
-}
-
-void l2x0_flush_range_atomic(unsigned long start, unsigned long end)
-{
-	unsigned long addr;
-
-	start &= ~(CACHE_LINE_SIZE - 1);
-	for (addr = start; addr < end; addr += CACHE_LINE_SIZE)
-		writel_relaxed(addr, l2x0_base + L2X0_CLEAN_INV_LINE_PA);
-
-	mb();
->>>>>>> 3f6240f3
 }
 
 static void l2x0_disable(void)
@@ -382,7 +330,6 @@
 	writel_relaxed(0, l2x0_base + L2X0_CTRL);
 	dsb();
 	raw_spin_unlock_irqrestore(&l2x0_lock, flags);
-<<<<<<< HEAD
 }
 
 static void l2x0_unlock(u32 cache_id)
@@ -413,41 +360,6 @@
 	l2x0_base = base;
 
 	l2x0_cache_id = readl_relaxed(l2x0_base + L2X0_CACHE_ID);
-=======
-}
-
-static void l2x0_unlock(u32 cache_id)
-{
-	int lockregs;
-	int i;
-
-	if (cache_id == L2X0_CACHE_ID_PART_L310)
-		lockregs = 8;
-	else
-		/* L210 and unknown types */
-		lockregs = 1;
-
-	for (i = 0; i < lockregs; i++) {
-		writel_relaxed(0x0, l2x0_base + L2X0_LOCKDOWN_WAY_D_BASE +
-			       i * L2X0_LOCKDOWN_STRIDE);
-		writel_relaxed(0x0, l2x0_base + L2X0_LOCKDOWN_WAY_I_BASE +
-			       i * L2X0_LOCKDOWN_STRIDE);
-	}
-}
-
-void __init l2x0_init(void __iomem *base, u32 aux_val, u32 aux_mask)
-{
-	u32 aux;
-	u32 cache_id;
-	u32 way_size = 0;
-	int ways;
-	const char *type;
-
-	l2x0_base = base;
-	cache_id = readl_relaxed(l2x0_base + L2X0_CACHE_ID);
-	l2x0_cache_id = cache_id;
-
->>>>>>> 3f6240f3
 	aux = readl_relaxed(l2x0_base + L2X0_AUX_CTRL);
 
 	aux &= aux_mask;
@@ -477,28 +389,16 @@
 		type = "L2x0 series";
 		break;
 	}
-<<<<<<< HEAD
 
 	l2x0_way_mask = (1 << l2x0_ways) - 1;
-=======
-	writel_relaxed(aux, l2x0_base + L2X0_AUX_CTRL);
-	l2x0_way_mask = (1 << ways) - 1;
->>>>>>> 3f6240f3
 
 	/*
 	 * L2 cache Size =  Way size * Number of ways
 	 */
 	way_size = (aux & L2X0_AUX_CTRL_WAY_SIZE_MASK) >> 17;
-<<<<<<< HEAD
 	way_size = SZ_1K << (way_size + 3);
 	l2x0_size = l2x0_ways * way_size;
 	l2x0_sets = way_size / CACHE_LINE_SIZE;
-=======
-	way_size = 1 << (way_size + 3);
-	l2x0_size = ways * way_size * SZ_1K;
-	l2x0_sets = way_size / CACHE_LINE_SIZE;
-	l2x0_ways = ways;
->>>>>>> 3f6240f3
 
 	/*
 	 * Check if l2x0 controller is already enabled.
@@ -507,11 +407,7 @@
 	 */
 	if (!(readl_relaxed(l2x0_base + L2X0_CTRL) & 1)) {
 		/* Make sure that I&D is not locked down when starting */
-<<<<<<< HEAD
 		l2x0_unlock(l2x0_cache_id);
-=======
-		l2x0_unlock(cache_id);
->>>>>>> 3f6240f3
 
 		/* l2x0 controller is disabled */
 		writel_relaxed(aux, l2x0_base + L2X0_AUX_CTRL);
@@ -524,26 +420,20 @@
 		writel_relaxed(1, l2x0_base + L2X0_CTRL);
 	}
 
-	outer_cache.inv_range = l2x0_inv_range;
-	outer_cache.clean_range = l2x0_clean_range;
-	outer_cache.flush_range = l2x0_flush_range;
+		outer_cache.inv_range = l2x0_inv_range;
+		outer_cache.clean_range = l2x0_clean_range;
+		outer_cache.flush_range = l2x0_flush_range;
 	outer_cache.sync = l2x0_cache_sync;
-
 	outer_cache.flush_all = l2x0_flush_all;
 	outer_cache.inv_all = l2x0_inv_all;
 	outer_cache.disable = l2x0_disable;
 
-	mb();
 	printk(KERN_INFO "%s cache controller enabled\n", type);
 	printk(KERN_INFO "l2x0: %d ways, CACHE_ID 0x%08x, AUX_CTRL 0x%08x, Cache size: %d B\n",
-<<<<<<< HEAD
 			l2x0_ways, l2x0_cache_id, aux, l2x0_size);
-=======
-			ways, cache_id, aux, l2x0_size);
 
 	/* Save the L2X0 contents, as they are not modified else where */
 	pl310_save();
->>>>>>> 3f6240f3
 }
 
 #ifdef CONFIG_OF
@@ -614,14 +504,9 @@
 			       l2x0_base + L2X0_ADDR_FILTER_START);
 	}
 }
-<<<<<<< HEAD
-
-static void __init pl310_save(void)
-=======
 #endif
 
 static void pl310_save(void)
->>>>>>> 3f6240f3
 {
 	u32 l2x0_revision = readl_relaxed(l2x0_base + L2X0_CACHE_ID) &
 		L2X0_CACHE_ID_RTL_MASK;
@@ -695,10 +580,7 @@
 	l2x0_resume();
 }
 
-<<<<<<< HEAD
-=======
 #ifdef CONFIG_OF
->>>>>>> 3f6240f3
 static const struct l2x0_of_data pl310_data = {
 	pl310_of_setup,
 	pl310_save,
@@ -753,9 +635,6 @@
 	outer_cache.resume = data->resume;
 	return 0;
 }
-<<<<<<< HEAD
-#endif
-=======
 #endif
 
 void l2cc_suspend(void)
@@ -768,5 +647,4 @@
 {
 	pl310_resume();
 	dmb();
-}
->>>>>>> 3f6240f3
+}