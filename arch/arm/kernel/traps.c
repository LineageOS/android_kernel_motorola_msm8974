/*
 *  linux/arch/arm/kernel/traps.c
 *
 *  Copyright (C) 1995-2009 Russell King
 *  Fragments that appear the same as linux/arch/i386/kernel/traps.c (C) Linus Torvalds
 *
 * This program is free software; you can redistribute it and/or modify
 * it under the terms of the GNU General Public License version 2 as
 * published by the Free Software Foundation.
 *
 *  'traps.c' handles hardware exceptions after we have saved some state in
 *  'linux/arch/arm/lib/traps.S'.  Mostly a debugging aid, but will probably
 *  kill the offending process.
 */
#include <linux/signal.h>
#include <linux/personality.h>
#include <linux/kallsyms.h>
#include <linux/spinlock.h>
#include <linux/uaccess.h>
#include <linux/hardirq.h>
#include <linux/kdebug.h>
#include <linux/module.h>
#include <linux/kexec.h>
#include <linux/bug.h>
#include <linux/delay.h>
#include <linux/init.h>
#include <linux/sched.h>

#include <linux/atomic.h>
#include <asm/cacheflush.h>
#include <asm/exception.h>
#include <asm/unistd.h>
#include <asm/traps.h>
#include <asm/unwind.h>
#include <asm/tls.h>
#include <asm/system_misc.h>

#include <trace/events/exception.h>

static const char *handler[]= { "prefetch abort", "data abort", "address exception", "interrupt" };

void *vectors_page;

#ifdef CONFIG_DEBUG_USER
unsigned int user_debug;

static int __init user_debug_setup(char *str)
{
	get_option(&str, &user_debug);
	return 1;
}
__setup("user_debug=", user_debug_setup);
#endif

static void dump_mem(const char *, const char *, unsigned long, unsigned long);

void dump_backtrace_entry(unsigned long where, unsigned long from, unsigned long frame)
{
#ifdef CONFIG_KALLSYMS
	printk("[<%08lx>] (%pS) from [<%08lx>] (%pS)\n", where, (void *)where, from, (void *)from);
#else
	printk("Function entered at [<%08lx>] from [<%08lx>]\n", where, from);
#endif

	if (in_exception_text(where))
		dump_mem("", "Exception stack", frame + 4, frame + 4 + sizeof(struct pt_regs));
}

#ifndef CONFIG_ARM_UNWIND
/*
 * Stack pointers should always be within the kernels view of
 * physical memory.  If it is not there, then we can't dump
 * out any information relating to the stack.
 */
static int verify_stack(unsigned long sp)
{
	if (sp < PAGE_OFFSET ||
	    (sp > (unsigned long)high_memory && high_memory != NULL))
		return -EFAULT;

	return 0;
}
#endif

/*
 * Dump out the contents of some memory nicely...
 */
static void dump_mem(const char *lvl, const char *str, unsigned long bottom,
		     unsigned long top)
{
	unsigned long first;
	mm_segment_t fs;
	int i;

	/*
	 * We need to switch to kernel mode so that we can use __get_user
	 * to safely read from kernel space.  Note that we now dump the
	 * code first, just in case the backtrace kills us.
	 */
	fs = get_fs();
	set_fs(KERNEL_DS);

	printk("%s%s(0x%08lx to 0x%08lx)\n", lvl, str, bottom, top);

	for (first = bottom & ~31; first < top; first += 32) {
		unsigned long p;
		char str[sizeof(" 12345678") * 8 + 1];

		memset(str, ' ', sizeof(str));
		str[sizeof(str) - 1] = '\0';

		for (p = first, i = 0; i < 8 && p < top; i++, p += 4) {
			if (p >= bottom && p < top) {
				unsigned long val;
				if (__get_user(val, (unsigned long *)p) == 0)
					sprintf(str + i * 9, " %08lx", val);
				else
					sprintf(str + i * 9, " ????????");
			}
		}
		printk("%s%04lx:%s\n", lvl, first & 0xffff, str);
	}

	set_fs(fs);
}

static void dump_instr(const char *lvl, struct pt_regs *regs)
{
	unsigned long addr = instruction_pointer(regs);
	const int thumb = thumb_mode(regs);
	const int width = thumb ? 4 : 8;
	mm_segment_t fs;
	char str[sizeof("00000000 ") * 5 + 2 + 1], *p = str;
	int i;

	/*
	 * We need to switch to kernel mode so that we can use __get_user
	 * to safely read from kernel space.  Note that we now dump the
	 * code first, just in case the backtrace kills us.
	 */
	fs = get_fs();
	set_fs(KERNEL_DS);

	for (i = -4; i < 1 + !!thumb; i++) {
		unsigned int val, bad;

		if (thumb)
			bad = __get_user(val, &((u16 *)addr)[i]);
		else
			bad = __get_user(val, &((u32 *)addr)[i]);

		if (!bad)
			p += sprintf(p, i == 0 ? "(%0*x) " : "%0*x ",
					width, val);
		else {
			p += sprintf(p, "bad PC value");
			break;
		}
	}
	printk("%sCode: %s\n", lvl, str);

	set_fs(fs);
}

#ifdef CONFIG_ARM_UNWIND
static inline void dump_backtrace(struct pt_regs *regs, struct task_struct *tsk)
{
	unwind_backtrace(regs, tsk);
}
#else
static void dump_backtrace(struct pt_regs *regs, struct task_struct *tsk)
{
	unsigned int fp, mode;
	int ok = 1;

	printk("Backtrace: ");

	if (!tsk)
		tsk = current;

	if (regs) {
		fp = regs->ARM_fp;
		mode = processor_mode(regs);
	} else if (tsk != current) {
		fp = thread_saved_fp(tsk);
		mode = 0x10;
	} else {
		asm("mov %0, fp" : "=r" (fp) : : "cc");
		mode = 0x10;
	}

	if (!fp) {
		printk("no frame pointer");
		ok = 0;
	} else if (verify_stack(fp)) {
		printk("invalid frame pointer 0x%08x", fp);
		ok = 0;
	} else if (fp < (unsigned long)end_of_stack(tsk))
		printk("frame pointer underflow");
	printk("\n");

	if (ok)
		c_backtrace(fp, mode);
}
#endif

void dump_stack(void)
{
	dump_backtrace(NULL, NULL);
}

EXPORT_SYMBOL(dump_stack);

void show_stack(struct task_struct *tsk, unsigned long *sp)
{
	dump_backtrace(NULL, tsk);
	barrier();
}

#ifdef CONFIG_PREEMPT
#define S_PREEMPT " PREEMPT"
#else
#define S_PREEMPT ""
#endif
#ifdef CONFIG_SMP
#define S_SMP " SMP"
#else
#define S_SMP ""
#endif
#ifdef CONFIG_THUMB2_KERNEL
#define S_ISA " THUMB2"
#else
#define S_ISA " ARM"
#endif

static int __die(const char *str, int err, struct thread_info *thread, struct pt_regs *regs)
{
	struct task_struct *tsk = thread->task;
	static int die_counter;
	int ret;

	printk(KERN_EMERG "Internal error: %s: %x [#%d]" S_PREEMPT S_SMP
	       S_ISA "\n", str, err, ++die_counter);

	/* trap and error numbers are mostly meaningless on ARM */
	ret = notify_die(DIE_OOPS, str, regs, err, tsk->thread.trap_no, SIGSEGV);
	if (ret == NOTIFY_STOP)
		return ret;

	print_modules();
	__show_regs(regs);
	printk(KERN_EMERG "Process %.*s (pid: %d, stack limit = 0x%p)\n",
		TASK_COMM_LEN, tsk->comm, task_pid_nr(tsk), thread + 1);

	if (!user_mode(regs) || in_interrupt()) {
		dump_mem(KERN_EMERG, "Stack: ", regs->ARM_sp,
			 THREAD_SIZE + (unsigned long)task_stack_page(tsk));
		dump_backtrace(regs, tsk);
		dump_instr(KERN_EMERG, regs);
	}

	return ret;
}

static DEFINE_RAW_SPINLOCK(die_lock);

/*
 * This function is protected against re-entrancy.
 */
void die(const char *str, struct pt_regs *regs, int err)
{
	struct thread_info *thread = current_thread_info();
	int ret;
	enum bug_trap_type bug_type = BUG_TRAP_TYPE_NONE;

	oops_enter();

	raw_spin_lock_irq(&die_lock);
	console_verbose();
	bust_spinlocks(1);
	if (!user_mode(regs))
		bug_type = report_bug(regs->ARM_pc, regs);
	if (bug_type != BUG_TRAP_TYPE_NONE)
		str = "Oops - BUG";
	ret = __die(str, err, thread, regs);

	if (regs && kexec_should_crash(thread->task))
		crash_kexec(regs);

	bust_spinlocks(0);
	add_taint(TAINT_DIE);
	raw_spin_unlock_irq(&die_lock);
	oops_exit();

	if (in_interrupt())
		panic("Fatal exception in interrupt");
	if (panic_on_oops)
		panic("Fatal exception");
	if (ret != NOTIFY_STOP)
		do_exit(SIGSEGV);
}

void arm_notify_die(const char *str, struct pt_regs *regs,
		struct siginfo *info, unsigned long err, unsigned long trap)
{
	if (user_mode(regs)) {
		current->thread.error_code = err;
		current->thread.trap_no = trap;

		force_sig_info(info->si_signo, info, current);
	} else {
		die(str, regs, err);
	}
}

#ifdef CONFIG_GENERIC_BUG

int is_valid_bugaddr(unsigned long pc)
{
#ifdef CONFIG_THUMB2_KERNEL
	unsigned short bkpt;
#else
	unsigned long bkpt;
#endif

	if (probe_kernel_address((unsigned *)pc, bkpt))
		return 0;

	return bkpt == BUG_INSTR_VALUE;
}

#endif

static LIST_HEAD(undef_hook);
static DEFINE_RAW_SPINLOCK(undef_lock);

void register_undef_hook(struct undef_hook *hook)
{
	unsigned long flags;

	raw_spin_lock_irqsave(&undef_lock, flags);
	list_add(&hook->node, &undef_hook);
	raw_spin_unlock_irqrestore(&undef_lock, flags);
}

void unregister_undef_hook(struct undef_hook *hook)
{
	unsigned long flags;

	raw_spin_lock_irqsave(&undef_lock, flags);
	list_del(&hook->node);
	raw_spin_unlock_irqrestore(&undef_lock, flags);
}

static int call_undef_hook(struct pt_regs *regs, unsigned int instr)
{
	struct undef_hook *hook;
	unsigned long flags;
	int (*fn)(struct pt_regs *regs, unsigned int instr) = NULL;

	raw_spin_lock_irqsave(&undef_lock, flags);
	list_for_each_entry(hook, &undef_hook, node)
		if ((instr & hook->instr_mask) == hook->instr_val &&
		    (regs->ARM_cpsr & hook->cpsr_mask) == hook->cpsr_val)
			fn = hook->fn;
	raw_spin_unlock_irqrestore(&undef_lock, flags);

	return fn ? fn(regs, instr) : 1;
}

asmlinkage void __exception do_undefinstr(struct pt_regs *regs)
{
	unsigned int instr;
	siginfo_t info;
	void __user *pc;

	pc = (void __user *)instruction_pointer(regs);

	if (processor_mode(regs) == SVC_MODE) {
#ifdef CONFIG_THUMB2_KERNEL
		if (thumb_mode(regs)) {
			instr = ((u16 *)pc)[0];
			if (is_wide_instruction(instr)) {
				instr <<= 16;
				instr |= ((u16 *)pc)[1];
			}
		} else
#endif
			instr = *(u32 *) pc;
	} else if (thumb_mode(regs)) {
		if (get_user(instr, (u16 __user *)pc))
			goto die_sig;
		if (is_wide_instruction(instr)) {
			unsigned int instr2;
			if (get_user(instr2, (u16 __user *)pc+1))
				goto die_sig;
			instr <<= 16;
			instr |= instr2;
		}
	} else if (get_user(instr, (u32 __user *)pc)) {
		goto die_sig;
	}

	if (call_undef_hook(regs, instr) == 0)
		return;

<<<<<<< HEAD
	trace_undef_instr(regs, (void *)pc);

=======
die_sig:
>>>>>>> 2a6c53a6
#ifdef CONFIG_DEBUG_USER
	if (user_debug & UDBG_UNDEFINED) {
		printk(KERN_INFO "%s (%d): undefined instruction: pc=%p\n",
			current->comm, task_pid_nr(current), pc);
		dump_instr(KERN_INFO, regs);
	}
#endif

	info.si_signo = SIGILL;
	info.si_errno = 0;
	info.si_code  = ILL_ILLOPC;
	info.si_addr  = pc;

	arm_notify_die("Oops - undefined instruction", regs, &info, 0, 6);
}

asmlinkage void do_unexp_fiq (struct pt_regs *regs)
{
	printk("Hmm.  Unexpected FIQ received, but trying to continue\n");
	printk("You may have a hardware problem...\n");
}

/*
 * bad_mode handles the impossible case in the vectors.  If you see one of
 * these, then it's extremely serious, and could mean you have buggy hardware.
 * It never returns, and never tries to sync.  We hope that we can at least
 * dump out some state information...
 */
asmlinkage void bad_mode(struct pt_regs *regs, int reason)
{
	console_verbose();

	printk(KERN_CRIT "Bad mode in %s handler detected\n", handler[reason]);

	die("Oops - bad mode", regs, 0);
	local_irq_disable();
	panic("bad mode");
}

static int bad_syscall(int n, struct pt_regs *regs)
{
	struct thread_info *thread = current_thread_info();
	siginfo_t info;

	if ((current->personality & PER_MASK) != PER_LINUX &&
	    thread->exec_domain->handler) {
		thread->exec_domain->handler(n, regs);
		return regs->ARM_r0;
	}

#ifdef CONFIG_DEBUG_USER
	if (user_debug & UDBG_SYSCALL) {
		printk(KERN_ERR "[%d] %s: obsolete system call %08x.\n",
			task_pid_nr(current), current->comm, n);
		dump_instr(KERN_ERR, regs);
	}
#endif

	info.si_signo = SIGILL;
	info.si_errno = 0;
	info.si_code  = ILL_ILLTRP;
	info.si_addr  = (void __user *)instruction_pointer(regs) -
			 (thumb_mode(regs) ? 2 : 4);

	arm_notify_die("Oops - bad syscall", regs, &info, n, 0);

	return regs->ARM_r0;
}

static inline void
do_cache_op(unsigned long start, unsigned long end, int flags)
{
	struct mm_struct *mm = current->active_mm;
	struct vm_area_struct *vma;

	if (end < start || flags)
		return;

	down_read(&mm->mmap_sem);
	vma = find_vma(mm, start);
	if (vma && vma->vm_start < end) {
		if (start < vma->vm_start)
			start = vma->vm_start;
		if (end > vma->vm_end)
			end = vma->vm_end;

		up_read(&mm->mmap_sem);
		flush_cache_user_range(start, end);
		return;
	}
	up_read(&mm->mmap_sem);
}

/*
 * Handle all unrecognised system calls.
 *  0x9f0000 - 0x9fffff are some more esoteric system calls
 */
#define NR(x) ((__ARM_NR_##x) - __ARM_NR_BASE)
asmlinkage int arm_syscall(int no, struct pt_regs *regs)
{
	struct thread_info *thread = current_thread_info();
	siginfo_t info;

	if ((no >> 16) != (__ARM_NR_BASE>> 16))
		return bad_syscall(no, regs);

	switch (no & 0xffff) {
	case 0: /* branch through 0 */
		info.si_signo = SIGSEGV;
		info.si_errno = 0;
		info.si_code  = SEGV_MAPERR;
		info.si_addr  = NULL;

		arm_notify_die("branch through zero", regs, &info, 0, 0);
		return 0;

	case NR(breakpoint): /* SWI BREAK_POINT */
		regs->ARM_pc -= thumb_mode(regs) ? 2 : 4;
		ptrace_break(current, regs);
		return regs->ARM_r0;

	/*
	 * Flush a region from virtual address 'r0' to virtual address 'r1'
	 * _exclusive_.  There is no alignment requirement on either address;
	 * user space does not need to know the hardware cache layout.
	 *
	 * r2 contains flags.  It should ALWAYS be passed as ZERO until it
	 * is defined to be something else.  For now we ignore it, but may
	 * the fires of hell burn in your belly if you break this rule. ;)
	 *
	 * (at a later date, we may want to allow this call to not flush
	 * various aspects of the cache.  Passing '0' will guarantee that
	 * everything necessary gets flushed to maintain consistency in
	 * the specified region).
	 */
	case NR(cacheflush):
		do_cache_op(regs->ARM_r0, regs->ARM_r1, regs->ARM_r2);
		return 0;

	case NR(usr26):
		if (!(elf_hwcap & HWCAP_26BIT))
			break;
		regs->ARM_cpsr &= ~MODE32_BIT;
		return regs->ARM_r0;

	case NR(usr32):
		if (!(elf_hwcap & HWCAP_26BIT))
			break;
		regs->ARM_cpsr |= MODE32_BIT;
		return regs->ARM_r0;

	case NR(set_tls):
		thread->tp_value[0] = regs->ARM_r0;
		if (tls_emu)
			return 0;
		if (has_tls_reg) {
			asm ("mcr p15, 0, %0, c13, c0, 3"
				: : "r" (regs->ARM_r0));
		} else {
			/*
			 * User space must never try to access this directly.
			 * Expect your app to break eventually if you do so.
			 * The user helper at 0xffff0fe0 must be used instead.
			 * (see entry-armv.S for details)
			 */
			*((unsigned int *)0xffff0ff0) = regs->ARM_r0;
		}
		return 0;

#ifdef CONFIG_NEEDS_SYSCALL_FOR_CMPXCHG
	/*
	 * Atomically store r1 in *r2 if *r2 is equal to r0 for user space.
	 * Return zero in r0 if *MEM was changed or non-zero if no exchange
	 * happened.  Also set the user C flag accordingly.
	 * If access permissions have to be fixed up then non-zero is
	 * returned and the operation has to be re-attempted.
	 *
	 * *NOTE*: This is a ghost syscall private to the kernel.  Only the
	 * __kuser_cmpxchg code in entry-armv.S should be aware of its
	 * existence.  Don't ever use this from user code.
	 */
	case NR(cmpxchg):
	for (;;) {
		extern void do_DataAbort(unsigned long addr, unsigned int fsr,
					 struct pt_regs *regs);
		unsigned long val;
		unsigned long addr = regs->ARM_r2;
		struct mm_struct *mm = current->mm;
		pgd_t *pgd; pmd_t *pmd; pte_t *pte;
		spinlock_t *ptl;

		regs->ARM_cpsr &= ~PSR_C_BIT;
		down_read(&mm->mmap_sem);
		pgd = pgd_offset(mm, addr);
		if (!pgd_present(*pgd))
			goto bad_access;
		pmd = pmd_offset(pgd, addr);
		if (!pmd_present(*pmd))
			goto bad_access;
		pte = pte_offset_map_lock(mm, pmd, addr, &ptl);
		if (!pte_present(*pte) || !pte_write(*pte) || !pte_dirty(*pte)) {
			pte_unmap_unlock(pte, ptl);
			goto bad_access;
		}
		val = *(unsigned long *)addr;
		val -= regs->ARM_r0;
		if (val == 0) {
			*(unsigned long *)addr = regs->ARM_r1;
			regs->ARM_cpsr |= PSR_C_BIT;
		}
		pte_unmap_unlock(pte, ptl);
		up_read(&mm->mmap_sem);
		return val;

		bad_access:
		up_read(&mm->mmap_sem);
		/* simulate a write access fault */
		do_DataAbort(addr, 15 + (1 << 11), regs);
	}
#endif

	default:
		/* Calls 9f00xx..9f07ff are defined to return -ENOSYS
		   if not implemented, rather than raising SIGILL.  This
		   way the calling program can gracefully determine whether
		   a feature is supported.  */
		if ((no & 0xffff) <= 0x7ff)
			return -ENOSYS;
		break;
	}
#ifdef CONFIG_DEBUG_USER
	/*
	 * experience shows that these seem to indicate that
	 * something catastrophic has happened
	 */
	if (user_debug & UDBG_SYSCALL) {
		printk("[%d] %s: arm syscall %d\n",
		       task_pid_nr(current), current->comm, no);
		dump_instr("", regs);
		if (user_mode(regs)) {
			__show_regs(regs);
			c_backtrace(regs->ARM_fp, processor_mode(regs));
		}
	}
#endif
	info.si_signo = SIGILL;
	info.si_errno = 0;
	info.si_code  = ILL_ILLTRP;
	info.si_addr  = (void __user *)instruction_pointer(regs) -
			 (thumb_mode(regs) ? 2 : 4);

	arm_notify_die("Oops - bad syscall(2)", regs, &info, no, 0);
	return 0;
}

#ifdef CONFIG_TLS_REG_EMUL

/*
 * We might be running on an ARMv6+ processor which should have the TLS
 * register but for some reason we can't use it, or maybe an SMP system
 * using a pre-ARMv6 processor (there are apparently a few prototypes like
 * that in existence) and therefore access to that register must be
 * emulated.
 */

static int get_tp_trap(struct pt_regs *regs, unsigned int instr)
{
	int reg = (instr >> 12) & 15;
	if (reg == 15)
		return 1;
	regs->uregs[reg] = current_thread_info()->tp_value[0];
	regs->ARM_pc += 4;
	return 0;
}

static struct undef_hook arm_mrc_hook = {
	.instr_mask	= 0x0fff0fff,
	.instr_val	= 0x0e1d0f70,
	.cpsr_mask	= PSR_T_BIT,
	.cpsr_val	= 0,
	.fn		= get_tp_trap,
};

static int __init arm_mrc_hook_init(void)
{
	register_undef_hook(&arm_mrc_hook);
	return 0;
}

late_initcall(arm_mrc_hook_init);

#endif

void __bad_xchg(volatile void *ptr, int size)
{
	printk("xchg: bad data size: pc 0x%p, ptr 0x%p, size %d\n",
		__builtin_return_address(0), ptr, size);
	BUG();
}
EXPORT_SYMBOL(__bad_xchg);

/*
 * A data abort trap was taken, but we did not handle the instruction.
 * Try to abort the user program, or panic if it was the kernel.
 */
asmlinkage void
baddataabort(int code, unsigned long instr, struct pt_regs *regs)
{
	unsigned long addr = instruction_pointer(regs);
	siginfo_t info;

#ifdef CONFIG_DEBUG_USER
	if (user_debug & UDBG_BADABORT) {
		printk(KERN_ERR "[%d] %s: bad data abort: code %d instr 0x%08lx\n",
			task_pid_nr(current), current->comm, code, instr);
		dump_instr(KERN_ERR, regs);
		show_pte(current->mm, addr);
	}
#endif

	info.si_signo = SIGILL;
	info.si_errno = 0;
	info.si_code  = ILL_ILLOPC;
	info.si_addr  = (void __user *)addr;

	arm_notify_die("unknown data abort code", regs, &info, instr, 0);
}

void __readwrite_bug(const char *fn)
{
	printk("%s called, but not implemented\n", fn);
	BUG();
}
EXPORT_SYMBOL(__readwrite_bug);

void __pte_error(const char *file, int line, pte_t pte)
{
	printk("%s:%d: bad pte %08llx.\n", file, line, (long long)pte_val(pte));
}

void __pmd_error(const char *file, int line, pmd_t pmd)
{
	printk("%s:%d: bad pmd %08llx.\n", file, line, (long long)pmd_val(pmd));
}

void __pgd_error(const char *file, int line, pgd_t pgd)
{
	printk("%s:%d: bad pgd %08llx.\n", file, line, (long long)pgd_val(pgd));
}

asmlinkage void __div0(void)
{
	printk("Division by zero in kernel.\n");
	dump_stack();
}
EXPORT_SYMBOL(__div0);

void abort(void)
{
	BUG();

	/* if that doesn't kill us, halt */
	panic("Oops failed to kill thread");
}
EXPORT_SYMBOL(abort);

void __init trap_init(void)
{
	return;
}

#ifdef CONFIG_KUSER_HELPERS
static void __init kuser_init(void *vectors)
{
	extern char __kuser_helper_start[], __kuser_helper_end[];
	int kuser_sz = __kuser_helper_end - __kuser_helper_start;

	memcpy(vectors + 0x1000 - kuser_sz, __kuser_helper_start, kuser_sz);

	/*
	 * vectors + 0xfe0 = __kuser_get_tls
	 * vectors + 0xfe8 = hardware TLS instruction at 0xffff0fe8
	 */
	if (tls_emu || has_tls_reg)
		memcpy(vectors + 0xfe0, vectors + 0xfe8, 4);
}
#else
static void __init kuser_init(void *vectors)
{
}
#endif

void __init early_trap_init(void *vectors_base)
{
	unsigned long vectors = (unsigned long)vectors_base;
	extern char __stubs_start[], __stubs_end[];
	extern char __vectors_start[], __vectors_end[];
	unsigned i;

	vectors_page = vectors_base;

	/*
	 * Poison the vectors page with an undefined instruction.  This
	 * instruction is chosen to be undefined for both ARM and Thumb
	 * ISAs.  The Thumb version is an undefined instruction with a
	 * branch back to the undefined instruction.
	 */
	for (i = 0; i < PAGE_SIZE / sizeof(u32); i++)
		((u32 *)vectors_base)[i] = 0xe7fddef1;

	/*
	 * Copy the vectors, stubs and kuser helpers (in entry-armv.S)
	 * into the vector page, mapped at 0xffff0000, and ensure these
	 * are visible to the instruction stream.
	 */
	memcpy((void *)vectors, __vectors_start, __vectors_end - __vectors_start);
	memcpy((void *)vectors + 0x1000, __stubs_start, __stubs_end - __stubs_start);

	kuser_init(vectors_base);

	flush_icache_range(vectors, vectors + PAGE_SIZE * 2);
	modify_domain(DOMAIN_USER, DOMAIN_CLIENT);
}<|MERGE_RESOLUTION|>--- conflicted
+++ resolved
@@ -404,12 +404,9 @@
 	if (call_undef_hook(regs, instr) == 0)
 		return;
 
-<<<<<<< HEAD
 	trace_undef_instr(regs, (void *)pc);
 
-=======
 die_sig:
->>>>>>> 2a6c53a6
 #ifdef CONFIG_DEBUG_USER
 	if (user_debug & UDBG_UNDEFINED) {
 		printk(KERN_INFO "%s (%d): undefined instruction: pc=%p\n",
