--- conflicted
+++ resolved
@@ -30,9 +30,11 @@
    descriptor */
 #define USB_QUIRK_DELAY_INIT		0x00000040
 
-<<<<<<< HEAD
 #define USB_QUIRK_OTG_PET		0x00000080
-=======
+
+/* device generates spurious wakeup, ignore remote wakeup capability */
+#define USB_QUIRK_IGNORE_REMOTE_WAKEUP	0x00000200
+
 /* device can't handle device_qualifier descriptor requests */
 #define USB_QUIRK_DEVICE_QUALIFIER	0x00000100
 
@@ -46,6 +48,5 @@
  * calculation instead of the exponent variable used in the calculation.
  */
 #define USB_QUIRK_LINEAR_UFRAME_INTR_BINTERVAL	0x00000080
->>>>>>> 8d1988f8
 
 #endif /* __LINUX_USB_QUIRKS_H */