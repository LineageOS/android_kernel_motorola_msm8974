/*
   BlueZ - Bluetooth protocol stack for Linux

   Copyright (C) 2010  Nokia Corporation

   This program is free software; you can redistribute it and/or modify
   it under the terms of the GNU General Public License version 2 as
   published by the Free Software Foundation;

   THE SOFTWARE IS PROVIDED "AS IS", WITHOUT WARRANTY OF ANY KIND, EXPRESS
   OR IMPLIED, INCLUDING BUT NOT LIMITED TO THE WARRANTIES OF MERCHANTABILITY,
   FITNESS FOR A PARTICULAR PURPOSE AND NONINFRINGEMENT OF THIRD PARTY RIGHTS.
   IN NO EVENT SHALL THE COPYRIGHT HOLDER(S) AND AUTHOR(S) BE LIABLE FOR ANY
   CLAIM, OR ANY SPECIAL INDIRECT OR CONSEQUENTIAL DAMAGES, OR ANY DAMAGES
   WHATSOEVER RESULTING FROM LOSS OF USE, DATA OR PROFITS, WHETHER IN AN
   ACTION OF CONTRACT, NEGLIGENCE OR OTHER TORTIOUS ACTION, ARISING OUT OF
   OR IN CONNECTION WITH THE USE OR PERFORMANCE OF THIS SOFTWARE.

   ALL LIABILITY, INCLUDING LIABILITY FOR INFRINGEMENT OF ANY PATENTS,
   COPYRIGHTS, TRADEMARKS OR OTHER RIGHTS, RELATING TO USE OF THIS
   SOFTWARE IS DISCLAIMED.
*/

#define MGMT_INDEX_NONE			0xFFFF

<<<<<<< HEAD
=======
#define MGMT_STATUS_SUCCESS		0x00
#define MGMT_STATUS_UNKNOWN_COMMAND	0x01
#define MGMT_STATUS_NOT_CONNECTED	0x02
#define MGMT_STATUS_FAILED		0x03
#define MGMT_STATUS_CONNECT_FAILED	0x04
#define MGMT_STATUS_AUTH_FAILED		0x05
#define MGMT_STATUS_NOT_PAIRED		0x06
#define MGMT_STATUS_NO_RESOURCES	0x07
#define MGMT_STATUS_TIMEOUT		0x08
#define MGMT_STATUS_ALREADY_CONNECTED	0x09
#define MGMT_STATUS_BUSY		0x0a
#define MGMT_STATUS_REJECTED		0x0b
#define MGMT_STATUS_NOT_SUPPORTED	0x0c
#define MGMT_STATUS_INVALID_PARAMS	0x0d
#define MGMT_STATUS_DISCONNECTED	0x0e
#define MGMT_STATUS_NOT_POWERED		0x0f
#define MGMT_STATUS_CANCELLED		0x10
#define MGMT_STATUS_INVALID_INDEX	0x11
#define MGMT_STATUS_RFKILLED		0x12

>>>>>>> 8d1988f8
struct mgmt_hdr {
	__le16 opcode;
	__le16 index;
	__le16 len;
} __packed;

#define MGMT_OP_READ_VERSION		0x0001
struct mgmt_rp_read_version {
	__u8 version;
	__le16 revision;
} __packed;

#define MGMT_OP_READ_INDEX_LIST		0x0003
struct mgmt_rp_read_index_list {
	__le16 num_controllers;
	__le16 index[0];
} __packed;

/* Reserve one extra byte for names in management messages so that they
 * are always guaranteed to be nul-terminated */
#define MGMT_MAX_NAME_LENGTH		(HCI_MAX_NAME_LENGTH + 1)

#define MGMT_OP_READ_INFO		0x0004
struct mgmt_rp_read_info {
	__u8 type;
	__u8 powered;
	__u8 connectable;
	__u8 discoverable;
	__u8 pairable;
	__u8 sec_mode;
	bdaddr_t bdaddr;
	__u8 dev_class[3];
	__u8 features[8];
	__u16 manufacturer;
	__u8 hci_ver;
	__u16 hci_rev;
	__u8 name[MGMT_MAX_NAME_LENGTH];
	__u8 le_white_list_size;
} __packed;

struct mgmt_mode {
	__u8 val;
} __packed;

#define MGMT_OP_SET_POWERED		0x0005

#define MGMT_OP_SET_DISCOVERABLE	0x0006

#define MGMT_OP_SET_CONNECTABLE		0x0007

#define MGMT_OP_SET_PAIRABLE		0x0008

#define MGMT_OP_ADD_UUID		0x0009
struct mgmt_cp_add_uuid {
	__u8 uuid[16];
	__u8 svc_hint;
} __packed;

#define MGMT_OP_REMOVE_UUID		0x000A
struct mgmt_cp_remove_uuid {
	__u8 uuid[16];
} __packed;

#define MGMT_OP_SET_DEV_CLASS		0x000B
struct mgmt_cp_set_dev_class {
	__u8 major;
	__u8 minor;
} __packed;
#define MGMT_MAJOR_CLASS_MASK		0x1F
#define MGMT_MAJOR_CLASS_LIMITED	0x20

#define MGMT_OP_SET_SERVICE_CACHE	0x000C
struct mgmt_cp_set_service_cache {
	__u8 enable;
} __packed;

struct mgmt_key_info {
	bdaddr_t bdaddr;
	u8 addr_type;
	u8 key_type;
	u8 val[16];
	u8 pin_len;
	u8 auth;
	u8 dlen;
	u8 data[10];
} __packed;

#define MGMT_OP_LOAD_KEYS		0x000D
struct mgmt_cp_load_keys {
	__u8 debug_keys;
	__le16 key_count;
	struct mgmt_key_info keys[0];
} __packed;

#define MGMT_OP_REMOVE_KEY		0x000E
struct mgmt_cp_remove_key {
	bdaddr_t bdaddr;
	__u8 disconnect;
} __packed;

#define MGMT_OP_DISCONNECT		0x000F
struct mgmt_cp_disconnect {
	bdaddr_t bdaddr;
} __packed;
struct mgmt_rp_disconnect {
	bdaddr_t bdaddr;
} __packed;

#define MGMT_ADDR_BREDR			0x00
#define MGMT_ADDR_LE_PUBLIC		0x01
#define MGMT_ADDR_LE_RANDOM		0x02
#define MGMT_ADDR_INVALID		0xff

struct mgmt_addr_info {
	bdaddr_t bdaddr;
	__u8 type;
} __packed;

#define MGMT_OP_GET_CONNECTIONS		0x0010
struct mgmt_rp_get_connections {
	__le16 conn_count;
	bdaddr_t conn[0];
} __packed;

#define MGMT_OP_PIN_CODE_REPLY		0x0011
struct mgmt_cp_pin_code_reply {
	bdaddr_t bdaddr;
	__u8 pin_len;
	__u8 pin_code[16];
} __packed;
struct mgmt_rp_pin_code_reply {
	bdaddr_t bdaddr;
	uint8_t status;
} __packed;

#define MGMT_OP_PIN_CODE_NEG_REPLY	0x0012
struct mgmt_cp_pin_code_neg_reply {
	bdaddr_t bdaddr;
} __packed;

#define MGMT_OP_SET_IO_CAPABILITY	0x0013
struct mgmt_cp_set_io_capability {
	__u8 io_capability;
} __packed;

#define MGMT_OP_PAIR_DEVICE		0x0014
struct mgmt_cp_pair_device {
	bdaddr_t bdaddr;
	__u8 io_cap;
} __packed;
struct mgmt_rp_pair_device {
	bdaddr_t bdaddr;
	__u8 status;
} __packed;

#define MGMT_OP_USER_CONFIRM_REPLY	0x0015
struct mgmt_cp_user_confirm_reply {
	bdaddr_t bdaddr;
} __packed;
struct mgmt_rp_user_confirm_reply {
	bdaddr_t bdaddr;
	__u8 status;
} __packed;

#define MGMT_OP_USER_CONFIRM_NEG_REPLY	0x0016

#define MGMT_OP_SET_LOCAL_NAME		0x0017
struct mgmt_cp_set_local_name {
	__u8 name[MGMT_MAX_NAME_LENGTH];
} __packed;

#define MGMT_OP_READ_LOCAL_OOB_DATA	0x0018
struct mgmt_rp_read_local_oob_data {
	__u8 hash[16];
	__u8 randomizer[16];
} __packed;

#define MGMT_OP_ADD_REMOTE_OOB_DATA	0x0019
struct mgmt_cp_add_remote_oob_data {
	bdaddr_t bdaddr;
	__u8 hash[16];
	__u8 randomizer[16];
} __packed;

#define MGMT_OP_REMOVE_REMOTE_OOB_DATA	0x001A
struct mgmt_cp_remove_remote_oob_data {
	bdaddr_t bdaddr;
} __packed;

#define MGMT_OP_START_DISCOVERY		0x001B

#define MGMT_OP_STOP_DISCOVERY		0x001C

#define MGMT_OP_USER_PASSKEY_REPLY	0x001D
struct mgmt_cp_user_passkey_reply {
	bdaddr_t bdaddr;
	__le32 passkey;
} __packed;

#define MGMT_OP_RESOLVE_NAME		0x001E
struct mgmt_cp_resolve_name {
	bdaddr_t bdaddr;
} __packed;

#define MGMT_OP_SET_LIMIT_DISCOVERABLE	0x001F

#define MGMT_OP_SET_CONNECTION_PARAMS	0x0020
struct mgmt_cp_set_connection_params {
	bdaddr_t bdaddr;
	__le16 interval_min;
	__le16 interval_max;
	__le16 slave_latency;
	__le16 timeout_multiplier;
} __packed;

#define MGMT_OP_ENCRYPT_LINK		0x0021
struct mgmt_cp_encrypt_link {
	bdaddr_t bdaddr;
	__u8 enable;
} __packed;

#define MGMT_OP_SET_RSSI_REPORTER		0x0022
struct mgmt_cp_set_rssi_reporter {
	bdaddr_t	bdaddr;
	__s8		rssi_threshold;
	__le16	interval;
	__u8		updateOnThreshExceed;
} __packed;

#define MGMT_OP_UNSET_RSSI_REPORTER		0x0023
struct mgmt_cp_unset_rssi_reporter {
	bdaddr_t	bdaddr;
} __packed;

#define MGMT_OP_CANCEL_RESOLVE_NAME	0x0024
struct mgmt_cp_cancel_resolve_name {
	bdaddr_t bdaddr;
} __packed;

#define MGMT_OP_READ_TX_POWER_LEVEL	0x0025
struct mgmt_cp_read_tx_power_level {
	bdaddr_t bdaddr;
	__u8 type;
} __packed;
struct mgmt_rp_read_tx_power_level {
	bdaddr_t bdaddr;
	__u8 status;
	__s8 level;
} __packed;

#define MGMT_OP_LE_READ_WHITE_LIST_SIZE	0xE000

#define MGMT_OP_LE_CLEAR_WHITE_LIST	0xE001

#define MGMT_OP_LE_ADD_DEV_WHITE_LIST	0xE002
struct mgmt_cp_le_add_dev_white_list {
	__u8 addr_type;
	bdaddr_t bdaddr;
} __packed;

#define MGMT_OP_LE_REMOVE_DEV_WHITE_LIST	0xE003
struct mgmt_cp_le_remove_dev_white_list {
	__u8 addr_type;
	bdaddr_t bdaddr;
} __packed;

#define MGMT_OP_LE_CREATE_CONN_WHITE_LIST	0xE004

#define MGMT_OP_LE_CANCEL_CREATE_CONN_WHITE_LIST	0xE005

#define MGMT_OP_LE_CANCEL_CREATE_CONN	0xE006
struct mgmt_cp_le_cancel_create_conn {
	bdaddr_t	bdaddr;
} __packed;

#define MGMT_EV_CMD_COMPLETE		0x0001
struct mgmt_ev_cmd_complete {
	__le16 opcode;
	__u8 data[0];
} __packed;

#define MGMT_EV_CMD_STATUS		0x0002
struct mgmt_ev_cmd_status {
	__u8 status;
	__le16 opcode;
} __packed;

#define MGMT_EV_CONTROLLER_ERROR	0x0003
struct mgmt_ev_controller_error {
	__u8 error_code;
} __packed;

#define MGMT_EV_INDEX_ADDED		0x0004

#define MGMT_EV_INDEX_REMOVED		0x0005

#define MGMT_EV_POWERED			0x0006

#define MGMT_EV_DISCOVERABLE		0x0007

#define MGMT_EV_CONNECTABLE		0x0008

#define MGMT_EV_PAIRABLE		0x0009

#define MGMT_EV_NEW_KEY			0x000A
struct mgmt_ev_new_key {
	__u8 store_hint;
	struct mgmt_key_info key;
} __packed;

#define MGMT_EV_CONNECTED		0x000B
struct mgmt_ev_connected {
	bdaddr_t bdaddr;
	__u8 le;
} __packed;

#define MGMT_EV_DISCONNECTED		0x000C
struct mgmt_ev_disconnected {
	bdaddr_t bdaddr;
	__u8     reason;
} __packed;

#define MGMT_EV_CONNECT_FAILED		0x000D
struct mgmt_ev_connect_failed {
	bdaddr_t bdaddr;
	__u8 status;
} __packed;

#define MGMT_EV_PIN_CODE_REQUEST	0x000E
struct mgmt_ev_pin_code_request {
	bdaddr_t bdaddr;
	__u8 secure;
} __packed;

#define MGMT_EV_USER_CONFIRM_REQUEST	0x000F
struct mgmt_ev_user_confirm_request {
	bdaddr_t bdaddr;
	__u8 auto_confirm;
	__u8 event;
	__le32 value;
} __packed;

#define MGMT_EV_AUTH_FAILED		0x0010
struct mgmt_ev_auth_failed {
	bdaddr_t bdaddr;
	__u8 status;
} __packed;

#define MGMT_EV_LOCAL_NAME_CHANGED	0x0011
struct mgmt_ev_local_name_changed {
	__u8 name[MGMT_MAX_NAME_LENGTH];
} __packed;

#define MGMT_EV_DEVICE_FOUND		0x0012
struct mgmt_ev_device_found {
	struct mgmt_addr_info addr;
	__u8 dev_class[3];
	__s8 rssi;
	__u8 le;
	__u8 type;
	__u8 eir[HCI_MAX_EIR_LENGTH];
} __packed;

#define MGMT_EV_REMOTE_NAME		0x0013
struct mgmt_ev_remote_name {
	bdaddr_t bdaddr;
	__u8 status;
	__u8 name[MGMT_MAX_NAME_LENGTH];
} __packed;

#define MGMT_EV_DISCOVERING		0x0014

#define MGMT_EV_USER_PASSKEY_REQUEST	0x0015
struct mgmt_ev_user_passkey_request {
	bdaddr_t bdaddr;
} __packed;

#define MGMT_EV_ENCRYPT_CHANGE		0x0016
struct mgmt_ev_encrypt_change {
	bdaddr_t bdaddr;
	__u8 status;
} __packed;


#define MGMT_EV_REMOTE_CLASS		0x0017
struct mgmt_ev_remote_class {
	bdaddr_t bdaddr;
	__u8 dev_class[3];
} __packed;

#define MGMT_EV_REMOTE_VERSION		0x0018
struct mgmt_ev_remote_version {
	bdaddr_t bdaddr;
	__u8	lmp_ver;
	__u16	manufacturer;
	__u16	lmp_subver;
} __packed;

#define MGMT_EV_REMOTE_FEATURES		0x0019
struct mgmt_ev_remote_features {
	bdaddr_t bdaddr;
	uint8_t features[8];
} __packed;

#define MGMT_EV_RSSI_UPDATE		0x0020
struct mgmt_ev_rssi_update {
	bdaddr_t	bdaddr;
	__s8			rssi;
} __packed;

#define MGMT_EV_LE_CONN_PARAMS		0xF000
struct mgmt_ev_le_conn_params {
	bdaddr_t bdaddr;
	__u16 interval;
	__u16 latency;
	__u16 timeout;
} __packed;<|MERGE_RESOLUTION|>--- conflicted
+++ resolved
@@ -23,8 +23,6 @@
 
 #define MGMT_INDEX_NONE			0xFFFF
 
-<<<<<<< HEAD
-=======
 #define MGMT_STATUS_SUCCESS		0x00
 #define MGMT_STATUS_UNKNOWN_COMMAND	0x01
 #define MGMT_STATUS_NOT_CONNECTED	0x02
@@ -45,7 +43,6 @@
 #define MGMT_STATUS_INVALID_INDEX	0x11
 #define MGMT_STATUS_RFKILLED		0x12
 
->>>>>>> 8d1988f8
 struct mgmt_hdr {
 	__le16 opcode;
 	__le16 index;
