--- conflicted
+++ resolved
@@ -2932,15 +2932,12 @@
 	return ret;
 }
 
-<<<<<<< HEAD
-int mgmt_discoverable(u16 index, u8 discoverable)
-=======
 int mgmt_set_powered_failed(struct hci_dev *hdev, int err)
 {
 	struct pending_cmd *cmd;
 	u8 status;
 
-	cmd = mgmt_pending_find(MGMT_OP_SET_POWERED, hdev);
+	cmd = mgmt_pending_find(MGMT_OP_SET_POWERED, hdev->id);
 	if (!cmd)
 		return -ENOENT;
 
@@ -2956,8 +2953,7 @@
 	return err;
 }
 
-int mgmt_discoverable(struct hci_dev *hdev, u8 discoverable)
->>>>>>> 8d1988f8
+int mgmt_discoverable(u16 index, u8 discoverable)
 {
 	struct mgmt_mode ev;
 	struct cmd_lookup match = { discoverable, NULL };
