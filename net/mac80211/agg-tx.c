--- conflicted
+++ resolved
@@ -498,12 +498,7 @@
 
 	drv_ampdu_action(local, sta->sdata,
 			 IEEE80211_AMPDU_TX_OPERATIONAL,
-<<<<<<< HEAD
-			 &sta->sta, tid, NULL,
-			 sta->ampdu_mlme.tid_tx[tid]->buf_size);
-=======
 			 &sta->sta, tid, NULL, tid_tx->buf_size);
->>>>>>> d762f438
 
 	/*
 	 * synchronize with TX path, while splicing the TX path
