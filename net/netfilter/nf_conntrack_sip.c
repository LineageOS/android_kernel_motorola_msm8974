--- conflicted
+++ resolved
@@ -1467,11 +1467,9 @@
 		end += strlen("\r\n\r\n") + clen;
 
 		msglen = origlen = end - dptr;
-<<<<<<< HEAD
-=======
+
 		if (msglen > datalen)
 			return NF_ACCEPT;
->>>>>>> 8d1988f8
 
 		ret = process_sip_msg(skb, ct, dataoff, &dptr, &msglen);
 		if (ret != NF_ACCEPT)
