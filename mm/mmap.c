/*
 * mm/mmap.c
 *
 * Written by obz.
 *
 * Address space accounting code	<alan@lxorguk.ukuu.org.uk>
 */

#include <linux/kernel.h>
#include <linux/slab.h>
#include <linux/backing-dev.h>
#include <linux/mm.h>
#include <linux/shm.h>
#include <linux/mman.h>
#include <linux/pagemap.h>
#include <linux/swap.h>
#include <linux/syscalls.h>
#include <linux/capability.h>
#include <linux/init.h>
#include <linux/file.h>
#include <linux/fs.h>
#include <linux/personality.h>
#include <linux/security.h>
#include <linux/hugetlb.h>
#include <linux/profile.h>
#include <linux/export.h>
#include <linux/mount.h>
#include <linux/mempolicy.h>
#include <linux/rmap.h>
#include <linux/mmu_notifier.h>
#include <linux/perf_event.h>
#include <linux/audit.h>
#include <linux/khugepaged.h>

#include <asm/uaccess.h>
#include <asm/cacheflush.h>
#include <asm/tlb.h>
#include <asm/mmu_context.h>

#include "internal.h"

#ifndef arch_mmap_check
#define arch_mmap_check(addr, len, flags)	(0)
#endif

#ifndef arch_rebalance_pgtables
#define arch_rebalance_pgtables(addr, len)		(addr)
#endif

#ifdef CONFIG_HAVE_ARCH_MMAP_RND_BITS
const int mmap_rnd_bits_min = CONFIG_ARCH_MMAP_RND_BITS_MIN;
const int mmap_rnd_bits_max = CONFIG_ARCH_MMAP_RND_BITS_MAX;
int mmap_rnd_bits __read_mostly = CONFIG_ARCH_MMAP_RND_BITS;
#endif
#ifdef CONFIG_HAVE_ARCH_MMAP_RND_COMPAT_BITS
const int mmap_rnd_compat_bits_min = CONFIG_ARCH_MMAP_RND_COMPAT_BITS_MIN;
const int mmap_rnd_compat_bits_max = CONFIG_ARCH_MMAP_RND_COMPAT_BITS_MAX;
int mmap_rnd_compat_bits __read_mostly = CONFIG_ARCH_MMAP_RND_COMPAT_BITS;
#endif


static void unmap_region(struct mm_struct *mm,
		struct vm_area_struct *vma, struct vm_area_struct *prev,
		unsigned long start, unsigned long end);

/*
 * WARNING: the debugging will use recursive algorithms so never enable this
 * unless you know what you are doing.
 */
#undef DEBUG_MM_RB

/* description of effects of mapping type and prot in current implementation.
 * this is due to the limited x86 page protection hardware.  The expected
 * behavior is in parens:
 *
 * map_type	prot
 *		PROT_NONE	PROT_READ	PROT_WRITE	PROT_EXEC
 * MAP_SHARED	r: (no) no	r: (yes) yes	r: (no) yes	r: (no) yes
 *		w: (no) no	w: (no) no	w: (yes) yes	w: (no) no
 *		x: (no) no	x: (no) yes	x: (no) yes	x: (yes) yes
 *		
 * MAP_PRIVATE	r: (no) no	r: (yes) yes	r: (no) yes	r: (no) yes
 *		w: (no) no	w: (no) no	w: (copy) copy	w: (no) no
 *		x: (no) no	x: (no) yes	x: (no) yes	x: (yes) yes
 *
 */
pgprot_t protection_map[16] = {
	__P000, __P001, __P010, __P011, __P100, __P101, __P110, __P111,
	__S000, __S001, __S010, __S011, __S100, __S101, __S110, __S111
};

pgprot_t vm_get_page_prot(unsigned long vm_flags)
{
	return __pgprot(pgprot_val(protection_map[vm_flags &
				(VM_READ|VM_WRITE|VM_EXEC|VM_SHARED)]) |
			pgprot_val(arch_vm_get_page_prot(vm_flags)));
}
EXPORT_SYMBOL(vm_get_page_prot);

int sysctl_overcommit_memory __read_mostly = OVERCOMMIT_GUESS;  /* heuristic overcommit */
int sysctl_overcommit_ratio __read_mostly = 50;	/* default is 50% */
int sysctl_max_map_count __read_mostly = DEFAULT_MAX_MAP_COUNT;
/*
 * Make sure vm_committed_as in one cacheline and not cacheline shared with
 * other variables. It can be updated by several CPUs frequently.
 */
struct percpu_counter vm_committed_as ____cacheline_aligned_in_smp;

/*
 * Check that a process has enough memory to allocate a new virtual
 * mapping. 0 means there is enough memory for the allocation to
 * succeed and -ENOMEM implies there is not.
 *
 * We currently support three overcommit policies, which are set via the
 * vm.overcommit_memory sysctl.  See Documentation/vm/overcommit-accounting
 *
 * Strict overcommit modes added 2002 Feb 26 by Alan Cox.
 * Additional code 2002 Jul 20 by Robert Love.
 *
 * cap_sys_admin is 1 if the process has admin privileges, 0 otherwise.
 *
 * Note this is a helper function intended to be used by LSMs which
 * wish to use this logic.
 */
int __vm_enough_memory(struct mm_struct *mm, long pages, int cap_sys_admin)
{
	long free, allowed;

	vm_acct_memory(pages);

	/*
	 * Sometimes we want to use more memory than we have
	 */
	if (sysctl_overcommit_memory == OVERCOMMIT_ALWAYS)
		return 0;

	if (sysctl_overcommit_memory == OVERCOMMIT_GUESS) {
		free = global_page_state(NR_FREE_PAGES);
		free += global_page_state(NR_FILE_PAGES);

		/*
		 * shmem pages shouldn't be counted as free in this
		 * case, they can't be purged, only swapped out, and
		 * that won't affect the overall amount of available
		 * memory in the system.
		 */
		free -= global_page_state(NR_SHMEM);

		free += get_nr_swap_pages();

		/*
		 * Any slabs which are created with the
		 * SLAB_RECLAIM_ACCOUNT flag claim to have contents
		 * which are reclaimable, under pressure.  The dentry
		 * cache and most inode caches should fall into this
		 */
		free += global_page_state(NR_SLAB_RECLAIMABLE);

		/*
		 * Leave reserved pages. The pages are not for anonymous pages.
		 */
		if (free <= totalreserve_pages)
			goto error;
		else
			free -= totalreserve_pages;

		/*
		 * Leave the last 3% for root
		 */
		if (!cap_sys_admin)
			free -= free / 32;

		if (free > pages)
			return 0;

		goto error;
	}

	allowed = (totalram_pages - hugetlb_total_pages())
	       	* sysctl_overcommit_ratio / 100;
	/*
	 * Leave the last 3% for root
	 */
	if (!cap_sys_admin)
		allowed -= allowed / 32;
	allowed += total_swap_pages;

	/* Don't let a single process grow too big:
	   leave 3% of the size of this process for other processes */
	if (mm)
		allowed -= mm->total_vm / 32;

	if (percpu_counter_read_positive(&vm_committed_as) < allowed)
		return 0;
error:
	vm_unacct_memory(pages);

	return -ENOMEM;
}

/*
 * Requires inode->i_mapping->i_mmap_mutex
 */
static void __remove_shared_vm_struct(struct vm_area_struct *vma,
		struct file *file, struct address_space *mapping)
{
	if (vma->vm_flags & VM_DENYWRITE)
		atomic_inc(&file->f_path.dentry->d_inode->i_writecount);
	if (vma->vm_flags & VM_SHARED)
		mapping->i_mmap_writable--;

	flush_dcache_mmap_lock(mapping);
	if (unlikely(vma->vm_flags & VM_NONLINEAR))
		list_del_init(&vma->shared.vm_set.list);
	else
		vma_prio_tree_remove(vma, &mapping->i_mmap);
	flush_dcache_mmap_unlock(mapping);
}

/*
 * Unlink a file-based vm structure from its prio_tree, to hide
 * vma from rmap and vmtruncate before freeing its page tables.
 */
void unlink_file_vma(struct vm_area_struct *vma)
{
	struct file *file = vma->vm_file;

	if (file) {
		struct address_space *mapping = file->f_mapping;
		mutex_lock(&mapping->i_mmap_mutex);
		__remove_shared_vm_struct(vma, file, mapping);
		mutex_unlock(&mapping->i_mmap_mutex);
	}
}

/*
 * Close a vm structure and free it, returning the next.
 */
static struct vm_area_struct *remove_vma(struct vm_area_struct *vma)
{
	struct vm_area_struct *next = vma->vm_next;

	might_sleep();
	if (vma->vm_ops && vma->vm_ops->close)
		vma->vm_ops->close(vma);
	if (vma->vm_file) {
		fput(vma->vm_file);
		if (vma->vm_flags & VM_EXECUTABLE)
			removed_exe_file_vma(vma->vm_mm);
	}
	mpol_put(vma_policy(vma));
	kmem_cache_free(vm_area_cachep, vma);
	return next;
}

static unsigned long do_brk(unsigned long addr, unsigned long len);

SYSCALL_DEFINE1(brk, unsigned long, brk)
{
	unsigned long rlim, retval;
	unsigned long newbrk, oldbrk;
	struct mm_struct *mm = current->mm;
	struct vm_area_struct *next;
	unsigned long min_brk;

	down_write(&mm->mmap_sem);

#ifdef CONFIG_COMPAT_BRK
	/*
	 * CONFIG_COMPAT_BRK can still be overridden by setting
	 * randomize_va_space to 2, which will still cause mm->start_brk
	 * to be arbitrarily shifted
	 */
	if (current->brk_randomized)
		min_brk = mm->start_brk;
	else
		min_brk = mm->end_data;
#else
	min_brk = mm->start_brk;
#endif
	if (brk < min_brk)
		goto out;

	/*
	 * Check against rlimit here. If this check is done later after the test
	 * of oldbrk with newbrk then it can escape the test and let the data
	 * segment grow beyond its set limit the in case where the limit is
	 * not page aligned -Ram Gupta
	 */
	rlim = rlimit(RLIMIT_DATA);
	if (rlim < RLIM_INFINITY && (brk - mm->start_brk) +
			(mm->end_data - mm->start_data) > rlim)
		goto out;

	newbrk = PAGE_ALIGN(brk);
	oldbrk = PAGE_ALIGN(mm->brk);
	if (oldbrk == newbrk)
		goto set_brk;

	/* Always allow shrinking brk. */
	if (brk <= mm->brk) {
		if (!do_munmap(mm, newbrk, oldbrk-newbrk))
			goto set_brk;
		goto out;
	}

	/* Check against existing mmap mappings. */
	next = find_vma(mm, oldbrk);
	if (next && newbrk + PAGE_SIZE > vm_start_gap(next))
		goto out;

	/* Ok, looks good - let it rip. */
	if (do_brk(oldbrk, newbrk-oldbrk) != oldbrk)
		goto out;
set_brk:
	mm->brk = brk;
out:
	retval = mm->brk;
	up_write(&mm->mmap_sem);
	return retval;
}

#ifdef DEBUG_MM_RB
static int browse_rb(struct rb_root *root)
{
	int i = 0, j;
	struct rb_node *nd, *pn = NULL;
	unsigned long prev = 0, pend = 0;

	for (nd = rb_first(root); nd; nd = rb_next(nd)) {
		struct vm_area_struct *vma;
		vma = rb_entry(nd, struct vm_area_struct, vm_rb);
		if (vma->vm_start < prev)
			printk("vm_start %lx prev %lx\n", vma->vm_start, prev), i = -1;
		if (vma->vm_start < pend)
			printk("vm_start %lx pend %lx\n", vma->vm_start, pend);
		if (vma->vm_start > vma->vm_end)
			printk("vm_end %lx < vm_start %lx\n", vma->vm_end, vma->vm_start);
		i++;
		pn = nd;
		prev = vma->vm_start;
		pend = vma->vm_end;
	}
	j = 0;
	for (nd = pn; nd; nd = rb_prev(nd)) {
		j++;
	}
	if (i != j)
		printk("backwards %d, forwards %d\n", j, i), i = 0;
	return i;
}

void validate_mm(struct mm_struct *mm)
{
	int bug = 0;
	int i = 0;
	struct vm_area_struct *tmp = mm->mmap;
	while (tmp) {
		tmp = tmp->vm_next;
		i++;
	}
	if (i != mm->map_count)
		printk("map_count %d vm_next %d\n", mm->map_count, i), bug = 1;
	i = browse_rb(&mm->mm_rb);
	if (i != mm->map_count)
		printk("map_count %d rb %d\n", mm->map_count, i), bug = 1;
	BUG_ON(bug);
}
#else
#define validate_mm(mm) do { } while (0)
#endif

static struct vm_area_struct *
find_vma_prepare(struct mm_struct *mm, unsigned long addr,
		struct vm_area_struct **pprev, struct rb_node ***rb_link,
		struct rb_node ** rb_parent)
{
	struct vm_area_struct * vma;
	struct rb_node ** __rb_link, * __rb_parent, * rb_prev;

	__rb_link = &mm->mm_rb.rb_node;
	rb_prev = __rb_parent = NULL;
	vma = NULL;

	while (*__rb_link) {
		struct vm_area_struct *vma_tmp;

		__rb_parent = *__rb_link;
		vma_tmp = rb_entry(__rb_parent, struct vm_area_struct, vm_rb);

		if (vma_tmp->vm_end > addr) {
			vma = vma_tmp;
			if (vma_tmp->vm_start <= addr)
				break;
			__rb_link = &__rb_parent->rb_left;
		} else {
			rb_prev = __rb_parent;
			__rb_link = &__rb_parent->rb_right;
		}
	}

	*pprev = NULL;
	if (rb_prev)
		*pprev = rb_entry(rb_prev, struct vm_area_struct, vm_rb);
	*rb_link = __rb_link;
	*rb_parent = __rb_parent;
	return vma;
}

static unsigned long count_vma_pages_range(struct mm_struct *mm,
		unsigned long addr, unsigned long end)
{
	unsigned long nr_pages = 0;
	struct vm_area_struct *vma;

	/* Find first overlaping mapping */
	vma = find_vma_intersection(mm, addr, end);
	if (!vma)
		return 0;

	nr_pages = (min(end, vma->vm_end) -
		max(addr, vma->vm_start)) >> PAGE_SHIFT;

	/* Iterate over the rest of the overlaps */
	for (vma = vma->vm_next; vma; vma = vma->vm_next) {
		unsigned long overlap_len;

		if (vma->vm_start > end)
			break;

		overlap_len = min(end, vma->vm_end) - vma->vm_start;
		nr_pages += overlap_len >> PAGE_SHIFT;
	}

	return nr_pages;
}

void __vma_link_rb(struct mm_struct *mm, struct vm_area_struct *vma,
		struct rb_node **rb_link, struct rb_node *rb_parent)
{
	rb_link_node(&vma->vm_rb, rb_parent, rb_link);
	rb_insert_color(&vma->vm_rb, &mm->mm_rb);
}

static void __vma_link_file(struct vm_area_struct *vma)
{
	struct file *file;

	file = vma->vm_file;
	if (file) {
		struct address_space *mapping = file->f_mapping;

		if (vma->vm_flags & VM_DENYWRITE)
			atomic_dec(&file->f_path.dentry->d_inode->i_writecount);
		if (vma->vm_flags & VM_SHARED)
			mapping->i_mmap_writable++;

		flush_dcache_mmap_lock(mapping);
		if (unlikely(vma->vm_flags & VM_NONLINEAR))
			vma_nonlinear_insert(vma, &mapping->i_mmap_nonlinear);
		else
			vma_prio_tree_insert(vma, &mapping->i_mmap);
		flush_dcache_mmap_unlock(mapping);
	}
}

static void
__vma_link(struct mm_struct *mm, struct vm_area_struct *vma,
	struct vm_area_struct *prev, struct rb_node **rb_link,
	struct rb_node *rb_parent)
{
	__vma_link_list(mm, vma, prev, rb_parent);
	__vma_link_rb(mm, vma, rb_link, rb_parent);
}

static void vma_link(struct mm_struct *mm, struct vm_area_struct *vma,
			struct vm_area_struct *prev, struct rb_node **rb_link,
			struct rb_node *rb_parent)
{
	struct address_space *mapping = NULL;

	if (vma->vm_file)
		mapping = vma->vm_file->f_mapping;

	if (mapping)
		mutex_lock(&mapping->i_mmap_mutex);

	__vma_link(mm, vma, prev, rb_link, rb_parent);
	__vma_link_file(vma);

	if (mapping)
		mutex_unlock(&mapping->i_mmap_mutex);

	mm->map_count++;
	validate_mm(mm);
}

/*
 * Helper for vma_adjust() in the split_vma insert case: insert a vma into the
 * mm's list and rbtree.  It has already been inserted into the prio_tree.
 */
static void __insert_vm_struct(struct mm_struct *mm, struct vm_area_struct *vma)
{
	struct vm_area_struct *__vma, *prev;
	struct rb_node **rb_link, *rb_parent;

	__vma = find_vma_prepare(mm, vma->vm_start,&prev, &rb_link, &rb_parent);
	BUG_ON(__vma && __vma->vm_start < vma->vm_end);
	__vma_link(mm, vma, prev, rb_link, rb_parent);
	mm->map_count++;
}

static inline void
__vma_unlink(struct mm_struct *mm, struct vm_area_struct *vma,
		struct vm_area_struct *prev)
{
	struct vm_area_struct *next = vma->vm_next;

	prev->vm_next = next;
	if (next)
		next->vm_prev = prev;
	rb_erase(&vma->vm_rb, &mm->mm_rb);
	if (mm->mmap_cache == vma)
		mm->mmap_cache = prev;
}

/*
 * We cannot adjust vm_start, vm_end, vm_pgoff fields of a vma that
 * is already present in an i_mmap tree without adjusting the tree.
 * The following helper function should be used when such adjustments
 * are necessary.  The "insert" vma (if any) is to be inserted
 * before we drop the necessary locks.
 */
int vma_adjust(struct vm_area_struct *vma, unsigned long start,
	unsigned long end, pgoff_t pgoff, struct vm_area_struct *insert)
{
	struct mm_struct *mm = vma->vm_mm;
	struct vm_area_struct *next = vma->vm_next;
	struct vm_area_struct *importer = NULL;
	struct address_space *mapping = NULL;
	struct prio_tree_root *root = NULL;
	struct anon_vma *anon_vma = NULL;
	struct file *file = vma->vm_file;
	long adjust_next = 0;
	int remove_next = 0;

	if (next && !insert) {
		struct vm_area_struct *exporter = NULL;

		if (end >= next->vm_end) {
			/*
			 * vma expands, overlapping all the next, and
			 * perhaps the one after too (mprotect case 6).
			 */
again:			remove_next = 1 + (end > next->vm_end);
			end = next->vm_end;
			exporter = next;
			importer = vma;
		} else if (end > next->vm_start) {
			/*
			 * vma expands, overlapping part of the next:
			 * mprotect case 5 shifting the boundary up.
			 */
			adjust_next = (end - next->vm_start) >> PAGE_SHIFT;
			exporter = next;
			importer = vma;
		} else if (end < vma->vm_end) {
			/*
			 * vma shrinks, and !insert tells it's not
			 * split_vma inserting another: so it must be
			 * mprotect case 4 shifting the boundary down.
			 */
			adjust_next = - ((vma->vm_end - end) >> PAGE_SHIFT);
			exporter = vma;
			importer = next;
		}

		/*
		 * Easily overlooked: when mprotect shifts the boundary,
		 * make sure the expanding vma has anon_vma set if the
		 * shrinking vma had, to cover any anon pages imported.
		 */
		if (exporter && exporter->anon_vma && !importer->anon_vma) {
			int error;

			importer->anon_vma = exporter->anon_vma;
			error = anon_vma_clone(importer, exporter);
			if (error)
				return error;
		}
	}

	if (file) {
		mapping = file->f_mapping;
		if (!(vma->vm_flags & VM_NONLINEAR))
			root = &mapping->i_mmap;
		mutex_lock(&mapping->i_mmap_mutex);
		if (insert) {
			/*
			 * Put into prio_tree now, so instantiated pages
			 * are visible to arm/parisc __flush_dcache_page
			 * throughout; but we cannot insert into address
			 * space until vma start or end is updated.
			 */
			__vma_link_file(insert);
		}
	}

	vma_adjust_trans_huge(vma, start, end, adjust_next);

	/*
	 * When changing only vma->vm_end, we don't really need anon_vma
	 * lock. This is a fairly rare case by itself, but the anon_vma
	 * lock may be shared between many sibling processes.  Skipping
	 * the lock for brk adjustments makes a difference sometimes.
	 */
	if (vma->anon_vma && (importer || start != vma->vm_start)) {
		anon_vma = vma->anon_vma;
		anon_vma_lock(anon_vma);
	}

	if (root) {
		flush_dcache_mmap_lock(mapping);
		vma_prio_tree_remove(vma, root);
		if (adjust_next)
			vma_prio_tree_remove(next, root);
	}

	vma->vm_start = start;
	vma->vm_end = end;
	vma->vm_pgoff = pgoff;
	if (adjust_next) {
		next->vm_start += adjust_next << PAGE_SHIFT;
		next->vm_pgoff += adjust_next;
	}

	if (root) {
		if (adjust_next)
			vma_prio_tree_insert(next, root);
		vma_prio_tree_insert(vma, root);
		flush_dcache_mmap_unlock(mapping);
	}

	if (remove_next) {
		/*
		 * vma_merge has merged next into vma, and needs
		 * us to remove next before dropping the locks.
		 */
		__vma_unlink(mm, next, vma);
		if (file)
			__remove_shared_vm_struct(next, file, mapping);
	} else if (insert) {
		/*
		 * split_vma has split insert from vma, and needs
		 * us to insert it before dropping the locks
		 * (it may either follow vma or precede it).
		 */
		__insert_vm_struct(mm, insert);
	}

	if (anon_vma)
		anon_vma_unlock(anon_vma);
	if (mapping)
		mutex_unlock(&mapping->i_mmap_mutex);

	if (remove_next) {
		if (file) {
			fput(file);
			if (next->vm_flags & VM_EXECUTABLE)
				removed_exe_file_vma(mm);
		}
		if (next->anon_vma)
			anon_vma_merge(vma, next);
		mm->map_count--;
		mpol_put(vma_policy(next));
		kmem_cache_free(vm_area_cachep, next);
		/*
		 * In mprotect's case 6 (see comments on vma_merge),
		 * we must remove another next too. It would clutter
		 * up the code too much to do both in one go.
		 */
		if (remove_next == 2) {
			next = vma->vm_next;
			goto again;
		}
	}

	validate_mm(mm);

	return 0;
}

/*
 * If the vma has a ->close operation then the driver probably needs to release
 * per-vma resources, so we don't attempt to merge those.
 */
static inline int is_mergeable_vma(struct vm_area_struct *vma,
			struct file *file, unsigned long vm_flags,
			const char __user *anon_name)
{
	/* VM_CAN_NONLINEAR may get set later by f_op->mmap() */
	if ((vma->vm_flags ^ vm_flags) & ~VM_CAN_NONLINEAR)
		return 0;
	if (vma->vm_file != file)
		return 0;
	if (vma->vm_ops && vma->vm_ops->close)
		return 0;
	if (vma_get_anon_name(vma) != anon_name)
		return 0;
	return 1;
}

static inline int is_mergeable_anon_vma(struct anon_vma *anon_vma1,
					struct anon_vma *anon_vma2,
					struct vm_area_struct *vma)
{
	/*
	 * The list_is_singular() test is to avoid merging VMA cloned from
	 * parents. This can improve scalability caused by anon_vma lock.
	 */
	if ((!anon_vma1 || !anon_vma2) && (!vma ||
		list_is_singular(&vma->anon_vma_chain)))
		return 1;
	return anon_vma1 == anon_vma2;
}

/*
 * Return true if we can merge this (vm_flags,anon_vma,file,vm_pgoff)
 * in front of (at a lower virtual address and file offset than) the vma.
 *
 * We cannot merge two vmas if they have differently assigned (non-NULL)
 * anon_vmas, nor if same anon_vma is assigned but offsets incompatible.
 *
 * We don't check here for the merged mmap wrapping around the end of pagecache
 * indices (16TB on ia32) because do_mmap_pgoff() does not permit mmap's which
 * wrap, nor mmaps which cover the final page at index -1UL.
 */
static int
can_vma_merge_before(struct vm_area_struct *vma, unsigned long vm_flags,
	struct anon_vma *anon_vma, struct file *file, pgoff_t vm_pgoff,
	const char __user *anon_name)
{
	if (is_mergeable_vma(vma, file, vm_flags, anon_name) &&
	    is_mergeable_anon_vma(anon_vma, vma->anon_vma, vma)) {
		if (vma->vm_pgoff == vm_pgoff)
			return 1;
	}
	return 0;
}

/*
 * Return true if we can merge this (vm_flags,anon_vma,file,vm_pgoff)
 * beyond (at a higher virtual address and file offset than) the vma.
 *
 * We cannot merge two vmas if they have differently assigned (non-NULL)
 * anon_vmas, nor if same anon_vma is assigned but offsets incompatible.
 */
static int
can_vma_merge_after(struct vm_area_struct *vma, unsigned long vm_flags,
	struct anon_vma *anon_vma, struct file *file, pgoff_t vm_pgoff,
	const char __user *anon_name)
{
	if (is_mergeable_vma(vma, file, vm_flags, anon_name) &&
	    is_mergeable_anon_vma(anon_vma, vma->anon_vma, vma)) {
		pgoff_t vm_pglen;
		vm_pglen = (vma->vm_end - vma->vm_start) >> PAGE_SHIFT;
		if (vma->vm_pgoff + vm_pglen == vm_pgoff)
			return 1;
	}
	return 0;
}

/*
 * Given a mapping request (addr,end,vm_flags,file,pgoff,anon_name),
 * figure out whether that can be merged with its predecessor or its
 * successor.  Or both (it neatly fills a hole).
 *
 * In most cases - when called for mmap, brk or mremap - [addr,end) is
 * certain not to be mapped by the time vma_merge is called; but when
 * called for mprotect, it is certain to be already mapped (either at
 * an offset within prev, or at the start of next), and the flags of
 * this area are about to be changed to vm_flags - and the no-change
 * case has already been eliminated.
 *
 * The following mprotect cases have to be considered, where AAAA is
 * the area passed down from mprotect_fixup, never extending beyond one
 * vma, PPPPPP is the prev vma specified, and NNNNNN the next vma after:
 *
 *     AAAA             AAAA                AAAA          AAAA
 *    PPPPPPNNNNNN    PPPPPPNNNNNN    PPPPPPNNNNNN    PPPPNNNNXXXX
 *    cannot merge    might become    might become    might become
 *                    PPNNNNNNNNNN    PPPPPPPPPPNN    PPPPPPPPPPPP 6 or
 *    mmap, brk or    case 4 below    case 5 below    PPPPPPPPXXXX 7 or
 *    mremap move:                                    PPPPNNNNNNNN 8
 *        AAAA
 *    PPPP    NNNN    PPPPPPPPPPPP    PPPPPPPPNNNN    PPPPNNNNNNNN
 *    might become    case 1 below    case 2 below    case 3 below
 *
 * Odd one out? Case 8, because it extends NNNN but needs flags of XXXX:
 * mprotect_fixup updates vm_flags & vm_page_prot on successful return.
 */
struct vm_area_struct *vma_merge(struct mm_struct *mm,
			struct vm_area_struct *prev, unsigned long addr,
			unsigned long end, unsigned long vm_flags,
		     	struct anon_vma *anon_vma, struct file *file,
			pgoff_t pgoff, struct mempolicy *policy,
			const char __user *anon_name)
{
	pgoff_t pglen = (end - addr) >> PAGE_SHIFT;
	struct vm_area_struct *area, *next;
	int err;

	/*
	 * We later require that vma->vm_flags == vm_flags,
	 * so this tests vma->vm_flags & VM_SPECIAL, too.
	 */
	if (vm_flags & VM_SPECIAL)
		return NULL;

	if (prev)
		next = prev->vm_next;
	else
		next = mm->mmap;
	area = next;
	if (next && next->vm_end == end)		/* cases 6, 7, 8 */
		next = next->vm_next;

	/*
	 * Can it merge with the predecessor?
	 */
	if (prev && prev->vm_end == addr &&
  			mpol_equal(vma_policy(prev), policy) &&
			can_vma_merge_after(prev, vm_flags, anon_vma,
						file, pgoff, anon_name)) {
		/*
		 * OK, it can.  Can we now merge in the successor as well?
		 */
		if (next && end == next->vm_start &&
				mpol_equal(policy, vma_policy(next)) &&
				can_vma_merge_before(next, vm_flags, anon_vma,
						file, pgoff+pglen, anon_name) &&
				is_mergeable_anon_vma(prev->anon_vma,
						      next->anon_vma, NULL)) {
							/* cases 1, 6 */
			err = vma_adjust(prev, prev->vm_start,
				next->vm_end, prev->vm_pgoff, NULL);
		} else					/* cases 2, 5, 7 */
			err = vma_adjust(prev, prev->vm_start,
				end, prev->vm_pgoff, NULL);
		if (err)
			return NULL;
		khugepaged_enter_vma_merge(prev, vm_flags);
		return prev;
	}

	/*
	 * Can this new request be merged in front of next?
	 */
	if (next && end == next->vm_start &&
 			mpol_equal(policy, vma_policy(next)) &&
			can_vma_merge_before(next, vm_flags, anon_vma,
					file, pgoff+pglen, anon_name)) {
		if (prev && addr < prev->vm_end)	/* case 4 */
			err = vma_adjust(prev, prev->vm_start,
				addr, prev->vm_pgoff, NULL);
		else					/* cases 3, 8 */
			err = vma_adjust(area, addr, next->vm_end,
				next->vm_pgoff - pglen, NULL);
		if (err)
			return NULL;
		khugepaged_enter_vma_merge(area, vm_flags);
		return area;
	}

	return NULL;
}

/*
 * Rough compatbility check to quickly see if it's even worth looking
 * at sharing an anon_vma.
 *
 * They need to have the same vm_file, and the flags can only differ
 * in things that mprotect may change.
 *
 * NOTE! The fact that we share an anon_vma doesn't _have_ to mean that
 * we can merge the two vma's. For example, we refuse to merge a vma if
 * there is a vm_ops->close() function, because that indicates that the
 * driver is doing some kind of reference counting. But that doesn't
 * really matter for the anon_vma sharing case.
 */
static int anon_vma_compatible(struct vm_area_struct *a, struct vm_area_struct *b)
{
	return a->vm_end == b->vm_start &&
		mpol_equal(vma_policy(a), vma_policy(b)) &&
		a->vm_file == b->vm_file &&
		!((a->vm_flags ^ b->vm_flags) & ~(VM_READ|VM_WRITE|VM_EXEC)) &&
		b->vm_pgoff == a->vm_pgoff + ((b->vm_start - a->vm_start) >> PAGE_SHIFT);
}

/*
 * Do some basic sanity checking to see if we can re-use the anon_vma
 * from 'old'. The 'a'/'b' vma's are in VM order - one of them will be
 * the same as 'old', the other will be the new one that is trying
 * to share the anon_vma.
 *
 * NOTE! This runs with mm_sem held for reading, so it is possible that
 * the anon_vma of 'old' is concurrently in the process of being set up
 * by another page fault trying to merge _that_. But that's ok: if it
 * is being set up, that automatically means that it will be a singleton
 * acceptable for merging, so we can do all of this optimistically. But
 * we do that ACCESS_ONCE() to make sure that we never re-load the pointer.
 *
 * IOW: that the "list_is_singular()" test on the anon_vma_chain only
 * matters for the 'stable anon_vma' case (ie the thing we want to avoid
 * is to return an anon_vma that is "complex" due to having gone through
 * a fork).
 *
 * We also make sure that the two vma's are compatible (adjacent,
 * and with the same memory policies). That's all stable, even with just
 * a read lock on the mm_sem.
 */
static struct anon_vma *reusable_anon_vma(struct vm_area_struct *old, struct vm_area_struct *a, struct vm_area_struct *b)
{
	if (anon_vma_compatible(a, b)) {
		struct anon_vma *anon_vma = ACCESS_ONCE(old->anon_vma);

		if (anon_vma && list_is_singular(&old->anon_vma_chain))
			return anon_vma;
	}
	return NULL;
}

/*
 * find_mergeable_anon_vma is used by anon_vma_prepare, to check
 * neighbouring vmas for a suitable anon_vma, before it goes off
 * to allocate a new anon_vma.  It checks because a repetitive
 * sequence of mprotects and faults may otherwise lead to distinct
 * anon_vmas being allocated, preventing vma merge in subsequent
 * mprotect.
 */
struct anon_vma *find_mergeable_anon_vma(struct vm_area_struct *vma)
{
	struct anon_vma *anon_vma;
	struct vm_area_struct *near;

	near = vma->vm_next;
	if (!near)
		goto try_prev;

	anon_vma = reusable_anon_vma(near, vma, near);
	if (anon_vma)
		return anon_vma;
try_prev:
	near = vma->vm_prev;
	if (!near)
		goto none;

	anon_vma = reusable_anon_vma(near, near, vma);
	if (anon_vma)
		return anon_vma;
none:
	/*
	 * There's no absolute need to look only at touching neighbours:
	 * we could search further afield for "compatible" anon_vmas.
	 * But it would probably just be a waste of time searching,
	 * or lead to too many vmas hanging off the same anon_vma.
	 * We're trying to allow mprotect remerging later on,
	 * not trying to minimize memory used for anon_vmas.
	 */
	return NULL;
}

#ifdef CONFIG_PROC_FS
void vm_stat_account(struct mm_struct *mm, unsigned long flags,
						struct file *file, long pages)
{
	const unsigned long stack_flags
		= VM_STACK_FLAGS & (VM_GROWSUP|VM_GROWSDOWN);

	if (file) {
		mm->shared_vm += pages;
		if ((flags & (VM_EXEC|VM_WRITE)) == VM_EXEC)
			mm->exec_vm += pages;
	} else if (flags & stack_flags)
		mm->stack_vm += pages;
	if (flags & (VM_RESERVED|VM_IO))
		mm->reserved_vm += pages;
}
#endif /* CONFIG_PROC_FS */

/*
 * If a hint addr is less than mmap_min_addr change hint to be as
 * low as possible but still greater than mmap_min_addr
 */
static inline unsigned long round_hint_to_min(unsigned long hint)
{
	hint &= PAGE_MASK;
	if (((void *)hint != NULL) &&
	    (hint < mmap_min_addr))
		return PAGE_ALIGN(mmap_min_addr);
	return hint;
}

/*
 * The caller must hold down_write(&current->mm->mmap_sem).
 */

static unsigned long do_mmap_pgoff(struct file *file, unsigned long addr,
			unsigned long len, unsigned long prot,
			unsigned long flags, unsigned long pgoff)
{
	struct mm_struct * mm = current->mm;
	struct inode *inode;
	vm_flags_t vm_flags;
	int error;
	unsigned long reqprot = prot;

	/*
	 * Does the application expect PROT_READ to imply PROT_EXEC?
	 *
	 * (the exception is when the underlying filesystem is noexec
	 *  mounted, in which case we dont add PROT_EXEC.)
	 */
	if ((prot & PROT_READ) && (current->personality & READ_IMPLIES_EXEC))
		if (!(file && (file->f_path.mnt->mnt_flags & MNT_NOEXEC)))
			prot |= PROT_EXEC;

	if (!len)
		return -EINVAL;

	if (!(flags & MAP_FIXED))
		addr = round_hint_to_min(addr);

	/* Careful about overflows.. */
	len = PAGE_ALIGN(len);
	if (!len)
		return -ENOMEM;

	/* offset overflow? */
	if ((pgoff + (len >> PAGE_SHIFT)) < pgoff)
               return -EOVERFLOW;

	/* Too many mappings? */
	if (mm->map_count > sysctl_max_map_count)
		return -ENOMEM;

	/* Obtain the address to map to. we verify (or select) it and ensure
	 * that it represents a valid section of the address space.
	 */
	addr = get_unmapped_area(file, addr, len, pgoff, flags);
	if (addr & ~PAGE_MASK)
		return addr;

	/* Do simple checking here so the lower-level routines won't have
	 * to. we assume access permissions have been handled by the open
	 * of the memory object, so we don't do any here.
	 */
	vm_flags = calc_vm_prot_bits(prot) | calc_vm_flag_bits(flags) |
			mm->def_flags | VM_MAYREAD | VM_MAYWRITE | VM_MAYEXEC;

	if (flags & MAP_LOCKED)
		if (!can_do_mlock())
			return -EPERM;

	/* mlock MCL_FUTURE? */
	if (vm_flags & VM_LOCKED) {
		unsigned long locked, lock_limit;
		locked = len >> PAGE_SHIFT;
		locked += mm->locked_vm;
		lock_limit = rlimit(RLIMIT_MEMLOCK);
		lock_limit >>= PAGE_SHIFT;
		if (locked > lock_limit && !capable(CAP_IPC_LOCK))
			return -EAGAIN;
	}

	inode = file ? file->f_path.dentry->d_inode : NULL;

	if (file) {
		switch (flags & MAP_TYPE) {
		case MAP_SHARED:
			if ((prot&PROT_WRITE) && !(file->f_mode&FMODE_WRITE))
				return -EACCES;

			/*
			 * Make sure we don't allow writing to an append-only
			 * file..
			 */
			if (IS_APPEND(inode) && (file->f_mode & FMODE_WRITE))
				return -EACCES;

			/*
			 * Make sure there are no mandatory locks on the file.
			 */
			if (locks_verify_locked(inode))
				return -EAGAIN;

			vm_flags |= VM_SHARED | VM_MAYSHARE;
			if (!(file->f_mode & FMODE_WRITE))
				vm_flags &= ~(VM_MAYWRITE | VM_SHARED);

			/* fall through */
		case MAP_PRIVATE:
			if (!(file->f_mode & FMODE_READ))
				return -EACCES;
			if (file->f_path.mnt->mnt_flags & MNT_NOEXEC) {
				if (vm_flags & VM_EXEC)
					return -EPERM;
				vm_flags &= ~VM_MAYEXEC;
			}

			if (!file->f_op || !file->f_op->mmap)
				return -ENODEV;
			break;

		default:
			return -EINVAL;
		}
	} else {
		switch (flags & MAP_TYPE) {
		case MAP_SHARED:
			/*
			 * Ignore pgoff.
			 */
			pgoff = 0;
			vm_flags |= VM_SHARED | VM_MAYSHARE;
			break;
		case MAP_PRIVATE:
			/*
			 * Set pgoff according to addr for anon_vma.
			 */
			pgoff = addr >> PAGE_SHIFT;
			break;
		default:
			return -EINVAL;
		}
	}

	error = security_file_mmap(file, reqprot, prot, flags, addr, 0);
	if (error)
		return error;

	return mmap_region(file, addr, len, flags, vm_flags, pgoff);
}

unsigned long do_mmap(struct file *file, unsigned long addr,
	unsigned long len, unsigned long prot,
	unsigned long flag, unsigned long offset)
{
	if (unlikely(offset + PAGE_ALIGN(len) < offset))
		return -EINVAL;
	if (unlikely(offset & ~PAGE_MASK))
		return -EINVAL;
	return do_mmap_pgoff(file, addr, len, prot, flag, offset >> PAGE_SHIFT);
}
EXPORT_SYMBOL(do_mmap);

unsigned long vm_mmap(struct file *file, unsigned long addr,
	unsigned long len, unsigned long prot,
	unsigned long flag, unsigned long offset)
{
	unsigned long ret;
	struct mm_struct *mm = current->mm;

	down_write(&mm->mmap_sem);
	ret = do_mmap(file, addr, len, prot, flag, offset);
	up_write(&mm->mmap_sem);
	return ret;
}
EXPORT_SYMBOL(vm_mmap);

SYSCALL_DEFINE6(mmap_pgoff, unsigned long, addr, unsigned long, len,
		unsigned long, prot, unsigned long, flags,
		unsigned long, fd, unsigned long, pgoff)
{
	struct file *file = NULL;
	unsigned long retval = -EBADF;

	if (!(flags & MAP_ANONYMOUS)) {
		audit_mmap_fd(fd, flags);
		if (unlikely(flags & MAP_HUGETLB))
			return -EINVAL;
		file = fget(fd);
		if (!file)
			goto out;
		if (is_file_hugepages(file))
			len = ALIGN(len, huge_page_size(hstate_file(file)));
	} else if (flags & MAP_HUGETLB) {
		struct user_struct *user = NULL;

		len = ALIGN(len, huge_page_size(&default_hstate));
		/*
		 * VM_NORESERVE is used because the reservations will be
		 * taken when vm_ops->mmap() is called
		 * A dummy user value is used because we are not locking
		 * memory so no accounting is necessary
		 */
		file = hugetlb_file_setup(HUGETLB_ANON_FILE, len,
						VM_NORESERVE, &user,
						HUGETLB_ANONHUGE_INODE);
		if (IS_ERR(file))
			return PTR_ERR(file);
	}

	flags &= ~(MAP_EXECUTABLE | MAP_DENYWRITE);

	down_write(&current->mm->mmap_sem);
	retval = do_mmap_pgoff(file, addr, len, prot, flags, pgoff);
	up_write(&current->mm->mmap_sem);

	if (file)
		fput(file);
out:
	return retval;
}

#ifdef __ARCH_WANT_SYS_OLD_MMAP
struct mmap_arg_struct {
	unsigned long addr;
	unsigned long len;
	unsigned long prot;
	unsigned long flags;
	unsigned long fd;
	unsigned long offset;
};

SYSCALL_DEFINE1(old_mmap, struct mmap_arg_struct __user *, arg)
{
	struct mmap_arg_struct a;

	if (copy_from_user(&a, arg, sizeof(a)))
		return -EFAULT;
	if (a.offset & ~PAGE_MASK)
		return -EINVAL;

	return sys_mmap_pgoff(a.addr, a.len, a.prot, a.flags, a.fd,
			      a.offset >> PAGE_SHIFT);
}
#endif /* __ARCH_WANT_SYS_OLD_MMAP */

/*
 * Some shared mappigns will want the pages marked read-only
 * to track write events. If so, we'll downgrade vm_page_prot
 * to the private version (using protection_map[] without the
 * VM_SHARED bit).
 */
int vma_wants_writenotify(struct vm_area_struct *vma)
{
	vm_flags_t vm_flags = vma->vm_flags;

	/* If it was private or non-writable, the write bit is already clear */
	if ((vm_flags & (VM_WRITE|VM_SHARED)) != ((VM_WRITE|VM_SHARED)))
		return 0;

	/* The backer wishes to know when pages are first written to? */
	if (vma->vm_ops && vma->vm_ops->page_mkwrite)
		return 1;

	/* The open routine did something to the protections already? */
	if (pgprot_val(vma->vm_page_prot) !=
	    pgprot_val(vm_get_page_prot(vm_flags)))
		return 0;

	/* Specialty mapping? */
	if (vm_flags & (VM_PFNMAP|VM_INSERTPAGE))
		return 0;

	/* Can the mapping track the dirty pages? */
	return vma->vm_file && vma->vm_file->f_mapping &&
		mapping_cap_account_dirty(vma->vm_file->f_mapping);
}

/*
 * We account for memory if it's a private writeable mapping,
 * not hugepages and VM_NORESERVE wasn't set.
 */
static inline int accountable_mapping(struct file *file, vm_flags_t vm_flags)
{
	/*
	 * hugetlb has its own accounting separate from the core VM
	 * VM_HUGETLB may not be set yet so we cannot check for that flag.
	 */
	if (file && is_file_hugepages(file))
		return 0;

	return (vm_flags & (VM_NORESERVE | VM_SHARED | VM_WRITE)) == VM_WRITE;
}

unsigned long mmap_region(struct file *file, unsigned long addr,
			  unsigned long len, unsigned long flags,
			  vm_flags_t vm_flags, unsigned long pgoff)
{
	struct mm_struct *mm = current->mm;
	struct vm_area_struct *vma, *prev;
	int correct_wcount = 0;
	int error;
	struct rb_node **rb_link, *rb_parent;
	unsigned long charged = 0;
	struct inode *inode =  file ? file->f_path.dentry->d_inode : NULL;

	/* Check against address space limit. */
	if (!may_expand_vm(mm, len >> PAGE_SHIFT)) {
		unsigned long nr_pages;

		/*
		 * MAP_FIXED may remove pages of mappings that intersects with
		 * requested mapping. Account for the pages it would unmap.
		 */
		if (!(vm_flags & MAP_FIXED))
			return -ENOMEM;

		nr_pages = count_vma_pages_range(mm, addr, addr + len);

		if (!may_expand_vm(mm, (len >> PAGE_SHIFT) - nr_pages))
			return -ENOMEM;
	}

	/* Clear old maps */
	error = -ENOMEM;
munmap_back:
	vma = find_vma_prepare(mm, addr, &prev, &rb_link, &rb_parent);
	if (vma && vma->vm_start < addr + len) {
		if (do_munmap(mm, addr, len))
			return -ENOMEM;
		goto munmap_back;
	}

	/*
	 * Set 'VM_NORESERVE' if we should not account for the
	 * memory use of this mapping.
	 */
	if ((flags & MAP_NORESERVE)) {
		/* We honor MAP_NORESERVE if allowed to overcommit */
		if (sysctl_overcommit_memory != OVERCOMMIT_NEVER)
			vm_flags |= VM_NORESERVE;

		/* hugetlb applies strict overcommit unless MAP_NORESERVE */
		if (file && is_file_hugepages(file))
			vm_flags |= VM_NORESERVE;
	}

	/*
	 * Private writable mapping: check memory availability
	 */
	if (accountable_mapping(file, vm_flags)) {
		charged = len >> PAGE_SHIFT;
		if (security_vm_enough_memory_mm(mm, charged))
			return -ENOMEM;
		vm_flags |= VM_ACCOUNT;
	}

	/*
	 * Can we just expand an old mapping?
	 */
	vma = vma_merge(mm, prev, addr, addr + len, vm_flags, NULL, file, pgoff,
			NULL, NULL);
	if (vma)
		goto out;

	/*
	 * Determine the object being mapped and call the appropriate
	 * specific mapper. the address has already been validated, but
	 * not unmapped, but the maps are removed from the list.
	 */
	vma = kmem_cache_zalloc(vm_area_cachep, GFP_KERNEL);
	if (!vma) {
		error = -ENOMEM;
		goto unacct_error;
	}

	vma->vm_mm = mm;
	vma->vm_start = addr;
	vma->vm_end = addr + len;
	vma->vm_flags = vm_flags;
	vma->vm_page_prot = vm_get_page_prot(vm_flags);
	vma->vm_pgoff = pgoff;
	INIT_LIST_HEAD(&vma->anon_vma_chain);

	error = -EINVAL;	/* when rejecting VM_GROWSDOWN|VM_GROWSUP */

	if (file) {
		if (vm_flags & (VM_GROWSDOWN|VM_GROWSUP))
			goto free_vma;
		if (vm_flags & VM_DENYWRITE) {
			error = deny_write_access(file);
			if (error)
				goto free_vma;
			correct_wcount = 1;
		}
		vma->vm_file = file;
		get_file(file);
		error = file->f_op->mmap(file, vma);
		if (error)
			goto unmap_and_free_vma;
		if (vm_flags & VM_EXECUTABLE)
			added_exe_file_vma(mm);

		/* Can addr have changed??
		 *
		 * Answer: Yes, several device drivers can do it in their
		 *         f_op->mmap method. -DaveM
		 */
		addr = vma->vm_start;
		pgoff = vma->vm_pgoff;
		vm_flags = vma->vm_flags;
	} else if (vm_flags & VM_SHARED) {
		if (unlikely(vm_flags & (VM_GROWSDOWN|VM_GROWSUP)))
			goto free_vma;
		error = shmem_zero_setup(vma);
		if (error)
			goto free_vma;
	}

	if (vma_wants_writenotify(vma)) {
		pgprot_t pprot = vma->vm_page_prot;

		/* Can vma->vm_page_prot have changed??
		 *
		 * Answer: Yes, drivers may have changed it in their
		 *         f_op->mmap method.
		 *
		 * Ensures that vmas marked as uncached stay that way.
		 */
		vma->vm_page_prot = vm_get_page_prot(vm_flags & ~VM_SHARED);
		if (pgprot_val(pprot) == pgprot_val(pgprot_noncached(pprot)))
			vma->vm_page_prot = pgprot_noncached(vma->vm_page_prot);
	}

	vma_link(mm, vma, prev, rb_link, rb_parent);
	file = vma->vm_file;

	/* Once vma denies write, undo our temporary denial count */
	if (correct_wcount)
		atomic_inc(&inode->i_writecount);
out:
	perf_event_mmap(vma);

	mm->total_vm += len >> PAGE_SHIFT;
	vm_stat_account(mm, vm_flags, file, len >> PAGE_SHIFT);
	if (vm_flags & VM_LOCKED) {
		if (!mlock_vma_pages_range(vma, addr, addr + len))
			mm->locked_vm += (len >> PAGE_SHIFT);
	} else if ((flags & MAP_POPULATE) && !(flags & MAP_NONBLOCK))
		make_pages_present(addr, addr + len);
	return addr;

unmap_and_free_vma:
	if (correct_wcount)
		atomic_inc(&inode->i_writecount);
	vma->vm_file = NULL;
	fput(file);

	/* Undo any partial mapping done by a device driver. */
	unmap_region(mm, vma, prev, vma->vm_start, vma->vm_end);
	charged = 0;
free_vma:
	kmem_cache_free(vm_area_cachep, vma);
unacct_error:
	if (charged)
		vm_unacct_memory(charged);
	return error;
}

/* Get an address range which is currently unmapped.
 * For shmat() with addr=0.
 *
 * Ugly calling convention alert:
 * Return value with the low bits set means error value,
 * ie
 *	if (ret & ~PAGE_MASK)
 *		error = ret;
 *
 * This function "knows" that -ENOMEM has the bits set.
 */
#ifndef HAVE_ARCH_UNMAPPED_AREA
unsigned long
arch_get_unmapped_area(struct file *filp, unsigned long addr,
		unsigned long len, unsigned long pgoff, unsigned long flags)
{
	struct mm_struct *mm = current->mm;
	struct vm_area_struct *vma, *prev;
	unsigned long start_addr, vm_start, prev_end;

	if (len > TASK_SIZE)
		return -ENOMEM;

	if (flags & MAP_FIXED)
		return addr;

	if (addr) {
		addr = PAGE_ALIGN(addr);
		vma = find_vma_prev(mm, addr, &prev);
		if (TASK_SIZE - len >= addr &&
		    (!vma || addr + len <= vm_start_gap(vma)) &&
		    (!prev || addr >= vm_end_gap(prev)))
			return addr;
	}
	if (len > mm->cached_hole_size) {
	        start_addr = addr = mm->free_area_cache;
	} else {
	        start_addr = addr = TASK_UNMAPPED_BASE;
	        mm->cached_hole_size = 0;
	}

full_search:
	for (vma = find_vma_prev(mm, addr, &prev); ; prev = vma,
						vma = vma->vm_next) {
		if (prev) {
			prev_end = vm_end_gap(prev);
			if (addr < prev_end) {
				addr = prev_end;
				/* If vma already violates gap, forget it */
				if (vma && addr > vma->vm_start)
					addr = vma->vm_start;
			}
		}
		/* At this point:  (!vma || addr < vma->vm_end). */
		if (TASK_SIZE - len < addr) {
			/*
			 * Start a new search - just in case we missed
			 * some holes.
			 */
			if (start_addr != TASK_UNMAPPED_BASE) {
				addr = TASK_UNMAPPED_BASE;
			        start_addr = addr;
				mm->cached_hole_size = 0;
				goto full_search;
			}
			return -ENOMEM;
		}
		vm_start = vma ? vm_start_gap(vma) : TASK_SIZE;
		if (addr + len <= vm_start) {
			/*
			 * Remember the place where we stopped the search:
			 */
			mm->free_area_cache = addr + len;
			return addr;
		}
		if (addr + mm->cached_hole_size < vm_start)
			mm->cached_hole_size = vm_start - addr;
	}
}
#endif	

void arch_unmap_area(struct mm_struct *mm, unsigned long addr)
{
	/*
	 * Is this a new hole at the lowest possible address?
	 */
	if (addr >= TASK_UNMAPPED_BASE && addr < mm->free_area_cache)
		mm->free_area_cache = addr;
}

/*
 * This mmap-allocator allocates new areas top-down from below the
 * stack's low limit (the base):
 */
#ifndef HAVE_ARCH_UNMAPPED_AREA_TOPDOWN
unsigned long
arch_get_unmapped_area_topdown(struct file *filp, const unsigned long addr0,
			  const unsigned long len, const unsigned long pgoff,
			  const unsigned long flags)
{
	struct vm_area_struct *vma, *prev;
	struct mm_struct *mm = current->mm;
	unsigned long addr = addr0, start_addr;
	unsigned long vm_start, prev_end;

	/* requested length too big for entire address space */
	if (len > TASK_SIZE)
		return -ENOMEM;

	if (flags & MAP_FIXED)
		return addr;

	/* requesting a specific address */
	if (addr) {
		addr = PAGE_ALIGN(addr);
		vma = find_vma_prev(mm, addr, &prev);
		if (TASK_SIZE - len >= addr &&
				(!vma || addr + len <= vm_start_gap(vma)) &&
				(!prev || addr >= vm_end_gap(prev)))
			return addr;
	}

	/* check if free_area_cache is useful for us */
	if (len <= mm->cached_hole_size) {
 	        mm->cached_hole_size = 0;
 		mm->free_area_cache = mm->mmap_base;
 	}

try_again:
	/* either no address requested or can't fit in requested address hole */
	start_addr = addr = mm->free_area_cache;

	if (addr < len)
		goto fail;

	addr -= len;
	do {
		/*
		 * Lookup failure means no vma is above this address,
		 * else if new region fits below vma->vm_start,
		 * return with success:
		 */
		vma = find_vma_prev(mm, addr, &prev);
		vm_start = vma ? vm_start_gap(vma) : mm->mmap_base;
		prev_end = vm_end_gap(prev);

		if (addr + len <= vm_start && addr >= prev_end)
			/* remember the address as a hint for next time */
			return (mm->free_area_cache = addr);

 		/* remember the largest hole we saw so far */
		if (addr + mm->cached_hole_size < vm_start)
			mm->cached_hole_size = vm_start - addr;
 
		/* try just below the current vma->vm_start */
		addr = vm_start - len;
	} while (len < vm_start);

fail:
	/*
	 * if hint left us with no space for the requested
	 * mapping then try again:
	 *
	 * Note: this is different with the case of bottomup
	 * which does the fully line-search, but we use find_vma
	 * here that causes some holes skipped.
	 */
	if (start_addr != mm->mmap_base) {
		mm->free_area_cache = mm->mmap_base;
		mm->cached_hole_size = 0;
		goto try_again;
	}

	/*
	 * A failed mmap() very likely causes application failure,
	 * so fall back to the bottom-up function here. This scenario
	 * can happen with large stack limits and large mmap()
	 * allocations.
	 */
	mm->cached_hole_size = ~0UL;
  	mm->free_area_cache = TASK_UNMAPPED_BASE;
	addr = arch_get_unmapped_area(filp, addr0, len, pgoff, flags);
	/*
	 * Restore the topdown base:
	 */
	mm->free_area_cache = mm->mmap_base;
	mm->cached_hole_size = ~0UL;

	return addr;
}
#endif

void arch_unmap_area_topdown(struct mm_struct *mm, unsigned long addr)
{
	/*
	 * Is this a new hole at the highest possible address?
	 */
	if (addr > mm->free_area_cache)
		mm->free_area_cache = addr;

	/* dont allow allocations above current base */
	if (mm->free_area_cache > mm->mmap_base)
		mm->free_area_cache = mm->mmap_base;
}

unsigned long
get_unmapped_area(struct file *file, unsigned long addr, unsigned long len,
		unsigned long pgoff, unsigned long flags)
{
	unsigned long (*get_area)(struct file *, unsigned long,
				  unsigned long, unsigned long, unsigned long);

	unsigned long error = arch_mmap_check(addr, len, flags);
	if (error)
		return error;

	/* Careful about overflows.. */
	if (len > TASK_SIZE)
		return -ENOMEM;

	get_area = current->mm->get_unmapped_area;
	if (file && file->f_op && file->f_op->get_unmapped_area)
		get_area = file->f_op->get_unmapped_area;
	addr = get_area(file, addr, len, pgoff, flags);
	if (IS_ERR_VALUE(addr))
		return addr;

	if (addr > TASK_SIZE - len)
		return -ENOMEM;
	if (addr & ~PAGE_MASK)
		return -EINVAL;

	return arch_rebalance_pgtables(addr, len);
}

EXPORT_SYMBOL(get_unmapped_area);

/* Look up the first VMA which satisfies  addr < vm_end,  NULL if none. */
struct vm_area_struct *find_vma(struct mm_struct *mm, unsigned long addr)
{
	struct vm_area_struct *vma = NULL;

	if (mm) {
		/* Check the cache first. */
		/* (Cache hit rate is typically around 35%.) */
		vma = ACCESS_ONCE(mm->mmap_cache);
		if (!(vma && vma->vm_end > addr && vma->vm_start <= addr)) {
			struct rb_node * rb_node;

			rb_node = mm->mm_rb.rb_node;
			vma = NULL;

			while (rb_node) {
				struct vm_area_struct * vma_tmp;

				vma_tmp = rb_entry(rb_node,
						struct vm_area_struct, vm_rb);

				if (vma_tmp->vm_end > addr) {
					vma = vma_tmp;
					if (vma_tmp->vm_start <= addr)
						break;
					rb_node = rb_node->rb_left;
				} else
					rb_node = rb_node->rb_right;
			}
			if (vma)
				mm->mmap_cache = vma;
		}
	}
	return vma;
}

EXPORT_SYMBOL(find_vma);

/*
 * Same as find_vma, but also return a pointer to the previous VMA in *pprev.
 */
struct vm_area_struct *
find_vma_prev(struct mm_struct *mm, unsigned long addr,
			struct vm_area_struct **pprev)
{
	struct vm_area_struct *vma;

	vma = find_vma(mm, addr);
	if (vma) {
		*pprev = vma->vm_prev;
	} else {
		struct rb_node *rb_node = mm->mm_rb.rb_node;
		*pprev = NULL;
		while (rb_node) {
			*pprev = rb_entry(rb_node, struct vm_area_struct, vm_rb);
			rb_node = rb_node->rb_right;
		}
	}
	return vma;
}

/*
 * Verify that the stack growth is acceptable and
 * update accounting. This is shared with both the
 * grow-up and grow-down cases.
 */
static int acct_stack_growth(struct vm_area_struct *vma, unsigned long size, unsigned long grow)
{
	struct mm_struct *mm = vma->vm_mm;
	struct rlimit *rlim = current->signal->rlim;
	unsigned long new_start, actual_size;

	/* address space limit tests */
	if (!may_expand_vm(mm, grow))
		return -ENOMEM;

	/* Stack limit test */
	actual_size = size;
	if (size && (vma->vm_flags & (VM_GROWSUP | VM_GROWSDOWN)))
		actual_size -= PAGE_SIZE;
	if (actual_size > ACCESS_ONCE(rlim[RLIMIT_STACK].rlim_cur))
		return -ENOMEM;

	/* mlock limit tests */
	if (vma->vm_flags & VM_LOCKED) {
		unsigned long locked;
		unsigned long limit;
		locked = mm->locked_vm + grow;
		limit = ACCESS_ONCE(rlim[RLIMIT_MEMLOCK].rlim_cur);
		limit >>= PAGE_SHIFT;
		if (locked > limit && !capable(CAP_IPC_LOCK))
			return -ENOMEM;
	}

	/* Check to ensure the stack will not grow into a hugetlb-only region */
	new_start = (vma->vm_flags & VM_GROWSUP) ? vma->vm_start :
			vma->vm_end - size;
	if (is_hugepage_only_range(vma->vm_mm, new_start, size))
		return -EFAULT;

	/*
	 * Overcommit..  This must be the final test, as it will
	 * update security statistics.
	 */
	if (security_vm_enough_memory_mm(mm, grow))
		return -ENOMEM;

	/* Ok, everything looks good - let it rip */
	mm->total_vm += grow;
	if (vma->vm_flags & VM_LOCKED)
		mm->locked_vm += grow;
	vm_stat_account(mm, vma->vm_flags, vma->vm_file, grow);
	return 0;
}

#if defined(CONFIG_STACK_GROWSUP) || defined(CONFIG_IA64)
/*
 * PA-RISC uses this for its stack; IA64 for its Register Backing Store.
 * vma is the last one with address > vma->vm_end.  Have to extend vma.
 */
int expand_upwards(struct vm_area_struct *vma, unsigned long address)
{
	struct vm_area_struct *next;
	unsigned long gap_addr;
	int error = 0;

	if (!(vma->vm_flags & VM_GROWSUP))
		return -EFAULT;

	/*
	 * We must make sure the anon_vma is allocated
	 * so that the anon_vma locking is not a noop.
	 */
	/* Guard against exceeding limits of the address space. */
	address &= PAGE_MASK;
	if (address >= TASK_SIZE)
		return -ENOMEM;
	address += PAGE_SIZE;

	/* Enforce stack_guard_gap */
	gap_addr = address + stack_guard_gap;

	/* Guard against overflow */
	if (gap_addr < address || gap_addr > TASK_SIZE)
		gap_addr = TASK_SIZE;

	next = vma->vm_next;
	if (next && next->vm_start < gap_addr) {
		if (!(next->vm_flags & VM_GROWSUP))
			return -ENOMEM;
		/* Check that both stack segments have the same anon_vma? */
	}

	/* We must make sure the anon_vma is allocated. */
	if (unlikely(anon_vma_prepare(vma)))
		return -ENOMEM;

	/*
	 * vma->vm_start/vm_end cannot change under us because the caller
	 * is required to hold the mmap_sem in read mode.  We need the
	 * anon_vma lock to serialize against concurrent expand_stacks.
	 */
	vma_lock_anon_vma(vma);

	/* Somebody else might have raced and expanded it already */
	if (address > vma->vm_end) {
		unsigned long size, grow;

		size = address - vma->vm_start;
		grow = (address - vma->vm_end) >> PAGE_SHIFT;

		error = -ENOMEM;
		if (vma->vm_pgoff + (size >> PAGE_SHIFT) >= vma->vm_pgoff) {
			error = acct_stack_growth(vma, size, grow);
			if (!error) {
				vma->vm_end = address;
				perf_event_mmap(vma);
			}
		}
	}
	vma_unlock_anon_vma(vma);
	khugepaged_enter_vma_merge(vma, vma->vm_flags);
	return error;
}
#endif /* CONFIG_STACK_GROWSUP || CONFIG_IA64 */

/*
 * vma is the first one with address < vma->vm_start.  Have to extend vma.
 */
int expand_downwards(struct vm_area_struct *vma,
				   unsigned long address)
{
	struct vm_area_struct *prev;
	unsigned long gap_addr;
	int error;

	address &= PAGE_MASK;
	error = security_file_mmap(NULL, 0, 0, 0, address, 1);
	if (error)
		return error;

	/* Enforce stack_guard_gap */
	gap_addr = address - stack_guard_gap;
	if (gap_addr > address)
		return -ENOMEM;
	prev = vma->vm_prev;
	if (prev && prev->vm_end > gap_addr) {
		if (!(prev->vm_flags & VM_GROWSDOWN))
			return -ENOMEM;
		/* Check that both stack segments have the same anon_vma? */
	}

	/* We must make sure the anon_vma is allocated. */
	if (unlikely(anon_vma_prepare(vma)))
		return -ENOMEM;

	/*
	 * vma->vm_start/vm_end cannot change under us because the caller
	 * is required to hold the mmap_sem in read mode.  We need the
	 * anon_vma lock to serialize against concurrent expand_stacks.
	 */
	vma_lock_anon_vma(vma);

	/* Somebody else might have raced and expanded it already */
	if (address < vma->vm_start) {
		unsigned long size, grow;

		size = vma->vm_end - address;
		grow = (vma->vm_start - address) >> PAGE_SHIFT;

		error = -ENOMEM;
		if (grow <= vma->vm_pgoff) {
			error = acct_stack_growth(vma, size, grow);
			if (!error) {
				vma->vm_start = address;
				vma->vm_pgoff -= grow;
				perf_event_mmap(vma);
			}
		}
	}
	vma_unlock_anon_vma(vma);
	khugepaged_enter_vma_merge(vma, vma->vm_flags);
	return error;
}

<<<<<<< HEAD
/* enforced gap between the expanding stack and other mappings. */
unsigned long stack_guard_gap = 256UL<<PAGE_SHIFT;

static int __init cmdline_parse_stack_guard_gap(char *p)
{
	unsigned long val;
	char *endptr;

	val = simple_strtoul(p, &endptr, 10);
	if (!*endptr)
		stack_guard_gap = val << PAGE_SHIFT;

	return 0;
}
__setup("stack_guard_gap=", cmdline_parse_stack_guard_gap);


=======
/*
 * Note how expand_stack() refuses to expand the stack all the way to
 * abut the next virtual mapping, *unless* that mapping itself is also
 * a stack mapping. We want to leave room for a guard page, after all
 * (the guard page itself is not added here, that is done by the
 * actual page faulting logic)
 *
 * This matches the behavior of the guard page logic (see mm/memory.c:
 * check_stack_guard_page()), which only allows the guard page to be
 * removed under these circumstances.
 */
>>>>>>> 8d1988f8
#ifdef CONFIG_STACK_GROWSUP
int expand_stack(struct vm_area_struct *vma, unsigned long address)
{
	struct vm_area_struct *next;

	address &= PAGE_MASK;
	next = vma->vm_next;
	if (next && next->vm_start == address + PAGE_SIZE) {
		if (!(next->vm_flags & VM_GROWSUP))
			return -ENOMEM;
	}
	return expand_upwards(vma, address);
}

struct vm_area_struct *
find_extend_vma(struct mm_struct *mm, unsigned long addr)
{
	struct vm_area_struct *vma, *prev;

	addr &= PAGE_MASK;
	vma = find_vma_prev(mm, addr, &prev);
	if (vma && (vma->vm_start <= addr))
		return vma;
	if (!prev || expand_stack(prev, addr))
		return NULL;
	if (prev->vm_flags & VM_LOCKED) {
		mlock_vma_pages_range(prev, addr, prev->vm_end);
	}
	return prev;
}
#else
int expand_stack(struct vm_area_struct *vma, unsigned long address)
{
	struct vm_area_struct *prev;

	address &= PAGE_MASK;
	prev = vma->vm_prev;
	if (prev && prev->vm_end == address) {
		if (!(prev->vm_flags & VM_GROWSDOWN))
			return -ENOMEM;
	}
	return expand_downwards(vma, address);
}

struct vm_area_struct *
find_extend_vma(struct mm_struct * mm, unsigned long addr)
{
	struct vm_area_struct * vma;
	unsigned long start;

	addr &= PAGE_MASK;
	vma = find_vma(mm,addr);
	if (!vma)
		return NULL;
	if (vma->vm_start <= addr)
		return vma;
	if (!(vma->vm_flags & VM_GROWSDOWN))
		return NULL;
	start = vma->vm_start;
	if (expand_stack(vma, addr))
		return NULL;
	if (vma->vm_flags & VM_LOCKED) {
		mlock_vma_pages_range(vma, addr, start);
	}
	return vma;
}
#endif

/*
 * Ok - we have the memory areas we should free on the vma list,
 * so release them, and do the vma updates.
 *
 * Called with the mm semaphore held.
 */
static void remove_vma_list(struct mm_struct *mm, struct vm_area_struct *vma)
{
	/* Update high watermark before we lower total_vm */
	update_hiwater_vm(mm);
	do {
		long nrpages = vma_pages(vma);

		mm->total_vm -= nrpages;
		vm_stat_account(mm, vma->vm_flags, vma->vm_file, -nrpages);
		vma = remove_vma(vma);
	} while (vma);
	validate_mm(mm);
}

/*
 * Get rid of page table information in the indicated region.
 *
 * Called with the mm semaphore held.
 */
static void unmap_region(struct mm_struct *mm,
		struct vm_area_struct *vma, struct vm_area_struct *prev,
		unsigned long start, unsigned long end)
{
	struct vm_area_struct *next = prev? prev->vm_next: mm->mmap;
	struct mmu_gather tlb;
	unsigned long nr_accounted = 0;

	lru_add_drain();
	tlb_gather_mmu(&tlb, mm, 0);
	update_hiwater_rss(mm);
	unmap_vmas(&tlb, vma, start, end, &nr_accounted, NULL);
	vm_unacct_memory(nr_accounted);
	free_pgtables(&tlb, vma, prev ? prev->vm_end : FIRST_USER_ADDRESS,
				 next ? next->vm_start : USER_PGTABLES_CEILING);
	tlb_finish_mmu(&tlb, start, end);
}

/*
 * Create a list of vma's touched by the unmap, removing them from the mm's
 * vma list as we go..
 */
static void
detach_vmas_to_be_unmapped(struct mm_struct *mm, struct vm_area_struct *vma,
	struct vm_area_struct *prev, unsigned long end)
{
	struct vm_area_struct **insertion_point;
	struct vm_area_struct *tail_vma = NULL;
	unsigned long addr;

	insertion_point = (prev ? &prev->vm_next : &mm->mmap);
	vma->vm_prev = NULL;
	do {
		rb_erase(&vma->vm_rb, &mm->mm_rb);
		mm->map_count--;
		tail_vma = vma;
		vma = vma->vm_next;
	} while (vma && vma->vm_start < end);
	*insertion_point = vma;
	if (vma)
		vma->vm_prev = prev;
	tail_vma->vm_next = NULL;
	if (mm->unmap_area == arch_unmap_area)
		addr = prev ? prev->vm_end : mm->mmap_base;
	else
		addr = vma ?  vma->vm_start : mm->mmap_base;
	mm->unmap_area(mm, addr);
	mm->mmap_cache = NULL;		/* Kill the cache. */
}

/*
 * __split_vma() bypasses sysctl_max_map_count checking.  We use this on the
 * munmap path where it doesn't make sense to fail.
 */
static int __split_vma(struct mm_struct * mm, struct vm_area_struct * vma,
	      unsigned long addr, int new_below)
{
	struct mempolicy *pol;
	struct vm_area_struct *new;
	int err = -ENOMEM;

	if (is_vm_hugetlb_page(vma) && (addr &
					~(huge_page_mask(hstate_vma(vma)))))
		return -EINVAL;

	new = kmem_cache_alloc(vm_area_cachep, GFP_KERNEL);
	if (!new)
		goto out_err;

	/* most fields are the same, copy all, and then fixup */
	*new = *vma;

	INIT_LIST_HEAD(&new->anon_vma_chain);

	if (new_below)
		new->vm_end = addr;
	else {
		new->vm_start = addr;
		new->vm_pgoff += ((addr - vma->vm_start) >> PAGE_SHIFT);
	}

	pol = mpol_dup(vma_policy(vma));
	if (IS_ERR(pol)) {
		err = PTR_ERR(pol);
		goto out_free_vma;
	}
	vma_set_policy(new, pol);

	if (anon_vma_clone(new, vma))
		goto out_free_mpol;

	if (new->vm_file) {
		get_file(new->vm_file);
		if (vma->vm_flags & VM_EXECUTABLE)
			added_exe_file_vma(mm);
	}

	if (new->vm_ops && new->vm_ops->open)
		new->vm_ops->open(new);

	if (new_below)
		err = vma_adjust(vma, addr, vma->vm_end, vma->vm_pgoff +
			((addr - new->vm_start) >> PAGE_SHIFT), new);
	else
		err = vma_adjust(vma, vma->vm_start, addr, vma->vm_pgoff, new);

	/* Success. */
	if (!err)
		return 0;

	/* Clean everything up if vma_adjust failed. */
	if (new->vm_ops && new->vm_ops->close)
		new->vm_ops->close(new);
	if (new->vm_file) {
		if (vma->vm_flags & VM_EXECUTABLE)
			removed_exe_file_vma(mm);
		fput(new->vm_file);
	}
	unlink_anon_vmas(new);
 out_free_mpol:
	mpol_put(pol);
 out_free_vma:
	kmem_cache_free(vm_area_cachep, new);
 out_err:
	return err;
}

/*
 * Split a vma into two pieces at address 'addr', a new vma is allocated
 * either for the first part or the tail.
 */
int split_vma(struct mm_struct *mm, struct vm_area_struct *vma,
	      unsigned long addr, int new_below)
{
	if (mm->map_count >= sysctl_max_map_count)
		return -ENOMEM;

	return __split_vma(mm, vma, addr, new_below);
}

/* Munmap is split into 2 main parts -- this part which finds
 * what needs doing, and the areas themselves, which do the
 * work.  This now handles partial unmappings.
 * Jeremy Fitzhardinge <jeremy@goop.org>
 */
int do_munmap(struct mm_struct *mm, unsigned long start, size_t len)
{
	unsigned long end;
	struct vm_area_struct *vma, *prev, *last;

	if ((start & ~PAGE_MASK) || start > TASK_SIZE || len > TASK_SIZE-start)
		return -EINVAL;

	if ((len = PAGE_ALIGN(len)) == 0)
		return -EINVAL;

	/* Find the first overlapping VMA */
	vma = find_vma(mm, start);
	if (!vma)
		return 0;
	prev = vma->vm_prev;
	/* we have  start < vma->vm_end  */

	/* if it doesn't overlap, we have nothing.. */
	end = start + len;
	if (vma->vm_start >= end)
		return 0;

	/*
	 * If we need to split any vma, do it now to save pain later.
	 *
	 * Note: mremap's move_vma VM_ACCOUNT handling assumes a partially
	 * unmapped vm_area_struct will remain in use: so lower split_vma
	 * places tmp vma above, and higher split_vma places tmp vma below.
	 */
	if (start > vma->vm_start) {
		int error;

		/*
		 * Make sure that map_count on return from munmap() will
		 * not exceed its limit; but let map_count go just above
		 * its limit temporarily, to help free resources as expected.
		 */
		if (end < vma->vm_end && mm->map_count >= sysctl_max_map_count)
			return -ENOMEM;

		error = __split_vma(mm, vma, start, 0);
		if (error)
			return error;
		prev = vma;
	}

	/* Does it split the last one? */
	last = find_vma(mm, end);
	if (last && end > last->vm_start) {
		int error = __split_vma(mm, last, end, 1);
		if (error)
			return error;
	}
	vma = prev? prev->vm_next: mm->mmap;

	/*
	 * unlock any mlock()ed ranges before detaching vmas
	 */
	if (mm->locked_vm) {
		struct vm_area_struct *tmp = vma;
		while (tmp && tmp->vm_start < end) {
			if (tmp->vm_flags & VM_LOCKED) {
				mm->locked_vm -= vma_pages(tmp);
				munlock_vma_pages_all(tmp);
			}
			tmp = tmp->vm_next;
		}
	}

	/*
	 * Remove the vma's, and unmap the actual pages
	 */
	detach_vmas_to_be_unmapped(mm, vma, prev, end);
	unmap_region(mm, vma, prev, start, end);

	/* Fix up all other VM information */
	remove_vma_list(mm, vma);

	return 0;
}
EXPORT_SYMBOL(do_munmap);

int vm_munmap(unsigned long start, size_t len)
{
	int ret;
	struct mm_struct *mm = current->mm;

	down_write(&mm->mmap_sem);
	ret = do_munmap(mm, start, len);
	up_write(&mm->mmap_sem);
	return ret;
}
EXPORT_SYMBOL(vm_munmap);

SYSCALL_DEFINE2(munmap, unsigned long, addr, size_t, len)
{
	profile_munmap(addr);
	return vm_munmap(addr, len);
}

static inline void verify_mm_writelocked(struct mm_struct *mm)
{
#ifdef CONFIG_DEBUG_VM
	if (unlikely(down_read_trylock(&mm->mmap_sem))) {
		WARN_ON(1);
		up_read(&mm->mmap_sem);
	}
#endif
}

/*
 *  this is really a simplified "do_mmap".  it only handles
 *  anonymous maps.  eventually we may be able to do some
 *  brk-specific accounting here.
 */
static unsigned long do_brk(unsigned long addr, unsigned long len)
{
	struct mm_struct * mm = current->mm;
	struct vm_area_struct * vma, * prev;
	unsigned long flags;
	struct rb_node ** rb_link, * rb_parent;
	pgoff_t pgoff = addr >> PAGE_SHIFT;
	int error;

	len = PAGE_ALIGN(len);
	if (!len)
		return addr;

	error = security_file_mmap(NULL, 0, 0, 0, addr, 1);
	if (error)
		return error;

	flags = VM_DATA_DEFAULT_FLAGS | VM_ACCOUNT | mm->def_flags;

	error = get_unmapped_area(NULL, addr, len, 0, MAP_FIXED);
	if (error & ~PAGE_MASK)
		return error;

	/*
	 * mlock MCL_FUTURE?
	 */
	if (mm->def_flags & VM_LOCKED) {
		unsigned long locked, lock_limit;
		locked = len >> PAGE_SHIFT;
		locked += mm->locked_vm;
		lock_limit = rlimit(RLIMIT_MEMLOCK);
		lock_limit >>= PAGE_SHIFT;
		if (locked > lock_limit && !capable(CAP_IPC_LOCK))
			return -EAGAIN;
	}

	/*
	 * mm->mmap_sem is required to protect against another thread
	 * changing the mappings in case we sleep.
	 */
	verify_mm_writelocked(mm);

	/*
	 * Clear old maps.  this also does some error checking for us
	 */
 munmap_back:
	vma = find_vma_prepare(mm, addr, &prev, &rb_link, &rb_parent);
	if (vma && vma->vm_start < addr + len) {
		if (do_munmap(mm, addr, len))
			return -ENOMEM;
		goto munmap_back;
	}

	/* Check against address space limits *after* clearing old maps... */
	if (!may_expand_vm(mm, len >> PAGE_SHIFT))
		return -ENOMEM;

	if (mm->map_count > sysctl_max_map_count)
		return -ENOMEM;

	if (security_vm_enough_memory_mm(mm, len >> PAGE_SHIFT))
		return -ENOMEM;

	/* Can we just expand an old private anonymous mapping? */
	vma = vma_merge(mm, prev, addr, addr + len, flags,
					NULL, NULL, pgoff, NULL, NULL);
	if (vma)
		goto out;

	/*
	 * create a vma struct for an anonymous mapping
	 */
	vma = kmem_cache_zalloc(vm_area_cachep, GFP_KERNEL);
	if (!vma) {
		vm_unacct_memory(len >> PAGE_SHIFT);
		return -ENOMEM;
	}

	INIT_LIST_HEAD(&vma->anon_vma_chain);
	vma->vm_mm = mm;
	vma->vm_start = addr;
	vma->vm_end = addr + len;
	vma->vm_pgoff = pgoff;
	vma->vm_flags = flags;
	vma->vm_page_prot = vm_get_page_prot(flags);
	vma_link(mm, vma, prev, rb_link, rb_parent);
out:
	perf_event_mmap(vma);
	mm->total_vm += len >> PAGE_SHIFT;
	if (flags & VM_LOCKED) {
		if (!mlock_vma_pages_range(vma, addr, addr + len))
			mm->locked_vm += (len >> PAGE_SHIFT);
	}
	return addr;
}

unsigned long vm_brk(unsigned long addr, unsigned long len)
{
	struct mm_struct *mm = current->mm;
	unsigned long ret;

	down_write(&mm->mmap_sem);
	ret = do_brk(addr, len);
	up_write(&mm->mmap_sem);
	return ret;
}
EXPORT_SYMBOL(vm_brk);

/* Release all mmaps. */
void exit_mmap(struct mm_struct *mm)
{
	struct mmu_gather tlb;
	struct vm_area_struct *vma;
	unsigned long nr_accounted = 0;

	/* mm's last user has gone, and its about to be pulled down */
	mmu_notifier_release(mm);

	if (mm->locked_vm) {
		vma = mm->mmap;
		while (vma) {
			if (vma->vm_flags & VM_LOCKED)
				munlock_vma_pages_all(vma);
			vma = vma->vm_next;
		}
	}

	arch_exit_mmap(mm);

	vma = mm->mmap;
	if (!vma)	/* Can happen if dup_mmap() received an OOM */
		return;

	lru_add_drain();
	flush_cache_mm(mm);
	tlb_gather_mmu(&tlb, mm, 1);
	/* update_hiwater_rss(mm) here? but nobody should be looking */
	/* Use -1 here to ensure all VMAs in the mm are unmapped */
	unmap_vmas(&tlb, vma, 0, -1, &nr_accounted, NULL);
	vm_unacct_memory(nr_accounted);

	free_pgtables(&tlb, vma, FIRST_USER_ADDRESS, USER_PGTABLES_CEILING);
	tlb_finish_mmu(&tlb, 0, -1);

	/*
	 * Walk the list again, actually closing and freeing it,
	 * with preemption enabled, without holding any MM locks.
	 */
	while (vma)
		vma = remove_vma(vma);

	BUG_ON(mm->nr_ptes > (FIRST_USER_ADDRESS+PMD_SIZE-1)>>PMD_SHIFT);
}

/* Insert vm structure into process list sorted by address
 * and into the inode's i_mmap tree.  If vm_file is non-NULL
 * then i_mmap_mutex is taken here.
 */
int insert_vm_struct(struct mm_struct * mm, struct vm_area_struct * vma)
{
	struct vm_area_struct * __vma, * prev;
	struct rb_node ** rb_link, * rb_parent;

	/*
	 * The vm_pgoff of a purely anonymous vma should be irrelevant
	 * until its first write fault, when page's anon_vma and index
	 * are set.  But now set the vm_pgoff it will almost certainly
	 * end up with (unless mremap moves it elsewhere before that
	 * first wfault), so /proc/pid/maps tells a consistent story.
	 *
	 * By setting it to reflect the virtual start address of the
	 * vma, merges and splits can happen in a seamless way, just
	 * using the existing file pgoff checks and manipulations.
	 * Similarly in do_mmap_pgoff and in do_brk.
	 */
	if (!vma->vm_file) {
		BUG_ON(vma->anon_vma);
		vma->vm_pgoff = vma->vm_start >> PAGE_SHIFT;
	}
	__vma = find_vma_prepare(mm,vma->vm_start,&prev,&rb_link,&rb_parent);
	if (__vma && __vma->vm_start < vma->vm_end)
		return -ENOMEM;
	if ((vma->vm_flags & VM_ACCOUNT) &&
	     security_vm_enough_memory_mm(mm, vma_pages(vma)))
		return -ENOMEM;
	vma_link(mm, vma, prev, rb_link, rb_parent);
	return 0;
}

/*
 * Copy the vma structure to a new location in the same mm,
 * prior to moving page table entries, to effect an mremap move.
 */
struct vm_area_struct *copy_vma(struct vm_area_struct **vmap,
	unsigned long addr, unsigned long len, pgoff_t pgoff)
{
	struct vm_area_struct *vma = *vmap;
	unsigned long vma_start = vma->vm_start;
	struct mm_struct *mm = vma->vm_mm;
	struct vm_area_struct *new_vma, *prev;
	struct rb_node **rb_link, *rb_parent;
	struct mempolicy *pol;
	bool faulted_in_anon_vma = true;

	/*
	 * If anonymous vma has not yet been faulted, update new pgoff
	 * to match new location, to increase its chance of merging.
	 */
	if (unlikely(!vma->vm_file && !vma->anon_vma)) {
		pgoff = addr >> PAGE_SHIFT;
		faulted_in_anon_vma = false;
	}

	find_vma_prepare(mm, addr, &prev, &rb_link, &rb_parent);
	new_vma = vma_merge(mm, prev, addr, addr + len, vma->vm_flags,
			vma->anon_vma, vma->vm_file, pgoff, vma_policy(vma),
			vma_get_anon_name(vma));
	if (new_vma) {
		/*
		 * Source vma may have been merged into new_vma
		 */
		if (unlikely(vma_start >= new_vma->vm_start &&
			     vma_start < new_vma->vm_end)) {
			/*
			 * The only way we can get a vma_merge with
			 * self during an mremap is if the vma hasn't
			 * been faulted in yet and we were allowed to
			 * reset the dst vma->vm_pgoff to the
			 * destination address of the mremap to allow
			 * the merge to happen. mremap must change the
			 * vm_pgoff linearity between src and dst vmas
			 * (in turn preventing a vma_merge) to be
			 * safe. It is only safe to keep the vm_pgoff
			 * linear if there are no pages mapped yet.
			 */
			VM_BUG_ON(faulted_in_anon_vma);
			*vmap = new_vma;
		} else
			anon_vma_moveto_tail(new_vma);
	} else {
		new_vma = kmem_cache_alloc(vm_area_cachep, GFP_KERNEL);
		if (new_vma) {
			*new_vma = *vma;
			pol = mpol_dup(vma_policy(vma));
			if (IS_ERR(pol))
				goto out_free_vma;
			INIT_LIST_HEAD(&new_vma->anon_vma_chain);
			if (anon_vma_clone(new_vma, vma))
				goto out_free_mempol;
			vma_set_policy(new_vma, pol);
			new_vma->vm_start = addr;
			new_vma->vm_end = addr + len;
			new_vma->vm_pgoff = pgoff;
			if (new_vma->vm_file) {
				get_file(new_vma->vm_file);
				if (vma->vm_flags & VM_EXECUTABLE)
					added_exe_file_vma(mm);
			}
			if (new_vma->vm_ops && new_vma->vm_ops->open)
				new_vma->vm_ops->open(new_vma);
			vma_link(mm, new_vma, prev, rb_link, rb_parent);
		}
	}
	return new_vma;

 out_free_mempol:
	mpol_put(pol);
 out_free_vma:
	kmem_cache_free(vm_area_cachep, new_vma);
	return NULL;
}

/*
 * Return true if the calling process may expand its vm space by the passed
 * number of pages
 */
int may_expand_vm(struct mm_struct *mm, unsigned long npages)
{
	unsigned long cur = mm->total_vm;	/* pages */
	unsigned long lim;

	lim = rlimit(RLIMIT_AS) >> PAGE_SHIFT;

	if (cur + npages > lim)
		return 0;
	return 1;
}


static int special_mapping_fault(struct vm_area_struct *vma,
				struct vm_fault *vmf)
{
	pgoff_t pgoff;
	struct page **pages;

	/*
	 * special mappings have no vm_file, and in that case, the mm
	 * uses vm_pgoff internally. So we have to subtract it from here.
	 * We are allowed to do this because we are the mm; do not copy
	 * this code into drivers!
	 */
	pgoff = vmf->pgoff - vma->vm_pgoff;

	for (pages = vma->vm_private_data; pgoff && *pages; ++pages)
		pgoff--;

	if (*pages) {
		struct page *page = *pages;
		get_page(page);
		vmf->page = page;
		return 0;
	}

	return VM_FAULT_SIGBUS;
}

/*
 * Having a close hook prevents vma merging regardless of flags.
 */
static void special_mapping_close(struct vm_area_struct *vma)
{
}

static const struct vm_operations_struct special_mapping_vmops = {
	.close = special_mapping_close,
	.fault = special_mapping_fault,
};

/*
 * Called with mm->mmap_sem held for writing.
 * Insert a new vma covering the given region, with the given flags.
 * Its pages are supplied by the given array of struct page *.
 * The array can be shorter than len >> PAGE_SHIFT if it's null-terminated.
 * The region past the last page supplied will always produce SIGBUS.
 * The array pointer and the pages it points to are assumed to stay alive
 * for as long as this mapping might exist.
 */
int install_special_mapping(struct mm_struct *mm,
			    unsigned long addr, unsigned long len,
			    unsigned long vm_flags, struct page **pages)
{
	int ret;
	struct vm_area_struct *vma;

	vma = kmem_cache_zalloc(vm_area_cachep, GFP_KERNEL);
	if (unlikely(vma == NULL))
		return -ENOMEM;

	INIT_LIST_HEAD(&vma->anon_vma_chain);
	vma->vm_mm = mm;
	vma->vm_start = addr;
	vma->vm_end = addr + len;

	vma->vm_flags = vm_flags | mm->def_flags | VM_DONTEXPAND;
	vma->vm_page_prot = vm_get_page_prot(vma->vm_flags);

	vma->vm_ops = &special_mapping_vmops;
	vma->vm_private_data = pages;

	ret = security_file_mmap(NULL, 0, 0, 0, vma->vm_start, 1);
	if (ret)
		goto out;

	ret = insert_vm_struct(mm, vma);
	if (ret)
		goto out;

	mm->total_vm += len >> PAGE_SHIFT;

	perf_event_mmap(vma);

	return 0;

out:
	kmem_cache_free(vm_area_cachep, vma);
	return ret;
}

static DEFINE_MUTEX(mm_all_locks_mutex);

static void vm_lock_anon_vma(struct mm_struct *mm, struct anon_vma *anon_vma)
{
	if (!test_bit(0, (unsigned long *) &anon_vma->root->head.next)) {
		/*
		 * The LSB of head.next can't change from under us
		 * because we hold the mm_all_locks_mutex.
		 */
		mutex_lock_nest_lock(&anon_vma->root->mutex, &mm->mmap_sem);
		/*
		 * We can safely modify head.next after taking the
		 * anon_vma->root->mutex. If some other vma in this mm shares
		 * the same anon_vma we won't take it again.
		 *
		 * No need of atomic instructions here, head.next
		 * can't change from under us thanks to the
		 * anon_vma->root->mutex.
		 */
		if (__test_and_set_bit(0, (unsigned long *)
				       &anon_vma->root->head.next))
			BUG();
	}
}

static void vm_lock_mapping(struct mm_struct *mm, struct address_space *mapping)
{
	if (!test_bit(AS_MM_ALL_LOCKS, &mapping->flags)) {
		/*
		 * AS_MM_ALL_LOCKS can't change from under us because
		 * we hold the mm_all_locks_mutex.
		 *
		 * Operations on ->flags have to be atomic because
		 * even if AS_MM_ALL_LOCKS is stable thanks to the
		 * mm_all_locks_mutex, there may be other cpus
		 * changing other bitflags in parallel to us.
		 */
		if (test_and_set_bit(AS_MM_ALL_LOCKS, &mapping->flags))
			BUG();
		mutex_lock_nest_lock(&mapping->i_mmap_mutex, &mm->mmap_sem);
	}
}

/*
 * This operation locks against the VM for all pte/vma/mm related
 * operations that could ever happen on a certain mm. This includes
 * vmtruncate, try_to_unmap, and all page faults.
 *
 * The caller must take the mmap_sem in write mode before calling
 * mm_take_all_locks(). The caller isn't allowed to release the
 * mmap_sem until mm_drop_all_locks() returns.
 *
 * mmap_sem in write mode is required in order to block all operations
 * that could modify pagetables and free pages without need of
 * altering the vma layout (for example populate_range() with
 * nonlinear vmas). It's also needed in write mode to avoid new
 * anon_vmas to be associated with existing vmas.
 *
 * A single task can't take more than one mm_take_all_locks() in a row
 * or it would deadlock.
 *
 * The LSB in anon_vma->head.next and the AS_MM_ALL_LOCKS bitflag in
 * mapping->flags avoid to take the same lock twice, if more than one
 * vma in this mm is backed by the same anon_vma or address_space.
 *
 * We can take all the locks in random order because the VM code
 * taking i_mmap_mutex or anon_vma->mutex outside the mmap_sem never
 * takes more than one of them in a row. Secondly we're protected
 * against a concurrent mm_take_all_locks() by the mm_all_locks_mutex.
 *
 * mm_take_all_locks() and mm_drop_all_locks are expensive operations
 * that may have to take thousand of locks.
 *
 * mm_take_all_locks() can fail if it's interrupted by signals.
 */
int mm_take_all_locks(struct mm_struct *mm)
{
	struct vm_area_struct *vma;
	struct anon_vma_chain *avc;

	BUG_ON(down_read_trylock(&mm->mmap_sem));

	mutex_lock(&mm_all_locks_mutex);

	for (vma = mm->mmap; vma; vma = vma->vm_next) {
		if (signal_pending(current))
			goto out_unlock;
		if (vma->vm_file && vma->vm_file->f_mapping)
			vm_lock_mapping(mm, vma->vm_file->f_mapping);
	}

	for (vma = mm->mmap; vma; vma = vma->vm_next) {
		if (signal_pending(current))
			goto out_unlock;
		if (vma->anon_vma)
			list_for_each_entry(avc, &vma->anon_vma_chain, same_vma)
				vm_lock_anon_vma(mm, avc->anon_vma);
	}

	return 0;

out_unlock:
	mm_drop_all_locks(mm);
	return -EINTR;
}

static void vm_unlock_anon_vma(struct anon_vma *anon_vma)
{
	if (test_bit(0, (unsigned long *) &anon_vma->root->head.next)) {
		/*
		 * The LSB of head.next can't change to 0 from under
		 * us because we hold the mm_all_locks_mutex.
		 *
		 * We must however clear the bitflag before unlocking
		 * the vma so the users using the anon_vma->head will
		 * never see our bitflag.
		 *
		 * No need of atomic instructions here, head.next
		 * can't change from under us until we release the
		 * anon_vma->root->mutex.
		 */
		if (!__test_and_clear_bit(0, (unsigned long *)
					  &anon_vma->root->head.next))
			BUG();
		anon_vma_unlock(anon_vma);
	}
}

static void vm_unlock_mapping(struct address_space *mapping)
{
	if (test_bit(AS_MM_ALL_LOCKS, &mapping->flags)) {
		/*
		 * AS_MM_ALL_LOCKS can't change to 0 from under us
		 * because we hold the mm_all_locks_mutex.
		 */
		mutex_unlock(&mapping->i_mmap_mutex);
		if (!test_and_clear_bit(AS_MM_ALL_LOCKS,
					&mapping->flags))
			BUG();
	}
}

/*
 * The mmap_sem cannot be released by the caller until
 * mm_drop_all_locks() returns.
 */
void mm_drop_all_locks(struct mm_struct *mm)
{
	struct vm_area_struct *vma;
	struct anon_vma_chain *avc;

	BUG_ON(down_read_trylock(&mm->mmap_sem));
	BUG_ON(!mutex_is_locked(&mm_all_locks_mutex));

	for (vma = mm->mmap; vma; vma = vma->vm_next) {
		if (vma->anon_vma)
			list_for_each_entry(avc, &vma->anon_vma_chain, same_vma)
				vm_unlock_anon_vma(avc->anon_vma);
		if (vma->vm_file && vma->vm_file->f_mapping)
			vm_unlock_mapping(vma->vm_file->f_mapping);
	}

	mutex_unlock(&mm_all_locks_mutex);
}

/*
 * initialise the VMA slab
 */
void __init mmap_init(void)
{
	int ret;

	ret = percpu_counter_init(&vm_committed_as, 0);
	VM_BUG_ON(ret);
}<|MERGE_RESOLUTION|>--- conflicted
+++ resolved
@@ -1942,7 +1942,6 @@
 	return error;
 }
 
-<<<<<<< HEAD
 /* enforced gap between the expanding stack and other mappings. */
 unsigned long stack_guard_gap = 256UL<<PAGE_SHIFT;
 
@@ -1959,8 +1958,6 @@
 }
 __setup("stack_guard_gap=", cmdline_parse_stack_guard_gap);
 
-
-=======
 /*
  * Note how expand_stack() refuses to expand the stack all the way to
  * abut the next virtual mapping, *unless* that mapping itself is also
@@ -1972,7 +1969,6 @@
  * check_stack_guard_page()), which only allows the guard page to be
  * removed under these circumstances.
  */
->>>>>>> 8d1988f8
 #ifdef CONFIG_STACK_GROWSUP
 int expand_stack(struct vm_area_struct *vma, unsigned long address)
 {
