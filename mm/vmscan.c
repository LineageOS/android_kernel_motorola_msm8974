/*
 *  linux/mm/vmscan.c
 *
 *  Copyright (C) 1991, 1992, 1993, 1994  Linus Torvalds
 *
 *  Swap reorganised 29.12.95, Stephen Tweedie.
 *  kswapd added: 7.1.96  sct
 *  Removed kswapd_ctl limits, and swap out as many pages as needed
 *  to bring the system back to freepages.high: 2.4.97, Rik van Riel.
 *  Zone aware kswapd started 02/00, Kanoj Sarcar (kanoj@sgi.com).
 *  Multiqueue VM started 5.8.00, Rik van Riel.
 */

#include <linux/mm.h>
#include <linux/module.h>
#include <linux/gfp.h>
#include <linux/kernel_stat.h>
#include <linux/swap.h>
#include <linux/pagemap.h>
#include <linux/init.h>
#include <linux/highmem.h>
#include <linux/vmpressure.h>
#include <linux/vmstat.h>
#include <linux/file.h>
#include <linux/writeback.h>
#include <linux/blkdev.h>
#include <linux/buffer_head.h>	/* for try_to_release_page(),
					buffer_heads_over_limit */
#include <linux/mm_inline.h>
#include <linux/backing-dev.h>
#include <linux/rmap.h>
#include <linux/topology.h>
#include <linux/cpu.h>
#include <linux/cpuset.h>
#include <linux/compaction.h>
#include <linux/notifier.h>
#include <linux/rwsem.h>
#include <linux/delay.h>
#include <linux/kthread.h>
#include <linux/freezer.h>
#include <linux/memcontrol.h>
#include <linux/delayacct.h>
#include <linux/sysctl.h>
#include <linux/oom.h>
#include <linux/prefetch.h>

#include <asm/tlbflush.h>
#include <asm/div64.h>

#include <linux/swapops.h>

#include "internal.h"

#define CREATE_TRACE_POINTS
#include <trace/events/vmscan.h>

struct scan_control {
	/* Incremented by the number of inactive pages that were scanned */
	unsigned long nr_scanned;

	/* Number of pages freed so far during a call to shrink_zones() */
	unsigned long nr_reclaimed;

	/* How many pages shrink_list() should reclaim */
	unsigned long nr_to_reclaim;

	unsigned long hibernation_mode;

	/* This context's GFP mask */
	gfp_t gfp_mask;

	int may_writepage;

	/* Can mapped pages be reclaimed? */
	int may_unmap;

	/* Can pages be swapped as part of reclaim? */
	int may_swap;

	int order;

	/* Scan (total_size >> priority) pages at once */
	int priority;

	/*
	 * The memory cgroup that hit its limit and as a result is the
	 * primary target of this reclaim invocation.
	 */
	struct mem_cgroup *target_mem_cgroup;

	/*
	 * Nodemask of nodes allowed by the caller. If NULL, all nodes
	 * are scanned.
	 */
	nodemask_t	*nodemask;
};

struct mem_cgroup_zone {
	struct mem_cgroup *mem_cgroup;
	struct zone *zone;
};

#define lru_to_page(_head) (list_entry((_head)->prev, struct page, lru))

#ifdef ARCH_HAS_PREFETCH
#define prefetch_prev_lru_page(_page, _base, _field)			\
	do {								\
		if ((_page)->lru.prev != _base) {			\
			struct page *prev;				\
									\
			prev = lru_to_page(&(_page->lru));		\
			prefetch(&prev->_field);			\
		}							\
	} while (0)
#else
#define prefetch_prev_lru_page(_page, _base, _field) do { } while (0)
#endif

#ifdef ARCH_HAS_PREFETCHW
#define prefetchw_prev_lru_page(_page, _base, _field)			\
	do {								\
		if ((_page)->lru.prev != _base) {			\
			struct page *prev;				\
									\
			prev = lru_to_page(&(_page->lru));		\
			prefetchw(&prev->_field);			\
		}							\
	} while (0)
#else
#define prefetchw_prev_lru_page(_page, _base, _field) do { } while (0)
#endif

/*
 * From 0 .. 100.  Higher means more swappy.
 */
int vm_swappiness = 60;
long vm_total_pages;	/* The total number of pages which the VM controls */

static LIST_HEAD(shrinker_list);
static DECLARE_RWSEM(shrinker_rwsem);

#ifdef CONFIG_CGROUP_MEM_RES_CTLR
static bool global_reclaim(struct scan_control *sc)
{
	return !sc->target_mem_cgroup;
}
#else
static bool global_reclaim(struct scan_control *sc)
{
	return true;
}
#endif

static struct zone_reclaim_stat *get_reclaim_stat(struct mem_cgroup_zone *mz)
{
	if (!mem_cgroup_disabled())
		return mem_cgroup_get_reclaim_stat(mz->mem_cgroup, mz->zone);

	return &mz->zone->reclaim_stat;
}

unsigned long zone_reclaimable_pages(struct zone *zone)
{
	int nr;

	nr = zone_page_state(zone, NR_ACTIVE_FILE) +
	     zone_page_state(zone, NR_INACTIVE_FILE);

	if (get_nr_swap_pages() > 0 && total_swap_pages >= totalram_pages)
		nr += zone_page_state(zone, NR_ACTIVE_ANON) +
		      zone_page_state(zone, NR_INACTIVE_ANON);

	return nr;
}

bool zone_reclaimable(struct zone *zone)
{
	return zone->pages_scanned < zone_reclaimable_pages(zone) * 6;
}

static unsigned long zone_nr_lru_pages(struct mem_cgroup_zone *mz,
				       enum lru_list lru)

{
	if (!mem_cgroup_disabled())
		return mem_cgroup_zone_nr_lru_pages(mz->mem_cgroup,
						    zone_to_nid(mz->zone),
						    zone_idx(mz->zone),
						    BIT(lru));

	return zone_page_state(mz->zone, NR_LRU_BASE + lru);
}


/*
 * Add a shrinker callback to be called from the vm
 */
void register_shrinker(struct shrinker *shrinker)
{
	atomic_long_set(&shrinker->nr_in_batch, 0);
	down_write(&shrinker_rwsem);
	list_add_tail(&shrinker->list, &shrinker_list);
	up_write(&shrinker_rwsem);
}
EXPORT_SYMBOL(register_shrinker);

/*
 * Remove one
 */
void unregister_shrinker(struct shrinker *shrinker)
{
	down_write(&shrinker_rwsem);
	list_del(&shrinker->list);
	up_write(&shrinker_rwsem);
}
EXPORT_SYMBOL(unregister_shrinker);

static inline int do_shrinker_shrink(struct shrinker *shrinker,
				     struct shrink_control *sc,
				     unsigned long nr_to_scan)
{
	sc->nr_to_scan = nr_to_scan;
	return (*shrinker->shrink)(shrinker, sc);
}

#define SHRINK_BATCH 128
/*
 * Call the shrink functions to age shrinkable caches
 *
 * Here we assume it costs one seek to replace a lru page and that it also
 * takes a seek to recreate a cache object.  With this in mind we age equal
 * percentages of the lru and ageable caches.  This should balance the seeks
 * generated by these structures.
 *
 * If the vm encountered mapped pages on the LRU it increase the pressure on
 * slab to avoid swapping.
 *
 * We do weird things to avoid (scanned*seeks*entries) overflowing 32 bits.
 *
 * `lru_pages' represents the number of on-LRU pages in all the zones which
 * are eligible for the caller's allocation attempt.  It is used for balancing
 * slab reclaim versus page reclaim.
 *
 * Returns the number of slab objects which we shrunk.
 */
unsigned long shrink_slab(struct shrink_control *shrink,
			  unsigned long nr_pages_scanned,
			  unsigned long lru_pages)
{
	struct shrinker *shrinker;
	unsigned long ret = 0;

	if (nr_pages_scanned == 0)
		nr_pages_scanned = SWAP_CLUSTER_MAX;

	if (!down_read_trylock(&shrinker_rwsem)) {
		/* Assume we'll be able to shrink next time */
		ret = 1;
		goto out;
	}

	list_for_each_entry(shrinker, &shrinker_list, list) {
		unsigned long long delta;
		long total_scan;
		long max_pass;
		int shrink_ret = 0;
		long nr;
		long new_nr;
		long batch_size = shrinker->batch ? shrinker->batch
						  : SHRINK_BATCH;

		max_pass = do_shrinker_shrink(shrinker, shrink, 0);
		if (max_pass <= 0)
			continue;

		/*
		 * copy the current shrinker scan count into a local variable
		 * and zero it so that other concurrent shrinker invocations
		 * don't also do this scanning work.
		 */
		nr = atomic_long_xchg(&shrinker->nr_in_batch, 0);

		total_scan = nr;
		delta = (4 * nr_pages_scanned) / shrinker->seeks;
		delta *= max_pass;
		do_div(delta, lru_pages + 1);
		total_scan += delta;
		if (total_scan < 0) {
			printk(KERN_ERR "shrink_slab: %pF negative objects to "
			       "delete nr=%ld\n",
			       shrinker->shrink, total_scan);
			total_scan = max_pass;
		}

		/*
		 * We need to avoid excessive windup on filesystem shrinkers
		 * due to large numbers of GFP_NOFS allocations causing the
		 * shrinkers to return -1 all the time. This results in a large
		 * nr being built up so when a shrink that can do some work
		 * comes along it empties the entire cache due to nr >>>
		 * max_pass.  This is bad for sustaining a working set in
		 * memory.
		 *
		 * Hence only allow the shrinker to scan the entire cache when
		 * a large delta change is calculated directly.
		 */
		if (delta < max_pass / 4)
			total_scan = min(total_scan, max_pass / 2);

		/*
		 * Avoid risking looping forever due to too large nr value:
		 * never try to free more than twice the estimate number of
		 * freeable entries.
		 */
		if (total_scan > max_pass * 2)
			total_scan = max_pass * 2;

		trace_mm_shrink_slab_start(shrinker, shrink, nr,
					nr_pages_scanned, lru_pages,
					max_pass, delta, total_scan);

		while (total_scan >= batch_size) {
			int nr_before;

			nr_before = do_shrinker_shrink(shrinker, shrink, 0);
			shrink_ret = do_shrinker_shrink(shrinker, shrink,
							batch_size);
			if (shrink_ret == -1)
				break;
			if (shrink_ret < nr_before)
				ret += nr_before - shrink_ret;
			count_vm_events(SLABS_SCANNED, batch_size);
			total_scan -= batch_size;

			cond_resched();
		}

		/*
		 * move the unused scan count back into the shrinker in a
		 * manner that handles concurrent updates. If we exhausted the
		 * scan, there is no need to do an update.
		 */
		if (total_scan > 0)
			new_nr = atomic_long_add_return(total_scan,
					&shrinker->nr_in_batch);
		else
			new_nr = atomic_long_read(&shrinker->nr_in_batch);

		trace_mm_shrink_slab_end(shrinker, shrink_ret, nr, new_nr);
	}
	up_read(&shrinker_rwsem);
out:
	cond_resched();
	return ret;
}

static inline int is_page_cache_freeable(struct page *page)
{
	/*
	 * A freeable page cache page is referenced only by the caller
	 * that isolated the page, the page cache radix tree and
	 * optional buffer heads at page->private.
	 */
	return page_count(page) - page_has_private(page) == 2;
}

static int may_write_to_queue(struct backing_dev_info *bdi,
			      struct scan_control *sc)
{
	if (current->flags & PF_SWAPWRITE)
		return 1;
	if (!bdi_write_congested(bdi))
		return 1;
	if (bdi == current->backing_dev_info)
		return 1;
	return 0;
}

/*
 * We detected a synchronous write error writing a page out.  Probably
 * -ENOSPC.  We need to propagate that into the address_space for a subsequent
 * fsync(), msync() or close().
 *
 * The tricky part is that after writepage we cannot touch the mapping: nothing
 * prevents it from being freed up.  But we have a ref on the page and once
 * that page is locked, the mapping is pinned.
 *
 * We're allowed to run sleeping lock_page() here because we know the caller has
 * __GFP_FS.
 */
static void handle_write_error(struct address_space *mapping,
				struct page *page, int error)
{
	lock_page(page);
	if (page_mapping(page) == mapping)
		mapping_set_error(mapping, error);
	unlock_page(page);
}

/* possible outcome of pageout() */
typedef enum {
	/* failed to write page out, page is locked */
	PAGE_KEEP,
	/* move page to the active list, page is locked */
	PAGE_ACTIVATE,
	/* page has been sent to the disk successfully, page is unlocked */
	PAGE_SUCCESS,
	/* page is clean and locked */
	PAGE_CLEAN,
} pageout_t;

/*
 * pageout is called by shrink_page_list() for each dirty page.
 * Calls ->writepage().
 */
static pageout_t pageout(struct page *page, struct address_space *mapping,
			 struct scan_control *sc)
{
	/*
	 * If the page is dirty, only perform writeback if that write
	 * will be non-blocking.  To prevent this allocation from being
	 * stalled by pagecache activity.  But note that there may be
	 * stalls if we need to run get_block().  We could test
	 * PagePrivate for that.
	 *
	 * If this process is currently in __generic_file_aio_write() against
	 * this page's queue, we can perform writeback even if that
	 * will block.
	 *
	 * If the page is swapcache, write it back even if that would
	 * block, for some throttling. This happens by accident, because
	 * swap_backing_dev_info is bust: it doesn't reflect the
	 * congestion state of the swapdevs.  Easy to fix, if needed.
	 */
	if (!is_page_cache_freeable(page))
		return PAGE_KEEP;
	if (!mapping) {
		/*
		 * Some data journaling orphaned pages can have
		 * page->mapping == NULL while being dirty with clean buffers.
		 */
		if (page_has_private(page)) {
			if (try_to_free_buffers(page)) {
				ClearPageDirty(page);
				printk("%s: orphaned page\n", __func__);
				return PAGE_CLEAN;
			}
		}
		return PAGE_KEEP;
	}
	if (mapping->a_ops->writepage == NULL)
		return PAGE_ACTIVATE;
	if (!may_write_to_queue(mapping->backing_dev_info, sc))
		return PAGE_KEEP;

	if (clear_page_dirty_for_io(page)) {
		int res;
		struct writeback_control wbc = {
			.sync_mode = WB_SYNC_NONE,
			.nr_to_write = SWAP_CLUSTER_MAX,
			.range_start = 0,
			.range_end = LLONG_MAX,
			.for_reclaim = 1,
		};

		SetPageReclaim(page);
		res = mapping->a_ops->writepage(page, &wbc);
		if (res < 0)
			handle_write_error(mapping, page, res);
		if (res == AOP_WRITEPAGE_ACTIVATE) {
			ClearPageReclaim(page);
			return PAGE_ACTIVATE;
		}

		if (!PageWriteback(page)) {
			/* synchronous write or broken a_ops? */
			ClearPageReclaim(page);
			if (PageError(page) && PageSwapCache(page)) {
				ClearPageError(page);
				/*
				 * We lock the page here because it is required
				 * to free the swp space later in
				 * shrink_page_list. But the page may be
				 * unclocked by functions like
				 * handle_write_error.
				 */
				__set_page_locked(page);
				return PAGE_ACTIVATE;
			}
		}
		trace_mm_vmscan_writepage(page, trace_reclaim_flags(page));
		inc_zone_page_state(page, NR_VMSCAN_WRITE);
		return PAGE_SUCCESS;
	}

	return PAGE_CLEAN;
}

/*
 * Same as remove_mapping, but if the page is removed from the mapping, it
 * gets returned with a refcount of 0.
 */
static int __remove_mapping(struct address_space *mapping, struct page *page)
{
	BUG_ON(!PageLocked(page));
	BUG_ON(mapping != page_mapping(page));

	spin_lock_irq(&mapping->tree_lock);
	/*
	 * The non racy check for a busy page.
	 *
	 * Must be careful with the order of the tests. When someone has
	 * a ref to the page, it may be possible that they dirty it then
	 * drop the reference. So if PageDirty is tested before page_count
	 * here, then the following race may occur:
	 *
	 * get_user_pages(&page);
	 * [user mapping goes away]
	 * write_to(page);
	 *				!PageDirty(page)    [good]
	 * SetPageDirty(page);
	 * put_page(page);
	 *				!page_count(page)   [good, discard it]
	 *
	 * [oops, our write_to data is lost]
	 *
	 * Reversing the order of the tests ensures such a situation cannot
	 * escape unnoticed. The smp_rmb is needed to ensure the page->flags
	 * load is not satisfied before that of page->_count.
	 *
	 * Note that if SetPageDirty is always performed via set_page_dirty,
	 * and thus under tree_lock, then this ordering is not required.
	 */
	if (!page_freeze_refs(page, 2))
		goto cannot_free;
	/* note: atomic_cmpxchg in page_freeze_refs provides the smp_rmb */
	if (unlikely(PageDirty(page))) {
		page_unfreeze_refs(page, 2);
		goto cannot_free;
	}

	if (PageSwapCache(page)) {
		swp_entry_t swap = { .val = page_private(page) };
		__delete_from_swap_cache(page);
		spin_unlock_irq(&mapping->tree_lock);
		swapcache_free(swap, page);
	} else {
		void (*freepage)(struct page *);

		freepage = mapping->a_ops->freepage;

		__delete_from_page_cache(page);
		spin_unlock_irq(&mapping->tree_lock);
		mem_cgroup_uncharge_cache_page(page);

		if (freepage != NULL)
			freepage(page);
	}

	return 1;

cannot_free:
	spin_unlock_irq(&mapping->tree_lock);
	return 0;
}

/*
 * Attempt to detach a locked page from its ->mapping.  If it is dirty or if
 * someone else has a ref on the page, abort and return 0.  If it was
 * successfully detached, return 1.  Assumes the caller has a single ref on
 * this page.
 */
int remove_mapping(struct address_space *mapping, struct page *page)
{
	if (__remove_mapping(mapping, page)) {
		/*
		 * Unfreezing the refcount with 1 rather than 2 effectively
		 * drops the pagecache ref for us without requiring another
		 * atomic operation.
		 */
		page_unfreeze_refs(page, 1);
		return 1;
	}
	return 0;
}

/**
 * putback_lru_page - put previously isolated page onto appropriate LRU list
 * @page: page to be put back to appropriate lru list
 *
 * Add previously isolated @page to appropriate LRU list.
 * Page may still be unevictable for other reasons.
 *
 * lru_lock must not be held, interrupts must be enabled.
 */
void putback_lru_page(struct page *page)
{
	int lru;
	int active = !!TestClearPageActive(page);
	int was_unevictable = PageUnevictable(page);

	VM_BUG_ON(PageLRU(page));

redo:
	ClearPageUnevictable(page);

	if (page_evictable(page, NULL)) {
		/*
		 * For evictable pages, we can use the cache.
		 * In event of a race, worst case is we end up with an
		 * unevictable page on [in]active list.
		 * We know how to handle that.
		 */
		lru = active + page_lru_base_type(page);
		lru_cache_add_lru(page, lru);
	} else {
		/*
		 * Put unevictable pages directly on zone's unevictable
		 * list.
		 */
		lru = LRU_UNEVICTABLE;
		add_page_to_unevictable_list(page);
		/*
		 * When racing with an mlock or AS_UNEVICTABLE clearing
		 * (page is unlocked) make sure that if the other thread
		 * does not observe our setting of PG_lru and fails
		 * isolation/check_move_unevictable_pages,
		 * we see PG_mlocked/AS_UNEVICTABLE cleared below and move
		 * the page back to the evictable list.
		 *
		 * The other side is TestClearPageMlocked() or shmem_lock().
		 */
		smp_mb();
	}

	/*
	 * page's status can change while we move it among lru. If an evictable
	 * page is on unevictable list, it never be freed. To avoid that,
	 * check after we added it to the list, again.
	 */
	if (lru == LRU_UNEVICTABLE && page_evictable(page, NULL)) {
		if (!isolate_lru_page(page)) {
			put_page(page);
			goto redo;
		}
		/* This means someone else dropped this page from LRU
		 * So, it will be freed or putback to LRU again. There is
		 * nothing to do here.
		 */
	}

	if (was_unevictable && lru != LRU_UNEVICTABLE)
		count_vm_event(UNEVICTABLE_PGRESCUED);
	else if (!was_unevictable && lru == LRU_UNEVICTABLE)
		count_vm_event(UNEVICTABLE_PGCULLED);

	put_page(page);		/* drop ref from isolate */
}

enum page_references {
	PAGEREF_RECLAIM,
	PAGEREF_RECLAIM_CLEAN,
	PAGEREF_KEEP,
	PAGEREF_ACTIVATE,
};

static enum page_references page_check_references(struct page *page,
						  struct scan_control *sc)
{
	int referenced_ptes, referenced_page;
	unsigned long vm_flags;

	referenced_ptes = page_referenced(page, 1, sc->target_mem_cgroup,
					  &vm_flags);
	referenced_page = TestClearPageReferenced(page);

	/*
	 * Mlock lost the isolation race with us.  Let try_to_unmap()
	 * move the page to the unevictable list.
	 */
	if (vm_flags & VM_LOCKED)
		return PAGEREF_RECLAIM;

	if (referenced_ptes) {
		if (PageSwapBacked(page))
			return PAGEREF_ACTIVATE;
		/*
		 * All mapped pages start out with page table
		 * references from the instantiating fault, so we need
		 * to look twice if a mapped file page is used more
		 * than once.
		 *
		 * Mark it and spare it for another trip around the
		 * inactive list.  Another page table reference will
		 * lead to its activation.
		 *
		 * Note: the mark is set for activated pages as well
		 * so that recently deactivated but used pages are
		 * quickly recovered.
		 */
		SetPageReferenced(page);

		if (referenced_page || referenced_ptes > 1)
			return PAGEREF_ACTIVATE;

		/*
		 * Activate file-backed executable pages after first usage.
		 */
		if (vm_flags & VM_EXEC)
			return PAGEREF_ACTIVATE;

		return PAGEREF_KEEP;
	}

	/* Reclaim if clean, defer dirty pages to writeback */
	if (referenced_page && !PageSwapBacked(page))
		return PAGEREF_RECLAIM_CLEAN;

	return PAGEREF_RECLAIM;
}

/*
 * shrink_page_list() returns the number of reclaimed pages
 */
static unsigned long shrink_page_list(struct list_head *page_list,
				      struct zone *zone,
				      struct scan_control *sc,
				      enum ttu_flags ttu_flags,
				      unsigned long *ret_nr_dirty,
				      unsigned long *ret_nr_writeback,
				      bool force_reclaim)
{
	LIST_HEAD(ret_pages);
	LIST_HEAD(free_pages);
	int pgactivate = 0;
	unsigned long nr_dirty = 0;
	unsigned long nr_congested = 0;
	unsigned long nr_reclaimed = 0;
	unsigned long nr_writeback = 0;

	cond_resched();

	while (!list_empty(page_list)) {
		struct address_space *mapping;
		struct page *page;
		int may_enter_fs;
		enum page_references references = PAGEREF_RECLAIM_CLEAN;

		cond_resched();

		page = lru_to_page(page_list);
		list_del(&page->lru);

		if (!trylock_page(page))
			goto keep;

		VM_BUG_ON(PageActive(page));
		VM_BUG_ON(page_zone(page) != zone);

		sc->nr_scanned++;

		if (unlikely(!page_evictable(page, NULL)))
			goto cull_mlocked;

		if (!sc->may_unmap && page_mapped(page))
			goto keep_locked;

		/* Double the slab pressure for mapped and swapcache pages */
		if (page_mapped(page) || PageSwapCache(page))
			sc->nr_scanned++;

		may_enter_fs = (sc->gfp_mask & __GFP_FS) ||
			(PageSwapCache(page) && (sc->gfp_mask & __GFP_IO));

		if (PageWriteback(page)) {
			nr_writeback++;
			unlock_page(page);
			goto keep;
		}

		if (!force_reclaim)
			references = page_check_references(page, sc);

		switch (references) {
		case PAGEREF_ACTIVATE:
			goto activate_locked;
		case PAGEREF_KEEP:
			goto keep_locked;
		case PAGEREF_RECLAIM:
		case PAGEREF_RECLAIM_CLEAN:
			; /* try to reclaim the page below */
		}

		/*
		 * Anonymous process memory has backing store?
		 * Try to allocate it some swap space here.
		 */
		if (PageAnon(page) && !PageSwapCache(page)) {
			if (!(sc->gfp_mask & __GFP_IO))
				goto keep_locked;
			if (!add_to_swap(page))
				goto activate_locked;
			may_enter_fs = 1;
		}

		mapping = page_mapping(page);

		/*
		 * The page is mapped into the page tables of one or more
		 * processes. Try to unmap it here.
		 */
		if (page_mapped(page) && mapping) {
			switch (try_to_unmap(page, ttu_flags)) {
			case SWAP_FAIL:
				goto activate_locked;
			case SWAP_AGAIN:
				goto keep_locked;
			case SWAP_MLOCK:
				goto cull_mlocked;
			case SWAP_SUCCESS:
				; /* try to free the page below */
			}
		}

		if (PageDirty(page)) {
			nr_dirty++;

			/*
			 * Only kswapd can writeback filesystem pages to
			 * avoid risk of stack overflow but do not writeback
			 * unless under significant pressure.
			 */
			if (page_is_file_cache(page) &&
					(!current_is_kswapd() ||
					 sc->priority >= DEF_PRIORITY - 2)) {
				/*
				 * Immediately reclaim when written back.
				 * Similar in principal to deactivate_page()
				 * except we already have the page isolated
				 * and know it's dirty
				 */
				inc_zone_page_state(page, NR_VMSCAN_IMMEDIATE);
				SetPageReclaim(page);

				goto keep_locked;
			}

			if (references == PAGEREF_RECLAIM_CLEAN)
				goto keep_locked;
			if (!may_enter_fs)
				goto keep_locked;
			if (!sc->may_writepage)
				goto keep_locked;

			/* Page is dirty, try to write it out here */
			switch (pageout(page, mapping, sc)) {
			case PAGE_KEEP:
				nr_congested++;
				goto keep_locked;
			case PAGE_ACTIVATE:
				goto activate_locked;
			case PAGE_SUCCESS:
				if (PageWriteback(page))
					goto keep;
				if (PageDirty(page))
					goto keep;

				/*
				 * A synchronous write - probably a ramdisk.  Go
				 * ahead and try to reclaim the page.
				 */
				if (!trylock_page(page))
					goto keep;
				if (PageDirty(page) || PageWriteback(page))
					goto keep_locked;
				mapping = page_mapping(page);
			case PAGE_CLEAN:
				; /* try to free the page below */
			}
		}

		/*
		 * If the page has buffers, try to free the buffer mappings
		 * associated with this page. If we succeed we try to free
		 * the page as well.
		 *
		 * We do this even if the page is PageDirty().
		 * try_to_release_page() does not perform I/O, but it is
		 * possible for a page to have PageDirty set, but it is actually
		 * clean (all its buffers are clean).  This happens if the
		 * buffers were written out directly, with submit_bh(). ext3
		 * will do this, as well as the blockdev mapping.
		 * try_to_release_page() will discover that cleanness and will
		 * drop the buffers and mark the page clean - it can be freed.
		 *
		 * Rarely, pages can have buffers and no ->mapping.  These are
		 * the pages which were not successfully invalidated in
		 * truncate_complete_page().  We try to drop those buffers here
		 * and if that worked, and the page is no longer mapped into
		 * process address space (page_count == 1) it can be freed.
		 * Otherwise, leave the page on the LRU so it is swappable.
		 */
		if (page_has_private(page)) {
			if (!try_to_release_page(page, sc->gfp_mask))
				goto activate_locked;
			if (!mapping && page_count(page) == 1) {
				unlock_page(page);
				if (put_page_testzero(page))
					goto free_it;
				else {
					/*
					 * rare race with speculative reference.
					 * the speculative reference will free
					 * this page shortly, so we may
					 * increment nr_reclaimed here (and
					 * leave it off the LRU).
					 */
					nr_reclaimed++;
					continue;
				}
			}
		}

		if (!mapping || !__remove_mapping(mapping, page))
			goto keep_locked;

		/*
		 * At this point, we have no other references and there is
		 * no way to pick any more up (removed from LRU, removed
		 * from pagecache). Can use non-atomic bitops now (and
		 * we obviously don't have to worry about waking up a process
		 * waiting on the page lock, because there are no references.
		 */
		__clear_page_locked(page);
free_it:
		nr_reclaimed++;

		/*
		 * Is there need to periodically free_page_list? It would
		 * appear not as the counts should be low
		 */
		list_add(&page->lru, &free_pages);
		continue;

cull_mlocked:
		if (PageSwapCache(page))
			try_to_free_swap(page);
		unlock_page(page);
		putback_lru_page(page);
		continue;

activate_locked:
		/* Not a candidate for swapping, so reclaim swap space. */
		if (PageSwapCache(page) && vm_swap_full())
			try_to_free_swap(page);
		VM_BUG_ON(PageActive(page));
		SetPageActive(page);
		pgactivate++;
keep_locked:
		unlock_page(page);
keep:
		list_add(&page->lru, &ret_pages);
		VM_BUG_ON(PageLRU(page) || PageUnevictable(page));
	}

	/*
	 * Tag a zone as congested if all the dirty pages encountered were
	 * backed by a congested BDI. In this case, reclaimers should just
	 * back off and wait for congestion to clear because further reclaim
	 * will encounter the same problem
	 */
	if (nr_dirty && nr_dirty == nr_congested && global_reclaim(sc))
		zone_set_flag(zone, ZONE_CONGESTED);

	free_hot_cold_page_list(&free_pages, 1);

	list_splice(&ret_pages, page_list);
	count_vm_events(PGACTIVATE, pgactivate);
	*ret_nr_dirty += nr_dirty;
	*ret_nr_writeback += nr_writeback;
	return nr_reclaimed;
}

unsigned long reclaim_clean_pages_from_list(struct zone *zone,
					    struct list_head *page_list)
{
	struct scan_control sc = {
		.gfp_mask = GFP_KERNEL,
		.priority = DEF_PRIORITY,
		.may_unmap = 1,
	};
	unsigned long ret, dummy1, dummy2;
	struct page *page, *next;
	LIST_HEAD(clean_pages);

	list_for_each_entry_safe(page, next, page_list, lru) {
		if (page_is_file_cache(page) && !PageDirty(page)) {
			ClearPageActive(page);
			list_move(&page->lru, &clean_pages);
		}
	}

	ret = shrink_page_list(&clean_pages, zone, &sc,
				TTU_UNMAP|TTU_IGNORE_ACCESS,
				&dummy1, &dummy2, true);
	list_splice(&clean_pages, page_list);
	__mod_zone_page_state(zone, NR_ISOLATED_FILE, -ret);
	return ret;
}

/*
 * Attempt to remove the specified page from its LRU.  Only take this page
 * if it is of the appropriate PageActive status.  Pages which are being
 * freed elsewhere are also ignored.
 *
 * page:	page to consider
 * mode:	one of the LRU isolation modes defined above
 *
 * returns 0 on success, -ve errno on failure.
 */
int __isolate_lru_page(struct page *page, isolate_mode_t mode)
{
	int ret = -EINVAL;

	/* Only take pages on the LRU. */
	if (!PageLRU(page))
		return ret;

	/* Compaction should not handle unevictable pages but CMA can do so */
	if (PageUnevictable(page) && !(mode & ISOLATE_UNEVICTABLE))
		return ret;

	ret = -EBUSY;

	/*
	 * To minimise LRU disruption, the caller can indicate that it only
	 * wants to isolate pages it will be able to operate on without
	 * blocking - clean pages for the most part.
	 *
	 * ISOLATE_CLEAN means that only clean pages should be isolated. This
	 * is used by reclaim when it is cannot write to backing storage
	 *
	 * ISOLATE_ASYNC_MIGRATE is used to indicate that it only wants to pages
	 * that it is possible to migrate without blocking
	 */
	if (mode & (ISOLATE_CLEAN|ISOLATE_ASYNC_MIGRATE)) {
		/* All the caller can do on PageWriteback is block */
		if (PageWriteback(page))
			return ret;

		if (PageDirty(page)) {
			struct address_space *mapping;

			/* ISOLATE_CLEAN means only clean pages */
			if (mode & ISOLATE_CLEAN)
				return ret;

			/*
			 * Only pages without mappings or that have a
			 * ->migratepage callback are possible to migrate
			 * without blocking
			 */
			mapping = page_mapping(page);
			if (mapping && !mapping->a_ops->migratepage)
				return ret;
		}
	}

	if ((mode & ISOLATE_UNMAPPED) && page_mapped(page))
		return ret;

	if (likely(get_page_unless_zero(page))) {
		/*
		 * Be careful not to clear PageLRU until after we're
		 * sure the page is not being freed elsewhere -- the
		 * page release code relies on it.
		 */
		ClearPageLRU(page);
		ret = 0;
	}

	return ret;
}

/*
 * zone->lru_lock is heavily contended.  Some of the functions that
 * shrink the lists perform better by taking out a batch of pages
 * and working on them outside the LRU lock.
 *
 * For pagecache intensive workloads, this function is the hottest
 * spot in the kernel (apart from copy_*_user functions).
 *
 * Appropriate locks must be held before calling this function.
 *
 * @nr_to_scan:	The number of pages to look through on the list.
 * @lruvec:	The LRU vector to pull pages from.
 * @dst:	The temp list to put pages on to.
 * @nr_scanned:	The number of pages that were scanned.
 * @sc:		The scan_control struct for this reclaim session
 * @mode:	One of the LRU isolation modes
 * @lru:	LRU list id for isolating
 *
 * returns how many pages were moved onto *@dst.
 */
static unsigned long isolate_lru_pages(unsigned long nr_to_scan,
		struct lruvec *lruvec, struct list_head *dst,
		unsigned long *nr_scanned, struct scan_control *sc,
		isolate_mode_t mode, enum lru_list lru)
{
	struct list_head *src;
	unsigned long nr_taken = 0;
	unsigned long scan;
	int file = is_file_lru(lru);

	src = &lruvec->lists[lru];

	for (scan = 0; scan < nr_to_scan && !list_empty(src); scan++) {
		struct page *page;

		page = lru_to_page(src);
		prefetchw_prev_lru_page(page, src, flags);

		VM_BUG_ON(!PageLRU(page));

		switch (__isolate_lru_page(page, mode)) {
		case 0:
			mem_cgroup_lru_del_list(page, lru);
			list_move(&page->lru, dst);
			nr_taken += hpage_nr_pages(page);
			break;

		case -EBUSY:
			/* else it is being freed elsewhere */
			list_move(&page->lru, src);
			continue;

		default:
			BUG();
		}
	}

	*nr_scanned = scan;

	trace_mm_vmscan_lru_isolate(sc->order,
			nr_to_scan, scan,
			nr_taken,
			mode, file);
	return nr_taken;
}

/**
 * isolate_lru_page - tries to isolate a page from its LRU list
 * @page: page to isolate from its LRU list
 *
 * Isolates a @page from an LRU list, clears PageLRU and adjusts the
 * vmstat statistic corresponding to whatever LRU list the page was on.
 *
 * Returns 0 if the page was removed from an LRU list.
 * Returns -EBUSY if the page was not on an LRU list.
 *
 * The returned page will have PageLRU() cleared.  If it was found on
 * the active list, it will have PageActive set.  If it was found on
 * the unevictable list, it will have the PageUnevictable bit set. That flag
 * may need to be cleared by the caller before letting the page go.
 *
 * The vmstat statistic corresponding to the list on which the page was
 * found will be decremented.
 *
 * Restrictions:
 * (1) Must be called with an elevated refcount on the page. This is a
 *     fundamentnal difference from isolate_lru_pages (which is called
 *     without a stable reference).
 * (2) the lru_lock must not be held.
 * (3) interrupts must be enabled.
 */
int isolate_lru_page(struct page *page)
{
	int ret = -EBUSY;

	VM_BUG_ON(!page_count(page));

	if (PageLRU(page)) {
		struct zone *zone = page_zone(page);

		spin_lock_irq(&zone->lru_lock);
		if (PageLRU(page)) {
			int lru = page_lru(page);
			ret = 0;
			get_page(page);
			ClearPageLRU(page);

			del_page_from_lru_list(zone, page, lru);
		}
		spin_unlock_irq(&zone->lru_lock);
	}
	return ret;
}

/*
 * Are there way too many processes in the direct reclaim path already?
 */
static int too_many_isolated(struct zone *zone, int file,
		struct scan_control *sc)
{
	unsigned long inactive, isolated;

	if (current_is_kswapd())
		return 0;

	if (!global_reclaim(sc))
		return 0;

	if (file) {
		inactive = zone_page_state(zone, NR_INACTIVE_FILE);
		isolated = zone_page_state(zone, NR_ISOLATED_FILE);
	} else {
		inactive = zone_page_state(zone, NR_INACTIVE_ANON);
		isolated = zone_page_state(zone, NR_ISOLATED_ANON);
	}

	return isolated > inactive;
}

static noinline_for_stack void
putback_inactive_pages(struct mem_cgroup_zone *mz,
		       struct list_head *page_list)
{
	struct zone_reclaim_stat *reclaim_stat = get_reclaim_stat(mz);
	struct zone *zone = mz->zone;
	LIST_HEAD(pages_to_free);

	/*
	 * Put back any unfreeable pages.
	 */
	while (!list_empty(page_list)) {
		struct page *page = lru_to_page(page_list);
		int lru;

		VM_BUG_ON(PageLRU(page));
		list_del(&page->lru);
		if (unlikely(!page_evictable(page, NULL))) {
			spin_unlock_irq(&zone->lru_lock);
			putback_lru_page(page);
			spin_lock_irq(&zone->lru_lock);
			continue;
		}
		SetPageLRU(page);
		lru = page_lru(page);
		add_page_to_lru_list(zone, page, lru);
		if (is_active_lru(lru)) {
			int file = is_file_lru(lru);
			int numpages = hpage_nr_pages(page);
			reclaim_stat->recent_rotated[file] += numpages;
		}
		if (put_page_testzero(page)) {
			__ClearPageLRU(page);
			__ClearPageActive(page);
			del_page_from_lru_list(zone, page, lru);

			if (unlikely(PageCompound(page))) {
				spin_unlock_irq(&zone->lru_lock);
				(*get_compound_page_dtor(page))(page);
				spin_lock_irq(&zone->lru_lock);
			} else
				list_add(&page->lru, &pages_to_free);
		}
	}

	/*
	 * To save our caller's stack, now use input list for pages to free.
	 */
	list_splice(&pages_to_free, page_list);
}

/*
 * shrink_inactive_list() is a helper for shrink_zone().  It returns the number
 * of reclaimed pages
 */
static noinline_for_stack unsigned long
shrink_inactive_list(unsigned long nr_to_scan, struct mem_cgroup_zone *mz,
		     struct scan_control *sc, enum lru_list lru)
{
	LIST_HEAD(page_list);
	unsigned long nr_scanned;
	unsigned long nr_reclaimed = 0;
	unsigned long nr_taken;
	unsigned long nr_dirty = 0;
	unsigned long nr_writeback = 0;
	isolate_mode_t isolate_mode = 0;
	int file = is_file_lru(lru);
	struct zone *zone = mz->zone;
	struct zone_reclaim_stat *reclaim_stat = get_reclaim_stat(mz);
	struct lruvec *lruvec = mem_cgroup_zone_lruvec(zone, mz->mem_cgroup);

	while (unlikely(too_many_isolated(zone, file, sc))) {
		congestion_wait(BLK_RW_ASYNC, HZ/10);

		/* We are about to die and free our memory. Return now. */
		if (fatal_signal_pending(current))
			return SWAP_CLUSTER_MAX;
	}

	lru_add_drain();

	if (!sc->may_unmap)
		isolate_mode |= ISOLATE_UNMAPPED;
	if (!sc->may_writepage)
		isolate_mode |= ISOLATE_CLEAN;

	spin_lock_irq(&zone->lru_lock);

	nr_taken = isolate_lru_pages(nr_to_scan, lruvec, &page_list,
				     &nr_scanned, sc, isolate_mode, lru);

	__mod_zone_page_state(zone, NR_LRU_BASE + lru, -nr_taken);
	__mod_zone_page_state(zone, NR_ISOLATED_ANON + file, nr_taken);

	if (global_reclaim(sc)) {
		zone->pages_scanned += nr_scanned;
		if (current_is_kswapd())
			__count_zone_vm_events(PGSCAN_KSWAPD, zone,
					       nr_scanned);
		else
			__count_zone_vm_events(PGSCAN_DIRECT, zone,
					       nr_scanned);
	}
	spin_unlock_irq(&zone->lru_lock);

	if (nr_taken == 0)
		return 0;

	nr_reclaimed = shrink_page_list(&page_list, zone, sc, TTU_UNMAP,
					&nr_dirty, &nr_writeback, false);

	spin_lock_irq(&zone->lru_lock);

	reclaim_stat->recent_scanned[file] += nr_taken;

	if (global_reclaim(sc)) {
		if (current_is_kswapd())
			__count_zone_vm_events(PGSTEAL_KSWAPD, zone,
					       nr_reclaimed);
		else
			__count_zone_vm_events(PGSTEAL_DIRECT, zone,
					       nr_reclaimed);
	}

	putback_inactive_pages(mz, &page_list);

	__mod_zone_page_state(zone, NR_ISOLATED_ANON + file, -nr_taken);

	spin_unlock_irq(&zone->lru_lock);

	free_hot_cold_page_list(&page_list, 1);

	/*
	 * If reclaim is isolating dirty pages under writeback, it implies
	 * that the long-lived page allocation rate is exceeding the page
	 * laundering rate. Either the global limits are not being effective
	 * at throttling processes due to the page distribution throughout
	 * zones or there is heavy usage of a slow backing device. The
	 * only option is to throttle from reclaim context which is not ideal
	 * as there is no guarantee the dirtying process is throttled in the
	 * same way balance_dirty_pages() manages.
	 *
	 * This scales the number of dirty pages that must be under writeback
	 * before throttling depending on priority. It is a simple backoff
	 * function that has the most effect in the range DEF_PRIORITY to
	 * DEF_PRIORITY-2 which is the priority reclaim is considered to be
	 * in trouble and reclaim is considered to be in trouble.
	 *
	 * DEF_PRIORITY   100% isolated pages must be PageWriteback to throttle
	 * DEF_PRIORITY-1  50% must be PageWriteback
	 * DEF_PRIORITY-2  25% must be PageWriteback, kswapd in trouble
	 * ...
	 * DEF_PRIORITY-6 For SWAP_CLUSTER_MAX isolated pages, throttle if any
	 *                     isolated page is PageWriteback
	 */
	if (nr_writeback && nr_writeback >=
			(nr_taken >> (DEF_PRIORITY - sc->priority)))
		wait_iff_congested(zone, BLK_RW_ASYNC, HZ/10);

	trace_mm_vmscan_lru_shrink_inactive(zone->zone_pgdat->node_id,
		zone_idx(zone),
		nr_scanned, nr_reclaimed,
		sc->priority,
		trace_shrink_flags(file));
	return nr_reclaimed;
}

/*
 * This moves pages from the active list to the inactive list.
 *
 * We move them the other way if the page is referenced by one or more
 * processes, from rmap.
 *
 * If the pages are mostly unmapped, the processing is fast and it is
 * appropriate to hold zone->lru_lock across the whole operation.  But if
 * the pages are mapped, the processing is slow (page_referenced()) so we
 * should drop zone->lru_lock around each page.  It's impossible to balance
 * this, so instead we remove the pages from the LRU while processing them.
 * It is safe to rely on PG_active against the non-LRU pages in here because
 * nobody will play with that bit on a non-LRU page.
 *
 * The downside is that we have to touch page->_count against each page.
 * But we had to alter page->flags anyway.
 */

static void move_active_pages_to_lru(struct zone *zone,
				     struct list_head *list,
				     struct list_head *pages_to_free,
				     enum lru_list lru)
{
	unsigned long pgmoved = 0;
	struct page *page;

	while (!list_empty(list)) {
		struct lruvec *lruvec;

		page = lru_to_page(list);

		VM_BUG_ON(PageLRU(page));
		SetPageLRU(page);

		lruvec = mem_cgroup_lru_add_list(zone, page, lru);
		list_move(&page->lru, &lruvec->lists[lru]);
		pgmoved += hpage_nr_pages(page);

		if (put_page_testzero(page)) {
			__ClearPageLRU(page);
			__ClearPageActive(page);
			del_page_from_lru_list(zone, page, lru);

			if (unlikely(PageCompound(page))) {
				spin_unlock_irq(&zone->lru_lock);
				(*get_compound_page_dtor(page))(page);
				spin_lock_irq(&zone->lru_lock);
			} else
				list_add(&page->lru, pages_to_free);
		}
	}
	__mod_zone_page_state(zone, NR_LRU_BASE + lru, pgmoved);
	if (!is_active_lru(lru))
		__count_vm_events(PGDEACTIVATE, pgmoved);
}

static void shrink_active_list(unsigned long nr_to_scan,
			       struct mem_cgroup_zone *mz,
			       struct scan_control *sc,
			       enum lru_list lru)
{
	unsigned long nr_taken;
	unsigned long nr_scanned;
	unsigned long vm_flags;
	LIST_HEAD(l_hold);	/* The pages which were snipped off */
	LIST_HEAD(l_active);
	LIST_HEAD(l_inactive);
	struct page *page;
	struct zone_reclaim_stat *reclaim_stat = get_reclaim_stat(mz);
	unsigned long nr_rotated = 0;
	isolate_mode_t isolate_mode = 0;
	int file = is_file_lru(lru);
	struct zone *zone = mz->zone;
	struct lruvec *lruvec = mem_cgroup_zone_lruvec(zone, mz->mem_cgroup);

	lru_add_drain();

	if (!sc->may_unmap)
		isolate_mode |= ISOLATE_UNMAPPED;
	if (!sc->may_writepage)
		isolate_mode |= ISOLATE_CLEAN;

	spin_lock_irq(&zone->lru_lock);

	nr_taken = isolate_lru_pages(nr_to_scan, lruvec, &l_hold,
				     &nr_scanned, sc, isolate_mode, lru);
	if (global_reclaim(sc))
		zone->pages_scanned += nr_scanned;

	reclaim_stat->recent_scanned[file] += nr_taken;

	__count_zone_vm_events(PGREFILL, zone, nr_scanned);
	__mod_zone_page_state(zone, NR_LRU_BASE + lru, -nr_taken);
	__mod_zone_page_state(zone, NR_ISOLATED_ANON + file, nr_taken);
	spin_unlock_irq(&zone->lru_lock);

	while (!list_empty(&l_hold)) {
		cond_resched();
		page = lru_to_page(&l_hold);
		list_del(&page->lru);

		if (unlikely(!page_evictable(page, NULL))) {
			putback_lru_page(page);
			continue;
		}

		if (unlikely(buffer_heads_over_limit)) {
			if (page_has_private(page) && trylock_page(page)) {
				if (page_has_private(page))
					try_to_release_page(page, 0);
				unlock_page(page);
			}
		}

		if (page_referenced(page, 0, sc->target_mem_cgroup,
				    &vm_flags)) {
			nr_rotated += hpage_nr_pages(page);
			/*
			 * Identify referenced, file-backed active pages and
			 * give them one more trip around the active list. So
			 * that executable code get better chances to stay in
			 * memory under moderate memory pressure.  Anon pages
			 * are not likely to be evicted by use-once streaming
			 * IO, plus JVM can create lots of anon VM_EXEC pages,
			 * so we ignore them here.
			 */
			if ((vm_flags & VM_EXEC) && page_is_file_cache(page)) {
				list_add(&page->lru, &l_active);
				continue;
			}
		}

		ClearPageActive(page);	/* we are de-activating */
		list_add(&page->lru, &l_inactive);
	}

	/*
	 * Move pages back to the lru list.
	 */
	spin_lock_irq(&zone->lru_lock);
	/*
	 * Count referenced pages from currently used mappings as rotated,
	 * even though only some of them are actually re-activated.  This
	 * helps balance scan pressure between file and anonymous pages in
	 * get_scan_ratio.
	 */
	reclaim_stat->recent_rotated[file] += nr_rotated;

	move_active_pages_to_lru(zone, &l_active, &l_hold, lru);
	move_active_pages_to_lru(zone, &l_inactive, &l_hold, lru - LRU_ACTIVE);
	__mod_zone_page_state(zone, NR_ISOLATED_ANON + file, -nr_taken);
	spin_unlock_irq(&zone->lru_lock);

	free_hot_cold_page_list(&l_hold, 1);
}

#ifdef CONFIG_SWAP
static int inactive_anon_is_low_global(struct zone *zone)
{
	unsigned long active, inactive;

	active = zone_page_state(zone, NR_ACTIVE_ANON);
	inactive = zone_page_state(zone, NR_INACTIVE_ANON);

	if (inactive * zone->inactive_ratio < active)
		return 1;

	return 0;
}

/**
 * inactive_anon_is_low - check if anonymous pages need to be deactivated
 * @zone: zone to check
 * @sc:   scan control of this context
 *
 * Returns true if the zone does not have enough inactive anon pages,
 * meaning some active anon pages need to be deactivated.
 */
static int inactive_anon_is_low(struct mem_cgroup_zone *mz)
{
	/*
	 * If we don't have swap space, anonymous page deactivation
	 * is pointless.
	 */
	if (!total_swap_pages)
		return 0;

	if (!mem_cgroup_disabled())
		return mem_cgroup_inactive_anon_is_low(mz->mem_cgroup,
						       mz->zone);

	return inactive_anon_is_low_global(mz->zone);
}
#else
static inline int inactive_anon_is_low(struct mem_cgroup_zone *mz)
{
	return 0;
}
#endif

static int inactive_file_is_low_global(struct zone *zone)
{
	unsigned long active, inactive;

	active = zone_page_state(zone, NR_ACTIVE_FILE);
	inactive = zone_page_state(zone, NR_INACTIVE_FILE);

	return (active > inactive);
}

/**
 * inactive_file_is_low - check if file pages need to be deactivated
 * @mz: memory cgroup and zone to check
 *
 * When the system is doing streaming IO, memory pressure here
 * ensures that active file pages get deactivated, until more
 * than half of the file pages are on the inactive list.
 *
 * Once we get to that situation, protect the system's working
 * set from being evicted by disabling active file page aging.
 *
 * This uses a different ratio than the anonymous pages, because
 * the page cache uses a use-once replacement algorithm.
 */
static int inactive_file_is_low(struct mem_cgroup_zone *mz)
{
	if (!mem_cgroup_disabled())
		return mem_cgroup_inactive_file_is_low(mz->mem_cgroup,
						       mz->zone);

	return inactive_file_is_low_global(mz->zone);
}

static int inactive_list_is_low(struct mem_cgroup_zone *mz, int file)
{
	if (file)
		return inactive_file_is_low(mz);
	else
		return inactive_anon_is_low(mz);
}

static unsigned long shrink_list(enum lru_list lru, unsigned long nr_to_scan,
				 struct mem_cgroup_zone *mz,
				 struct scan_control *sc)
{
	int file = is_file_lru(lru);

	if (is_active_lru(lru)) {
		if (inactive_list_is_low(mz, file))
			shrink_active_list(nr_to_scan, mz, sc, lru);
		return 0;
	}

	return shrink_inactive_list(nr_to_scan, mz, sc, lru);
}

static int vmscan_swappiness(struct scan_control *sc)
{
	if (global_reclaim(sc))
		return vm_swappiness;
	return mem_cgroup_swappiness(sc->target_mem_cgroup);
}

/*
 * Determine how aggressively the anon and file LRU lists should be
 * scanned.  The relative value of each set of LRU lists is determined
 * by looking at the fraction of the pages scanned we did rotate back
 * onto the active list instead of evict.
 *
 * nr[0] = anon pages to scan; nr[1] = file pages to scan
 */
static void get_scan_count(struct mem_cgroup_zone *mz, struct scan_control *sc,
			   unsigned long *nr)
{
	unsigned long anon, file, free;
	unsigned long anon_prio, file_prio;
	unsigned long ap, fp;
	struct zone_reclaim_stat *reclaim_stat = get_reclaim_stat(mz);
	u64 fraction[2], denominator;
	enum lru_list lru;
	int noswap = 0;
	bool force_scan = false;

	/*
	 * If the zone or memcg is small, nr[l] can be 0.  This
	 * results in no scanning on this priority and a potential
	 * priority drop.  Global direct reclaim can go to the next
	 * zone and tends to have no problems. Global kswapd is for
	 * zone balancing and it needs to scan a minimum amount. When
	 * reclaiming for a memcg, a priority drop can cause high
	 * latencies, so it's better to scan a minimum amount there as
	 * well.
	 */
	if (current_is_kswapd() && !zone_reclaimable(mz->zone))
		force_scan = true;
	if (!global_reclaim(sc))
		force_scan = true;

	/* If we have no swap space, do not bother scanning anon pages. */
	if (!sc->may_swap || (get_nr_swap_pages() <= 0)) {
		noswap = 1;
		fraction[0] = 0;
		fraction[1] = 1;
		denominator = 1;
		goto out;
	}

	anon  = zone_nr_lru_pages(mz, LRU_ACTIVE_ANON) +
		zone_nr_lru_pages(mz, LRU_INACTIVE_ANON);
	file  = zone_nr_lru_pages(mz, LRU_ACTIVE_FILE) +
		zone_nr_lru_pages(mz, LRU_INACTIVE_FILE);

	if (global_reclaim(sc)) {
		free  = zone_page_state(mz->zone, NR_FREE_PAGES);
		/* If we have very few page cache pages,
		   force-scan anon pages. */
		if (unlikely(file + free <= high_wmark_pages(mz->zone))) {
			fraction[0] = 1;
			fraction[1] = 0;
			denominator = 1;
			goto out;
		}
	}

	/*
	 * With swappiness at 100, anonymous and file have the same priority.
	 * This scanning priority is essentially the inverse of IO cost.
	 */
	anon_prio = vmscan_swappiness(sc);
	file_prio = 200 - vmscan_swappiness(sc);

	/*
	 * OK, so we have swap space and a fair amount of page cache
	 * pages.  We use the recently rotated / recently scanned
	 * ratios to determine how valuable each cache is.
	 *
	 * Because workloads change over time (and to avoid overflow)
	 * we keep these statistics as a floating average, which ends
	 * up weighing recent references more than old ones.
	 *
	 * anon in [0], file in [1]
	 */
	spin_lock_irq(&mz->zone->lru_lock);
	if (unlikely(reclaim_stat->recent_scanned[0] > anon / 4)) {
		reclaim_stat->recent_scanned[0] /= 2;
		reclaim_stat->recent_rotated[0] /= 2;
	}

	if (unlikely(reclaim_stat->recent_scanned[1] > file / 4)) {
		reclaim_stat->recent_scanned[1] /= 2;
		reclaim_stat->recent_rotated[1] /= 2;
	}

	/*
	 * The amount of pressure on anon vs file pages is inversely
	 * proportional to the fraction of recently scanned pages on
	 * each list that were recently referenced and in active use.
	 */
	ap = anon_prio * (reclaim_stat->recent_scanned[0] + 1);
	ap /= reclaim_stat->recent_rotated[0] + 1;

	fp = file_prio * (reclaim_stat->recent_scanned[1] + 1);
	fp /= reclaim_stat->recent_rotated[1] + 1;
	spin_unlock_irq(&mz->zone->lru_lock);

	fraction[0] = ap;
	fraction[1] = fp;
	denominator = ap + fp + 1;
out:
	for_each_evictable_lru(lru) {
		int file = is_file_lru(lru);
		unsigned long scan;

		scan = zone_nr_lru_pages(mz, lru);
		if (sc->priority || noswap || !vmscan_swappiness(sc)) {
			scan >>= sc->priority;
			if (!scan && force_scan)
				scan = SWAP_CLUSTER_MAX;
			scan = div64_u64(scan * fraction[file], denominator);
		}
		nr[lru] = scan;
	}
}

/* Use reclaim/compaction for costly allocs or under memory pressure */
static bool in_reclaim_compaction(struct scan_control *sc)
{
	if (COMPACTION_BUILD && sc->order &&
			(sc->order > PAGE_ALLOC_COSTLY_ORDER ||
			 sc->priority < DEF_PRIORITY - 2))
		return true;

	return false;
}

/*
 * Reclaim/compaction is used for high-order allocation requests. It reclaims
 * order-0 pages before compacting the zone. should_continue_reclaim() returns
 * true if more pages should be reclaimed such that when the page allocator
 * calls try_to_compact_zone() that it will have enough free pages to succeed.
 * It will give up earlier than that if there is difficulty reclaiming pages.
 */
static inline bool should_continue_reclaim(struct mem_cgroup_zone *mz,
					unsigned long nr_reclaimed,
					unsigned long nr_scanned,
					struct scan_control *sc)
{
	unsigned long pages_for_compaction;
	unsigned long inactive_lru_pages;

	/* If not in reclaim/compaction mode, stop */
	if (!in_reclaim_compaction(sc))
		return false;

	/* Consider stopping depending on scan and reclaim activity */
	if (sc->gfp_mask & __GFP_REPEAT) {
		/*
		 * For __GFP_REPEAT allocations, stop reclaiming if the
		 * full LRU list has been scanned and we are still failing
		 * to reclaim pages. This full LRU scan is potentially
		 * expensive but a __GFP_REPEAT caller really wants to succeed
		 */
		if (!nr_reclaimed && !nr_scanned)
			return false;
	} else {
		/*
		 * For non-__GFP_REPEAT allocations which can presumably
		 * fail without consequence, stop if we failed to reclaim
		 * any pages from the last SWAP_CLUSTER_MAX number of
		 * pages that were scanned. This will return to the
		 * caller faster at the risk reclaim/compaction and
		 * the resulting allocation attempt fails
		 */
		if (!nr_reclaimed)
			return false;
	}

	/*
	 * If we have not reclaimed enough pages for compaction and the
	 * inactive lists are large enough, continue reclaiming
	 */
	pages_for_compaction = (2UL << sc->order);
	inactive_lru_pages = zone_nr_lru_pages(mz, LRU_INACTIVE_FILE);
	if (get_nr_swap_pages() > 0)
		inactive_lru_pages += zone_nr_lru_pages(mz, LRU_INACTIVE_ANON);
	if (sc->nr_reclaimed < pages_for_compaction &&
			inactive_lru_pages > pages_for_compaction)
		return true;

	/* If compaction would go ahead or the allocation would succeed, stop */
	switch (compaction_suitable(mz->zone, sc->order)) {
	case COMPACT_PARTIAL:
	case COMPACT_CONTINUE:
		return false;
	default:
		return true;
	}
}

/*
 * This is a basic per-zone page freer.  Used by both kswapd and direct reclaim.
 */
static void shrink_mem_cgroup_zone(struct mem_cgroup_zone *mz,
				   struct scan_control *sc)
{
	unsigned long nr[NR_LRU_LISTS];
	unsigned long nr_to_scan;
	enum lru_list lru;
	unsigned long nr_reclaimed, nr_scanned;
	unsigned long nr_to_reclaim = sc->nr_to_reclaim;
	struct blk_plug plug;

restart:
	nr_reclaimed = 0;
	nr_scanned = sc->nr_scanned;
	get_scan_count(mz, sc, nr);

	blk_start_plug(&plug);
	while (nr[LRU_INACTIVE_ANON] || nr[LRU_ACTIVE_FILE] ||
					nr[LRU_INACTIVE_FILE]) {
		for_each_evictable_lru(lru) {
			if (nr[lru]) {
				nr_to_scan = min_t(unsigned long,
						   nr[lru], SWAP_CLUSTER_MAX);
				nr[lru] -= nr_to_scan;

				nr_reclaimed += shrink_list(lru, nr_to_scan,
							    mz, sc);
			}
		}
		/*
		 * On large memory systems, scan >> priority can become
		 * really large. This is fine for the starting priority;
		 * we want to put equal scanning pressure on each zone.
		 * However, if the VM has a harder time of freeing pages,
		 * with multiple processes reclaiming pages, the total
		 * freeing target can get unreasonably large.
		 */
		if (nr_reclaimed >= nr_to_reclaim &&
		    sc->priority < DEF_PRIORITY)
			break;
	}
	blk_finish_plug(&plug);
	sc->nr_reclaimed += nr_reclaimed;

	/*
	 * Even if we did not try to evict anon pages at all, we want to
	 * rebalance the anon lru active/inactive ratio.
	 */
	if (inactive_anon_is_low(mz))
		shrink_active_list(SWAP_CLUSTER_MAX, mz,
				   sc, LRU_ACTIVE_ANON);

	/* reclaim/compaction might need reclaim to continue */
	if (should_continue_reclaim(mz, nr_reclaimed,
				    sc->nr_scanned - nr_scanned, sc))
		goto restart;

	throttle_vm_writeout(sc->gfp_mask);
}

static void shrink_zone(struct zone *zone, struct scan_control *sc)
{
	unsigned long nr_reclaimed, nr_scanned;
	struct mem_cgroup *root = sc->target_mem_cgroup;
	struct mem_cgroup_reclaim_cookie reclaim = {
		.zone = zone,
		.priority = sc->priority,
	};
	struct mem_cgroup *memcg;

	nr_reclaimed = sc->nr_reclaimed;
	nr_scanned = sc->nr_scanned;

	memcg = mem_cgroup_iter(root, NULL, &reclaim);
	do {
		struct mem_cgroup_zone mz = {
			.mem_cgroup = memcg,
			.zone = zone,
		};

		shrink_mem_cgroup_zone(&mz, sc);
		/*
		 * Limit reclaim has historically picked one memcg and
		 * scanned it with decreasing priority levels until
		 * nr_to_reclaim had been reclaimed.  This priority
		 * cycle is thus over after a single memcg.
		 *
		 * Direct reclaim and kswapd, on the other hand, have
		 * to scan all memory cgroups to fulfill the overall
		 * scan target for the zone.
		 */
		if (!global_reclaim(sc)) {
			mem_cgroup_iter_break(root, memcg);
			break;
		}
		memcg = mem_cgroup_iter(root, memcg, &reclaim);
	} while (memcg);

	vmpressure(sc->gfp_mask, sc->target_mem_cgroup,
		   sc->nr_scanned - nr_scanned,
		   sc->nr_reclaimed - nr_reclaimed);
}

/* Returns true if compaction should go ahead for a high-order request */
static inline bool compaction_ready(struct zone *zone, struct scan_control *sc)
{
	unsigned long balance_gap, watermark;
	bool watermark_ok;

	/* Do not consider compaction for orders reclaim is meant to satisfy */
	if (sc->order <= PAGE_ALLOC_COSTLY_ORDER)
		return false;

	/*
	 * Compaction takes time to run and there are potentially other
	 * callers using the pages just freed. Continue reclaiming until
	 * there is a buffer of free pages available to give compaction
	 * a reasonable chance of completing and allocating the page
	 */
	balance_gap = min(low_wmark_pages(zone),
		(zone->present_pages + KSWAPD_ZONE_BALANCE_GAP_RATIO-1) /
			KSWAPD_ZONE_BALANCE_GAP_RATIO);
	watermark = high_wmark_pages(zone) + balance_gap + (2UL << sc->order);
	watermark_ok = zone_watermark_ok_safe(zone, 0, watermark, 0, 0);

	/*
	 * If compaction is deferred, reclaim up to a point where
	 * compaction will have a chance of success when re-enabled
	 */
	if (compaction_deferred(zone, sc->order))
		return watermark_ok;

	/* If compaction is not ready to start, keep reclaiming */
	if (!compaction_suitable(zone, sc->order))
		return false;

	return watermark_ok;
}

/*
 * This is the direct reclaim path, for page-allocating processes.  We only
 * try to reclaim pages from zones which will satisfy the caller's allocation
 * request.
 *
 * We reclaim from a zone even if that zone is over high_wmark_pages(zone).
 * Because:
 * a) The caller may be trying to free *extra* pages to satisfy a higher-order
 *    allocation or
 * b) The target zone may be at high_wmark_pages(zone) but the lower zones
 *    must go *over* high_wmark_pages(zone) to satisfy the `incremental min'
 *    zone defense algorithm.
 *
 * If a zone is deemed to be full of pinned pages then just give it a light
 * scan then give up on it.
 *
 * This function returns true if a zone is being reclaimed for a costly
 * high-order allocation and compaction is ready to begin. This indicates to
 * the caller that it should consider retrying the allocation instead of
 * further reclaim.
 */
static bool shrink_zones(struct zonelist *zonelist, struct scan_control *sc)
{
	struct zoneref *z;
	struct zone *zone;
	unsigned long nr_soft_reclaimed;
	unsigned long nr_soft_scanned;
	bool aborted_reclaim = false;

	/*
	 * If the number of buffer_heads in the machine exceeds the maximum
	 * allowed level, force direct reclaim to scan the highmem zone as
	 * highmem pages could be pinning lowmem pages storing buffer_heads
	 */
	if (buffer_heads_over_limit)
		sc->gfp_mask |= __GFP_HIGHMEM;

	for_each_zone_zonelist_nodemask(zone, z, zonelist,
					gfp_zone(sc->gfp_mask), sc->nodemask) {
		if (!populated_zone(zone))
			continue;
		/*
		 * Take care memory controller reclaiming has small influence
		 * to global LRU.
		 */
		if (global_reclaim(sc)) {
			if (!cpuset_zone_allowed_hardwall(zone, GFP_KERNEL))
				continue;
			if (sc->priority != DEF_PRIORITY &&
			    !zone_reclaimable(zone))
				continue;	/* Let kswapd poll it */
			if (COMPACTION_BUILD) {
				/*
				 * If we already have plenty of memory free for
				 * compaction in this zone, don't free any more.
				 * Even though compaction is invoked for any
				 * non-zero order, only frequent costly order
				 * reclamation is disruptive enough to become a
				 * noticeable problem, like transparent huge
				 * page allocations.
				 */
				if (compaction_ready(zone, sc)) {
					aborted_reclaim = true;
					continue;
				}
			}
			/*
			 * This steals pages from memory cgroups over softlimit
			 * and returns the number of reclaimed pages and
			 * scanned pages. This works for global memory pressure
			 * and balancing, not for a memcg's limit.
			 */
			nr_soft_scanned = 0;
			nr_soft_reclaimed = mem_cgroup_soft_limit_reclaim(zone,
						sc->order, sc->gfp_mask,
						&nr_soft_scanned);
			sc->nr_reclaimed += nr_soft_reclaimed;
			sc->nr_scanned += nr_soft_scanned;
			/* need some check for avoid more shrink_zone() */
		}

		shrink_zone(zone, sc);
	}

	return aborted_reclaim;
}

/* All zones in zonelist are unreclaimable? */
static bool all_unreclaimable(struct zonelist *zonelist,
		struct scan_control *sc)
{
	struct zoneref *z;
	struct zone *zone;

	for_each_zone_zonelist_nodemask(zone, z, zonelist,
			gfp_zone(sc->gfp_mask), sc->nodemask) {
		if (!populated_zone(zone))
			continue;
		if (!cpuset_zone_allowed_hardwall(zone, GFP_KERNEL))
			continue;
		if (zone_reclaimable(zone))
			return false;
	}

	return true;
}

/*
 * This is the main entry point to direct page reclaim.
 *
 * If a full scan of the inactive list fails to free enough memory then we
 * are "out of memory" and something needs to be killed.
 *
 * If the caller is !__GFP_FS then the probability of a failure is reasonably
 * high - the zone may be full of dirty or under-writeback pages, which this
 * caller can't do much about.  We kick the writeback threads and take explicit
 * naps in the hope that some of these pages can be written.  But if the
 * allocating task holds filesystem locks which prevent writeout this might not
 * work, and the allocation attempt will fail.
 *
 * returns:	0, if no pages reclaimed
 * 		else, the number of pages reclaimed
 */
static unsigned long do_try_to_free_pages(struct zonelist *zonelist,
					struct scan_control *sc,
					struct shrink_control *shrink)
{
	unsigned long total_scanned = 0;
	struct reclaim_state *reclaim_state = current->reclaim_state;
	struct zoneref *z;
	struct zone *zone;
	unsigned long writeback_threshold;
	bool aborted_reclaim;

	delayacct_freepages_start();

	if (global_reclaim(sc))
		count_vm_event(ALLOCSTALL);

	do {
		vmpressure_prio(sc->gfp_mask, sc->target_mem_cgroup, sc->priority);
		sc->nr_scanned = 0;
		aborted_reclaim = shrink_zones(zonelist, sc);

		/*
		 * Don't shrink slabs when reclaiming memory from
		 * over limit cgroups
		 */
		if (global_reclaim(sc)) {
			unsigned long lru_pages = 0;
			for_each_zone_zonelist(zone, z, zonelist,
					gfp_zone(sc->gfp_mask)) {
				if (!cpuset_zone_allowed_hardwall(zone, GFP_KERNEL))
					continue;

				lru_pages += zone_reclaimable_pages(zone);
			}

			shrink_slab(shrink, sc->nr_scanned, lru_pages);
			if (reclaim_state) {
				sc->nr_reclaimed += reclaim_state->reclaimed_slab;
				reclaim_state->reclaimed_slab = 0;
			}
		}
		total_scanned += sc->nr_scanned;
		if (sc->nr_reclaimed >= sc->nr_to_reclaim)
			goto out;

		/*
		 * Try to write back as many pages as we just scanned.  This
		 * tends to cause slow streaming writers to write data to the
		 * disk smoothly, at the dirtying rate, which is nice.   But
		 * that's undesirable in laptop mode, where we *want* lumpy
		 * writeout.  So in laptop mode, write out the whole world.
		 */
		writeback_threshold = sc->nr_to_reclaim + sc->nr_to_reclaim / 2;
		if (total_scanned > writeback_threshold) {
			wakeup_flusher_threads(laptop_mode ? 0 : total_scanned,
						WB_REASON_TRY_TO_FREE_PAGES);
			sc->may_writepage = 1;
		}

		/* Take a nap, wait for some writeback to complete */
		if (!sc->hibernation_mode && sc->nr_scanned &&
		    sc->priority < DEF_PRIORITY - 2) {
			struct zone *preferred_zone;

			first_zones_zonelist(zonelist, gfp_zone(sc->gfp_mask),
						&cpuset_current_mems_allowed,
						&preferred_zone);
			wait_iff_congested(preferred_zone, BLK_RW_ASYNC, HZ/10);
		}
	} while (--sc->priority >= 0);

out:
	delayacct_freepages_end();

	if (sc->nr_reclaimed)
		return sc->nr_reclaimed;

	/*
	 * As hibernation is going on, kswapd is freezed so that it can't mark
	 * the zone into all_unreclaimable. Thus bypassing all_unreclaimable
	 * check.
	 */
	if (oom_killer_disabled)
		return 0;

	/* Aborted reclaim to try compaction? don't OOM, then */
	if (aborted_reclaim)
		return 1;

	/* top priority shrink_zones still had more to do? don't OOM, then */
	if (global_reclaim(sc) && !all_unreclaimable(zonelist, sc))
		return 1;

	return 0;
}

unsigned long try_to_free_pages(struct zonelist *zonelist, int order,
				gfp_t gfp_mask, nodemask_t *nodemask)
{
	unsigned long nr_reclaimed;
	struct scan_control sc = {
		.gfp_mask = gfp_mask,
		.may_writepage = !laptop_mode,
		.nr_to_reclaim = SWAP_CLUSTER_MAX,
		.may_unmap = 1,
		.may_swap = 1,
		.order = order,
		.priority = DEF_PRIORITY,
		.target_mem_cgroup = NULL,
		.nodemask = nodemask,
	};
	struct shrink_control shrink = {
		.gfp_mask = sc.gfp_mask,
	};

	trace_mm_vmscan_direct_reclaim_begin(order,
				sc.may_writepage,
				gfp_mask);

	nr_reclaimed = do_try_to_free_pages(zonelist, &sc, &shrink);

	trace_mm_vmscan_direct_reclaim_end(nr_reclaimed);

	return nr_reclaimed;
}

#ifdef CONFIG_CGROUP_MEM_RES_CTLR

unsigned long mem_cgroup_shrink_node_zone(struct mem_cgroup *memcg,
						gfp_t gfp_mask, bool noswap,
						struct zone *zone,
						unsigned long *nr_scanned)
{
	struct scan_control sc = {
		.nr_scanned = 0,
		.nr_to_reclaim = SWAP_CLUSTER_MAX,
		.may_writepage = !laptop_mode,
		.may_unmap = 1,
		.may_swap = !noswap,
		.order = 0,
		.priority = 0,
		.target_mem_cgroup = memcg,
	};
	struct mem_cgroup_zone mz = {
		.mem_cgroup = memcg,
		.zone = zone,
	};

	sc.gfp_mask = (gfp_mask & GFP_RECLAIM_MASK) |
			(GFP_HIGHUSER_MOVABLE & ~GFP_RECLAIM_MASK);

	trace_mm_vmscan_memcg_softlimit_reclaim_begin(sc.order,
						      sc.may_writepage,
						      sc.gfp_mask);

	/*
	 * NOTE: Although we can get the priority field, using it
	 * here is not a good idea, since it limits the pages we can scan.
	 * if we don't reclaim here, the shrink_zone from balance_pgdat
	 * will pick up pages from other mem cgroup's as well. We hack
	 * the priority and make it zero.
	 */
	shrink_mem_cgroup_zone(&mz, &sc);

	trace_mm_vmscan_memcg_softlimit_reclaim_end(sc.nr_reclaimed);

	*nr_scanned = sc.nr_scanned;
	return sc.nr_reclaimed;
}

unsigned long try_to_free_mem_cgroup_pages(struct mem_cgroup *memcg,
					   gfp_t gfp_mask,
					   bool noswap)
{
	struct zonelist *zonelist;
	unsigned long nr_reclaimed;
	int nid;
	struct scan_control sc = {
		.may_writepage = !laptop_mode,
		.may_unmap = 1,
		.may_swap = !noswap,
		.nr_to_reclaim = SWAP_CLUSTER_MAX,
		.order = 0,
		.priority = DEF_PRIORITY,
		.target_mem_cgroup = memcg,
		.nodemask = NULL, /* we don't care the placement */
		.gfp_mask = (gfp_mask & GFP_RECLAIM_MASK) |
				(GFP_HIGHUSER_MOVABLE & ~GFP_RECLAIM_MASK),
	};
	struct shrink_control shrink = {
		.gfp_mask = sc.gfp_mask,
	};

	/*
	 * Unlike direct reclaim via alloc_pages(), memcg's reclaim doesn't
	 * take care of from where we get pages. So the node where we start the
	 * scan does not need to be the current node.
	 */
	nid = mem_cgroup_select_victim_node(memcg);

	zonelist = NODE_DATA(nid)->node_zonelists;

	trace_mm_vmscan_memcg_reclaim_begin(0,
					    sc.may_writepage,
					    sc.gfp_mask);

	nr_reclaimed = do_try_to_free_pages(zonelist, &sc, &shrink);

	trace_mm_vmscan_memcg_reclaim_end(nr_reclaimed);

	return nr_reclaimed;
}
#endif

static void age_active_anon(struct zone *zone, struct scan_control *sc)
{
	struct mem_cgroup *memcg;

	if (!total_swap_pages)
		return;

	memcg = mem_cgroup_iter(NULL, NULL, NULL);
	do {
		struct mem_cgroup_zone mz = {
			.mem_cgroup = memcg,
			.zone = zone,
		};

		if (inactive_anon_is_low(&mz))
			shrink_active_list(SWAP_CLUSTER_MAX, &mz,
					   sc, LRU_ACTIVE_ANON);

		memcg = mem_cgroup_iter(NULL, memcg, NULL);
	} while (memcg);
}

static bool zone_balanced(struct zone *zone, int order,
			  unsigned long balance_gap, int classzone_idx)
{
<<<<<<< HEAD
	int alloc_flags = 0;

	if (zone_idx(zone) == ZONE_MOVABLE)
		alloc_flags |= ALLOC_CMA;
	if (!zone_watermark_ok_safe(zone, order, high_wmark_pages(zone) +
				    balance_gap, classzone_idx, alloc_flags))
=======
	if (!zone_watermark_ok_safe(zone, order, high_wmark_pages(zone) +
				    balance_gap, classzone_idx, 0))
>>>>>>> 8d1988f8
		return false;

	if (COMPACTION_BUILD && order && !compaction_suitable(zone, order))
		return false;

	return true;
}

/*
 * pgdat_balanced is used when checking if a node is balanced for high-order
 * allocations. Only zones that meet watermarks and are in a zone allowed
 * by the callers classzone_idx are added to balanced_pages. The total of
 * balanced pages must be at least 25% of the zones allowed by classzone_idx
 * for the node to be considered balanced. Forcing all zones to be balanced
 * for high orders can cause excessive reclaim when there are imbalanced zones.
 * The choice of 25% is due to
 *   o a 16M DMA zone that is balanced will not balance a zone on any
 *     reasonable sized machine
 *   o On all other machines, the top zone must be at least a reasonable
 *     percentage of the middle zones. For example, on 32-bit x86, highmem
 *     would need to be at least 256M for it to be balance a whole node.
 *     Similarly, on x86-64 the Normal zone would need to be at least 1G
 *     to balance a node on its own. These seemed like reasonable ratios.
 */
static bool pgdat_balanced(pg_data_t *pgdat, unsigned long balanced_pages,
						int classzone_idx)
{
	unsigned long present_pages = 0;
	int i;

	for (i = 0; i <= classzone_idx; i++)
		present_pages += pgdat->node_zones[i].present_pages;

	/* A special case here: if zone has no page, we think it's balanced */
	return balanced_pages >= (present_pages >> 2);
}

/* is kswapd sleeping prematurely? */
static bool sleeping_prematurely(pg_data_t *pgdat, int order, long remaining,
					int classzone_idx)
{
	int i;
	unsigned long balanced = 0;
	bool all_zones_ok = true;

	/* If a direct reclaimer woke kswapd within HZ/10, it's premature */
	if (remaining)
		return true;

	/* Check the watermark levels */
	for (i = 0; i <= classzone_idx; i++) {
		struct zone *zone = pgdat->node_zones + i;

		if (!populated_zone(zone))
			continue;

		/*
		 * balance_pgdat() skips over all_unreclaimable after
		 * DEF_PRIORITY. Effectively, it considers them balanced so
		 * they must be considered balanced here as well if kswapd
		 * is to sleep
		 */
		if (!zone_reclaimable(zone)) {
			balanced += zone->present_pages;
			continue;
		}

		if (!zone_balanced(zone, order, 0, i))
			all_zones_ok = false;
		else
			balanced += zone->present_pages;
	}

	/*
	 * For high-order requests, the balanced zones must contain at least
	 * 25% of the nodes pages for kswapd to sleep. For order-0, all zones
	 * must be balanced
	 */
	if (order)
		return !pgdat_balanced(pgdat, balanced, classzone_idx);
	else
		return !all_zones_ok;
}

/*
 * For kswapd, balance_pgdat() will work across all this node's zones until
 * they are all at high_wmark_pages(zone).
 *
 * Returns the final order kswapd was reclaiming at
 *
 * There is special handling here for zones which are full of pinned pages.
 * This can happen if the pages are all mlocked, or if they are all used by
 * device drivers (say, ZONE_DMA).  Or if they are all in use by hugetlb.
 * What we do is to detect the case where all pages in the zone have been
 * scanned twice and there has been zero successful reclaim.  Mark the zone as
 * dead and from now on, only perform a short scan.  Basically we're polling
 * the zone for when the problem goes away.
 *
 * kswapd scans the zones in the highmem->normal->dma direction.  It skips
 * zones which have free_pages > high_wmark_pages(zone), but once a zone is
 * found to have free_pages <= high_wmark_pages(zone), we scan that zone and the
 * lower zones regardless of the number of free pages in the lower zones. This
 * interoperates with the page allocator fallback scheme to ensure that aging
 * of pages is balanced across the zones.
 */
static unsigned long balance_pgdat(pg_data_t *pgdat, int order,
							int *classzone_idx)
{
	int all_zones_ok;
	unsigned long balanced;
	int i;
	int end_zone = 0;	/* Inclusive.  0 = ZONE_DMA */
	unsigned long total_scanned;
	struct reclaim_state *reclaim_state = current->reclaim_state;
	unsigned long nr_soft_reclaimed;
	unsigned long nr_soft_scanned;
	struct scan_control sc = {
		.gfp_mask = GFP_KERNEL,
		.may_unmap = 1,
		.may_swap = 1,
		/*
		 * kswapd doesn't want to be bailed out while reclaim. because
		 * we want to put equal scanning pressure on each zone.
		 */
		.nr_to_reclaim = ULONG_MAX,
		.order = order,
		.target_mem_cgroup = NULL,
	};
	struct shrink_control shrink = {
		.gfp_mask = sc.gfp_mask,
	};
loop_again:
	total_scanned = 0;
	sc.priority = DEF_PRIORITY;
	sc.nr_reclaimed = 0;
	sc.may_writepage = !laptop_mode;
	count_vm_event(PAGEOUTRUN);

	do {
		unsigned long lru_pages = 0;
		int has_under_min_watermark_zone = 0;

		all_zones_ok = 1;
		balanced = 0;

		/*
		 * Scan in the highmem->dma direction for the highest
		 * zone which needs scanning
		 */
		for (i = pgdat->nr_zones - 1; i >= 0; i--) {
			struct zone *zone = pgdat->node_zones + i;

			if (!populated_zone(zone))
				continue;

			if (sc.priority != DEF_PRIORITY &&
			    !zone_reclaimable(zone))
				continue;

			/*
			 * Do some background aging of the anon list, to give
			 * pages a chance to be referenced before reclaiming.
			 */
			age_active_anon(zone, &sc);

			/*
			 * If the number of buffer_heads in the machine
			 * exceeds the maximum allowed level and this node
			 * has a highmem zone, force kswapd to reclaim from
			 * it to relieve lowmem pressure.
			 */
			if (buffer_heads_over_limit && is_highmem_idx(i)) {
				end_zone = i;
				break;
			}

			if (!zone_balanced(zone, order, 0, 0)) {
				end_zone = i;
				break;
			} else {
				/* If balanced, clear the congested flag */
				zone_clear_flag(zone, ZONE_CONGESTED);
			}
		}
		if (i < 0)
			goto out;

		for (i = 0; i <= end_zone; i++) {
			struct zone *zone = pgdat->node_zones + i;

			lru_pages += zone_reclaimable_pages(zone);
		}

		/*
		 * Now scan the zone in the dma->highmem direction, stopping
		 * at the last zone which needs scanning.
		 *
		 * We do this because the page allocator works in the opposite
		 * direction.  This prevents the page allocator from allocating
		 * pages behind kswapd's direction of progress, which would
		 * cause too much scanning of the lower zones.
		 */
		for (i = 0; i <= end_zone; i++) {
			struct zone *zone = pgdat->node_zones + i;
			int nr_slab, testorder;
			unsigned long balance_gap;
			int alloc_flags = 0;

			if (!populated_zone(zone))
				continue;

			if (sc.priority != DEF_PRIORITY &&
			    !zone_reclaimable(zone))
				continue;

			sc.nr_scanned = 0;

			nr_soft_scanned = 0;
			/*
			 * Call soft limit reclaim before calling shrink_zone.
			 */
			nr_soft_reclaimed = mem_cgroup_soft_limit_reclaim(zone,
							order, sc.gfp_mask,
							&nr_soft_scanned);
			sc.nr_reclaimed += nr_soft_reclaimed;
			total_scanned += nr_soft_scanned;

			/*
			 * We put equal pressure on every zone, unless
			 * one zone has way too many pages free
			 * already. The "too many pages" is defined
			 * as the high wmark plus a "gap" where the
			 * gap is either the low watermark or 1%
			 * of the zone, whichever is smaller.
			 */
			balance_gap = min(low_wmark_pages(zone),
				(zone->present_pages +
					KSWAPD_ZONE_BALANCE_GAP_RATIO-1) /
				KSWAPD_ZONE_BALANCE_GAP_RATIO);
			/*
			 * Kswapd reclaims only single pages with compaction
			 * enabled. Trying too hard to reclaim until contiguous
			 * free pages have become available can hurt performance
			 * by evicting too much useful data from memory.
			 * Do not reclaim more than needed for compaction.
			 */
			testorder = order;
			if (COMPACTION_BUILD && order &&
					compaction_suitable(zone, order) !=
						COMPACT_SKIPPED)
				testorder = 0;

			if ((buffer_heads_over_limit && is_highmem_idx(i)) ||
			    !zone_balanced(zone, testorder,
					   balance_gap, end_zone)) {
<<<<<<< HEAD
				shrink_zone(zone, &sc);
=======
				shrink_zone(priority, zone, &sc);
>>>>>>> 8d1988f8

				reclaim_state->reclaimed_slab = 0;
				nr_slab = shrink_slab(&shrink, sc.nr_scanned, lru_pages);
				sc.nr_reclaimed += reclaim_state->reclaimed_slab;
				total_scanned += sc.nr_scanned;

			}

			/*
			 * If we've done a decent amount of scanning and
			 * the reclaim ratio is low, start doing writepage
			 * even in laptop mode
			 */
			if (total_scanned > SWAP_CLUSTER_MAX * 2 &&
			    total_scanned > sc.nr_reclaimed + sc.nr_reclaimed / 2)
				sc.may_writepage = 1;

			if (!zone_reclaimable(zone)) {
				if (end_zone && end_zone == i)
					end_zone--;
				continue;
			}

			if (!zone_balanced(zone, testorder, 0, end_zone)) {
				all_zones_ok = 0;
				if (i == ZONE_MOVABLE)
					alloc_flags |= ALLOC_CMA;
				/*
				 * We are still under min water mark.  This
				 * means that we have a GFP_ATOMIC allocation
				 * failure risk. Hurry up!
				 */
				if (!zone_watermark_ok_safe(zone, order,
					    min_wmark_pages(zone), end_zone,
					    alloc_flags))
					has_under_min_watermark_zone = 1;
			} else {
				/*
				 * If a zone reaches its high watermark,
				 * consider it to be no longer congested. It's
				 * possible there are dirty pages backed by
				 * congested BDIs but as pressure is relieved,
				 * spectulatively avoid congestion waits
				 */
				zone_clear_flag(zone, ZONE_CONGESTED);
				if (i <= *classzone_idx)
					balanced += zone->present_pages;
			}

		}
		if (all_zones_ok || (order && pgdat_balanced(pgdat, balanced, *classzone_idx)))
			break;		/* kswapd: all done */
		/*
		 * OK, kswapd is getting into trouble.  Take a nap, then take
		 * another pass across the zones.
		 */
		if (total_scanned && (sc.priority < DEF_PRIORITY - 2)) {
			if (has_under_min_watermark_zone)
				count_vm_event(KSWAPD_SKIP_CONGESTION_WAIT);
			else
				congestion_wait(BLK_RW_ASYNC, HZ/10);
		}

		/*
		 * We do this so kswapd doesn't build up large priorities for
		 * example when it is freeing in parallel with allocators. It
		 * matches the direct reclaim path behaviour in terms of impact
		 * on zone->*_priority.
		 */
		if (sc.nr_reclaimed >= SWAP_CLUSTER_MAX)
			break;
	} while (--sc.priority >= 0);
out:

	/*
	 * order-0: All zones must meet high watermark for a balanced node
	 * high-order: Balanced zones must make up at least 25% of the node
	 *             for the node to be balanced
	 */
	if (!(all_zones_ok || (order && pgdat_balanced(pgdat, balanced, *classzone_idx)))) {
		cond_resched();

		try_to_freeze();

		/*
		 * Fragmentation may mean that the system cannot be
		 * rebalanced for high-order allocations in all zones.
		 * At this point, if nr_reclaimed < SWAP_CLUSTER_MAX,
		 * it means the zones have been fully scanned and are still
		 * not balanced. For high-order allocations, there is
		 * little point trying all over again as kswapd may
		 * infinite loop.
		 *
		 * Instead, recheck all watermarks at order-0 as they
		 * are the most important. If watermarks are ok, kswapd will go
		 * back to sleep. High-order users can still perform direct
		 * reclaim if they wish.
		 */
		if (sc.nr_reclaimed < SWAP_CLUSTER_MAX)
			order = sc.order = 0;

		goto loop_again;
	}

	/*
	 * If kswapd was reclaiming at a higher order, it has the option of
	 * sleeping without all zones being balanced. Before it does, it must
	 * ensure that the watermarks for order-0 on *all* zones are met and
	 * that the congestion flags are cleared. The congestion flag must
	 * be cleared as kswapd is the only mechanism that clears the flag
	 * and it is potentially going to sleep here.
	 */
	if (order) {
		int zones_need_compaction = 1;

		for (i = 0; i <= end_zone; i++) {
			struct zone *zone = pgdat->node_zones + i;
			int alloc_flags = 0;

			if (!populated_zone(zone))
				continue;

			if (i == ZONE_MOVABLE)
				alloc_flags |= ALLOC_CMA;
			/* Check if the memory needs to be defragmented. */
			if (zone_watermark_ok(zone, order,
				    low_wmark_pages(zone), *classzone_idx,
				    alloc_flags))
				zones_need_compaction = 0;

			/* If balanced, clear the congested flag */
			zone_clear_flag(zone, ZONE_CONGESTED);
		}

		if (zones_need_compaction)
			compact_pgdat(pgdat, order);
	}

	/*
	 * Return the order we were reclaiming at so sleeping_prematurely()
	 * makes a decision on the order we were last reclaiming at. However,
	 * if another caller entered the allocator slow path while kswapd
	 * was awake, order will remain at the higher level
	 */
	*classzone_idx = end_zone;
	return order;
}

static void kswapd_try_to_sleep(pg_data_t *pgdat, int order, int classzone_idx)
{
	long remaining = 0;
	DEFINE_WAIT(wait);

	if (freezing(current) || kthread_should_stop())
		return;

	prepare_to_wait(&pgdat->kswapd_wait, &wait, TASK_INTERRUPTIBLE);

	/* Try to sleep for a short interval */
	if (!sleeping_prematurely(pgdat, order, remaining, classzone_idx)) {
		remaining = schedule_timeout(HZ/10);
		finish_wait(&pgdat->kswapd_wait, &wait);
		prepare_to_wait(&pgdat->kswapd_wait, &wait, TASK_INTERRUPTIBLE);
	}

	/*
	 * After a short sleep, check if it was a premature sleep. If not, then
	 * go fully to sleep until explicitly woken up.
	 */
	if (!sleeping_prematurely(pgdat, order, remaining, classzone_idx)) {
		trace_mm_vmscan_kswapd_sleep(pgdat->node_id);

		/*
		 * vmstat counters are not perfectly accurate and the estimated
		 * value for counters such as NR_FREE_PAGES can deviate from the
		 * true value by nr_online_cpus * threshold. To avoid the zone
		 * watermarks being breached while under pressure, we reduce the
		 * per-cpu vmstat threshold while kswapd is awake and restore
		 * them before going back to sleep.
		 */
		set_pgdat_percpu_threshold(pgdat, calculate_normal_threshold);

		/*
		 * Compaction records what page blocks it recently failed to
		 * isolate pages from and skips them in the future scanning.
		 * When kswapd is going to sleep, it is reasonable to assume
		 * that pages and compaction may succeed so reset the cache.
		 */
		reset_isolation_suitable(pgdat);

		if (!kthread_should_stop())
			schedule();

		set_pgdat_percpu_threshold(pgdat, calculate_pressure_threshold);
	} else {
		if (remaining)
			count_vm_event(KSWAPD_LOW_WMARK_HIT_QUICKLY);
		else
			count_vm_event(KSWAPD_HIGH_WMARK_HIT_QUICKLY);
	}
	finish_wait(&pgdat->kswapd_wait, &wait);
}

/*
 * The background pageout daemon, started as a kernel thread
 * from the init process.
 *
 * This basically trickles out pages so that we have _some_
 * free memory available even if there is no other activity
 * that frees anything up. This is needed for things like routing
 * etc, where we otherwise might have all activity going on in
 * asynchronous contexts that cannot page things out.
 *
 * If there are applications that are active memory-allocators
 * (most normal use), this basically shouldn't matter.
 */
static int kswapd(void *p)
{
	unsigned long order, new_order;
	unsigned balanced_order;
	int classzone_idx, new_classzone_idx;
	int balanced_classzone_idx;
	pg_data_t *pgdat = (pg_data_t*)p;
	struct task_struct *tsk = current;

	struct reclaim_state reclaim_state = {
		.reclaimed_slab = 0,
	};
	const struct cpumask *cpumask = cpumask_of_node(pgdat->node_id);

	lockdep_set_current_reclaim_state(GFP_KERNEL);

	if (!cpumask_empty(cpumask))
		set_cpus_allowed_ptr(tsk, cpumask);
	current->reclaim_state = &reclaim_state;

	/*
	 * Tell the memory management that we're a "memory allocator",
	 * and that if we need more memory we should get access to it
	 * regardless (see "__alloc_pages()"). "kswapd" should
	 * never get caught in the normal page freeing logic.
	 *
	 * (Kswapd normally doesn't need memory anyway, but sometimes
	 * you need a small amount of memory in order to be able to
	 * page out something else, and this flag essentially protects
	 * us from recursively trying to free more memory as we're
	 * trying to free the first piece of memory in the first place).
	 */
	tsk->flags |= PF_MEMALLOC | PF_SWAPWRITE | PF_KSWAPD;
	set_freezable();

	order = new_order = 0;
	balanced_order = 0;
	classzone_idx = new_classzone_idx = pgdat->nr_zones - 1;
	balanced_classzone_idx = classzone_idx;
	for ( ; ; ) {
		int ret;

		/*
		 * If the last balance_pgdat was unsuccessful it's unlikely a
		 * new request of a similar or harder type will succeed soon
		 * so consider going to sleep on the basis we reclaimed at
		 */
		if (balanced_classzone_idx >= new_classzone_idx &&
					balanced_order == new_order) {
			new_order = pgdat->kswapd_max_order;
			new_classzone_idx = pgdat->classzone_idx;
			pgdat->kswapd_max_order =  0;
			pgdat->classzone_idx = pgdat->nr_zones - 1;
		}

		if (order < new_order || classzone_idx > new_classzone_idx) {
			/*
			 * Don't sleep if someone wants a larger 'order'
			 * allocation or has tigher zone constraints
			 */
			order = new_order;
			classzone_idx = new_classzone_idx;
		} else {
			kswapd_try_to_sleep(pgdat, balanced_order,
						balanced_classzone_idx);
			order = pgdat->kswapd_max_order;
			classzone_idx = pgdat->classzone_idx;
			new_order = order;
			new_classzone_idx = classzone_idx;
			pgdat->kswapd_max_order = 0;
			pgdat->classzone_idx = pgdat->nr_zones - 1;
		}

		ret = try_to_freeze();
		if (kthread_should_stop())
			break;

		/*
		 * We can speed up thawing tasks if we don't call balance_pgdat
		 * after returning from the refrigerator
		 */
		if (!ret) {
			trace_mm_vmscan_kswapd_wake(pgdat->node_id, order);
			balanced_classzone_idx = classzone_idx;
			balanced_order = balance_pgdat(pgdat, order,
						&balanced_classzone_idx);
		}
	}

	tsk->flags &= ~(PF_MEMALLOC | PF_SWAPWRITE | PF_KSWAPD);
	current->reclaim_state = NULL;
	lockdep_clear_current_reclaim_state();

	return 0;
}

/*
 * A zone is low on free memory, so wake its kswapd task to service it.
 */
void wakeup_kswapd(struct zone *zone, int order, enum zone_type classzone_idx)
{
	pg_data_t *pgdat;
	int alloc_flags = 0;

	if (!populated_zone(zone))
		return;

	if (!cpuset_zone_allowed_hardwall(zone, GFP_KERNEL))
		return;
	pgdat = zone->zone_pgdat;
	if (pgdat->kswapd_max_order < order) {
		pgdat->kswapd_max_order = order;
		pgdat->classzone_idx = min(pgdat->classzone_idx, classzone_idx);
	}
	if (!waitqueue_active(&pgdat->kswapd_wait))
		return;
	if (zone_idx(zone) == ZONE_MOVABLE)
		alloc_flags |= ALLOC_CMA;
	if (zone_watermark_ok_safe(zone, order, low_wmark_pages(zone), 0,
					alloc_flags))
		return;

	trace_mm_vmscan_wakeup_kswapd(pgdat->node_id, zone_idx(zone), order);
	wake_up_interruptible(&pgdat->kswapd_wait);
}

/*
 * The reclaimable count would be mostly accurate.
 * The less reclaimable pages may be
 * - mlocked pages, which will be moved to unevictable list when encountered
 * - mapped pages, which may require several travels to be reclaimed
 * - dirty pages, which is not "instantly" reclaimable
 */
unsigned long global_reclaimable_pages(void)
{
	int nr;

	nr = global_page_state(NR_ACTIVE_FILE) +
	     global_page_state(NR_INACTIVE_FILE);

	if (get_nr_swap_pages() > 0)
		nr += global_page_state(NR_ACTIVE_ANON) +
		      global_page_state(NR_INACTIVE_ANON);

	return nr;
}

#ifdef CONFIG_HIBERNATION
/*
 * Try to free `nr_to_reclaim' of memory, system-wide, and return the number of
 * freed pages.
 *
 * Rather than trying to age LRUs the aim is to preserve the overall
 * LRU order by reclaiming preferentially
 * inactive > active > active referenced > active mapped
 */
unsigned long shrink_all_memory(unsigned long nr_to_reclaim)
{
	struct reclaim_state reclaim_state;
	struct scan_control sc = {
		.gfp_mask = GFP_HIGHUSER_MOVABLE,
		.may_swap = 1,
		.may_unmap = 1,
		.may_writepage = 1,
		.nr_to_reclaim = nr_to_reclaim,
		.hibernation_mode = 1,
		.order = 0,
		.priority = DEF_PRIORITY,
	};
	struct shrink_control shrink = {
		.gfp_mask = sc.gfp_mask,
	};
	struct zonelist *zonelist = node_zonelist(numa_node_id(), sc.gfp_mask);
	struct task_struct *p = current;
	unsigned long nr_reclaimed;

	p->flags |= PF_MEMALLOC;
	lockdep_set_current_reclaim_state(sc.gfp_mask);
	reclaim_state.reclaimed_slab = 0;
	p->reclaim_state = &reclaim_state;

	nr_reclaimed = do_try_to_free_pages(zonelist, &sc, &shrink);

	p->reclaim_state = NULL;
	lockdep_clear_current_reclaim_state();
	p->flags &= ~PF_MEMALLOC;

	return nr_reclaimed;
}
#endif /* CONFIG_HIBERNATION */

/* It's optimal to keep kswapds on the same CPUs as their memory, but
   not required for correctness.  So if the last cpu in a node goes
   away, we get changed to run anywhere: as the first one comes back,
   restore their cpu bindings. */
static int __devinit cpu_callback(struct notifier_block *nfb,
				  unsigned long action, void *hcpu)
{
	int nid;

	if (action == CPU_ONLINE || action == CPU_ONLINE_FROZEN) {
		for_each_node_state(nid, N_HIGH_MEMORY) {
			pg_data_t *pgdat = NODE_DATA(nid);
			const struct cpumask *mask;

			mask = cpumask_of_node(pgdat->node_id);

			if (cpumask_any_and(cpu_online_mask, mask) < nr_cpu_ids)
				/* One of our CPUs online: restore mask */
				set_cpus_allowed_ptr(pgdat->kswapd, mask);
		}
	}
	return NOTIFY_OK;
}

/*
 * This kswapd start function will be called by init and node-hot-add.
 * On node-hot-add, kswapd will moved to proper cpus if cpus are hot-added.
 */
int kswapd_run(int nid)
{
	pg_data_t *pgdat = NODE_DATA(nid);
	int ret = 0;

	if (pgdat->kswapd)
		return 0;

	pgdat->kswapd = kthread_run(kswapd, pgdat, "kswapd%d", nid);
	if (IS_ERR(pgdat->kswapd)) {
		/* failure at boot is fatal */
		BUG_ON(system_state == SYSTEM_BOOTING);
		printk("Failed to start kswapd on node %d\n",nid);
		ret = -1;
	}
	return ret;
}

/*
 * Called by memory hotplug when all memory in a node is offlined.  Caller must
 * hold lock_memory_hotplug().
 */
void kswapd_stop(int nid)
{
	struct task_struct *kswapd = NODE_DATA(nid)->kswapd;

	if (kswapd) {
		kthread_stop(kswapd);
		NODE_DATA(nid)->kswapd = NULL;
	}
}

static int __init kswapd_init(void)
{
	int nid;

	swap_setup();
	for_each_node_state(nid, N_HIGH_MEMORY)
 		kswapd_run(nid);
	hotcpu_notifier(cpu_callback, 0);
	return 0;
}

module_init(kswapd_init)

#ifdef CONFIG_NUMA
/*
 * Zone reclaim mode
 *
 * If non-zero call zone_reclaim when the number of free pages falls below
 * the watermarks.
 */
int zone_reclaim_mode __read_mostly;

#define RECLAIM_OFF 0
#define RECLAIM_ZONE (1<<0)	/* Run shrink_inactive_list on the zone */
#define RECLAIM_WRITE (1<<1)	/* Writeout pages during reclaim */
#define RECLAIM_SWAP (1<<2)	/* Swap pages out during reclaim */

/*
 * Priority for ZONE_RECLAIM. This determines the fraction of pages
 * of a node considered for each zone_reclaim. 4 scans 1/16th of
 * a zone.
 */
#define ZONE_RECLAIM_PRIORITY 4

/*
 * Percentage of pages in a zone that must be unmapped for zone_reclaim to
 * occur.
 */
int sysctl_min_unmapped_ratio = 1;

/*
 * If the number of slab pages in a zone grows beyond this percentage then
 * slab reclaim needs to occur.
 */
int sysctl_min_slab_ratio = 5;

static inline unsigned long zone_unmapped_file_pages(struct zone *zone)
{
	unsigned long file_mapped = zone_page_state(zone, NR_FILE_MAPPED);
	unsigned long file_lru = zone_page_state(zone, NR_INACTIVE_FILE) +
		zone_page_state(zone, NR_ACTIVE_FILE);

	/*
	 * It's possible for there to be more file mapped pages than
	 * accounted for by the pages on the file LRU lists because
	 * tmpfs pages accounted for as ANON can also be FILE_MAPPED
	 */
	return (file_lru > file_mapped) ? (file_lru - file_mapped) : 0;
}

/* Work out how many page cache pages we can reclaim in this reclaim_mode */
static long zone_pagecache_reclaimable(struct zone *zone)
{
	long nr_pagecache_reclaimable;
	long delta = 0;

	/*
	 * If RECLAIM_SWAP is set, then all file pages are considered
	 * potentially reclaimable. Otherwise, we have to worry about
	 * pages like swapcache and zone_unmapped_file_pages() provides
	 * a better estimate
	 */
	if (zone_reclaim_mode & RECLAIM_SWAP)
		nr_pagecache_reclaimable = zone_page_state(zone, NR_FILE_PAGES);
	else
		nr_pagecache_reclaimable = zone_unmapped_file_pages(zone);

	/* If we can't clean pages, remove dirty pages from consideration */
	if (!(zone_reclaim_mode & RECLAIM_WRITE))
		delta += zone_page_state(zone, NR_FILE_DIRTY);

	/* Watch for any possible underflows due to delta */
	if (unlikely(delta > nr_pagecache_reclaimable))
		delta = nr_pagecache_reclaimable;

	return nr_pagecache_reclaimable - delta;
}

/*
 * Try to free up some pages from this zone through reclaim.
 */
static int __zone_reclaim(struct zone *zone, gfp_t gfp_mask, unsigned int order)
{
	/* Minimum pages needed in order to stay on node */
	const unsigned long nr_pages = 1 << order;
	struct task_struct *p = current;
	struct reclaim_state reclaim_state;
	struct scan_control sc = {
		.may_writepage = !!(zone_reclaim_mode & RECLAIM_WRITE),
		.may_unmap = !!(zone_reclaim_mode & RECLAIM_SWAP),
		.may_swap = 1,
		.nr_to_reclaim = max_t(unsigned long, nr_pages,
				       SWAP_CLUSTER_MAX),
		.gfp_mask = gfp_mask,
		.order = order,
		.priority = ZONE_RECLAIM_PRIORITY,
	};
	struct shrink_control shrink = {
		.gfp_mask = sc.gfp_mask,
	};
	unsigned long nr_slab_pages0, nr_slab_pages1;

	cond_resched();
	/*
	 * We need to be able to allocate from the reserves for RECLAIM_SWAP
	 * and we also need to be able to write out pages for RECLAIM_WRITE
	 * and RECLAIM_SWAP.
	 */
	p->flags |= PF_MEMALLOC | PF_SWAPWRITE;
	lockdep_set_current_reclaim_state(gfp_mask);
	reclaim_state.reclaimed_slab = 0;
	p->reclaim_state = &reclaim_state;

	if (zone_pagecache_reclaimable(zone) > zone->min_unmapped_pages) {
		/*
		 * Free memory by calling shrink zone with increasing
		 * priorities until we have enough memory freed.
		 */
		do {
			shrink_zone(zone, &sc);
		} while (sc.nr_reclaimed < nr_pages && --sc.priority >= 0);
	}

	nr_slab_pages0 = zone_page_state(zone, NR_SLAB_RECLAIMABLE);
	if (nr_slab_pages0 > zone->min_slab_pages) {
		/*
		 * shrink_slab() does not currently allow us to determine how
		 * many pages were freed in this zone. So we take the current
		 * number of slab pages and shake the slab until it is reduced
		 * by the same nr_pages that we used for reclaiming unmapped
		 * pages.
		 *
		 * Note that shrink_slab will free memory on all zones and may
		 * take a long time.
		 */
		for (;;) {
			unsigned long lru_pages = zone_reclaimable_pages(zone);

			/* No reclaimable slab or very low memory pressure */
			if (!shrink_slab(&shrink, sc.nr_scanned, lru_pages))
				break;

			/* Freed enough memory */
			nr_slab_pages1 = zone_page_state(zone,
							NR_SLAB_RECLAIMABLE);
			if (nr_slab_pages1 + nr_pages <= nr_slab_pages0)
				break;
		}

		/*
		 * Update nr_reclaimed by the number of slab pages we
		 * reclaimed from this zone.
		 */
		nr_slab_pages1 = zone_page_state(zone, NR_SLAB_RECLAIMABLE);
		if (nr_slab_pages1 < nr_slab_pages0)
			sc.nr_reclaimed += nr_slab_pages0 - nr_slab_pages1;
	}

	p->reclaim_state = NULL;
	current->flags &= ~(PF_MEMALLOC | PF_SWAPWRITE);
	lockdep_clear_current_reclaim_state();
	return sc.nr_reclaimed >= nr_pages;
}

int zone_reclaim(struct zone *zone, gfp_t gfp_mask, unsigned int order)
{
	int node_id;
	int ret;

	/*
	 * Zone reclaim reclaims unmapped file backed pages and
	 * slab pages if we are over the defined limits.
	 *
	 * A small portion of unmapped file backed pages is needed for
	 * file I/O otherwise pages read by file I/O will be immediately
	 * thrown out if the zone is overallocated. So we do not reclaim
	 * if less than a specified percentage of the zone is used by
	 * unmapped file backed pages.
	 */
	if (zone_pagecache_reclaimable(zone) <= zone->min_unmapped_pages &&
	    zone_page_state(zone, NR_SLAB_RECLAIMABLE) <= zone->min_slab_pages)
		return ZONE_RECLAIM_FULL;

	if (!zone_reclaimable(zone))
		return ZONE_RECLAIM_FULL;

	/*
	 * Do not scan if the allocation should not be delayed.
	 */
	if (!(gfp_mask & __GFP_WAIT) || (current->flags & PF_MEMALLOC))
		return ZONE_RECLAIM_NOSCAN;

	/*
	 * Only run zone reclaim on the local zone or on zones that do not
	 * have associated processors. This will favor the local processor
	 * over remote processors and spread off node memory allocations
	 * as wide as possible.
	 */
	node_id = zone_to_nid(zone);
	if (node_state(node_id, N_CPU) && node_id != numa_node_id())
		return ZONE_RECLAIM_NOSCAN;

	if (zone_test_and_set_flag(zone, ZONE_RECLAIM_LOCKED))
		return ZONE_RECLAIM_NOSCAN;

	ret = __zone_reclaim(zone, gfp_mask, order);
	zone_clear_flag(zone, ZONE_RECLAIM_LOCKED);

	if (!ret)
		count_vm_event(PGSCAN_ZONE_RECLAIM_FAILED);

	return ret;
}
#endif

/*
 * page_evictable - test whether a page is evictable
 * @page: the page to test
 * @vma: the VMA in which the page is or will be mapped, may be NULL
 *
 * Test whether page is evictable--i.e., should be placed on active/inactive
 * lists vs unevictable list.  The vma argument is !NULL when called from the
 * fault path to determine how to instantate a new page.
 *
 * Reasons page might not be evictable:
 * (1) page's mapping marked unevictable
 * (2) page is part of an mlocked VMA
 *
 */
int page_evictable(struct page *page, struct vm_area_struct *vma)
{

	if (mapping_unevictable(page_mapping(page)))
		return 0;

	if (PageMlocked(page) || (vma && is_mlocked_vma(vma, page)))
		return 0;

	return 1;
}

#ifdef CONFIG_SHMEM
/**
 * check_move_unevictable_pages - check pages for evictability and move to appropriate zone lru list
 * @pages:	array of pages to check
 * @nr_pages:	number of pages to check
 *
 * Checks pages for evictability and moves them to the appropriate lru list.
 *
 * This function is only used for SysV IPC SHM_UNLOCK.
 */
void check_move_unevictable_pages(struct page **pages, int nr_pages)
{
	struct lruvec *lruvec;
	struct zone *zone = NULL;
	int pgscanned = 0;
	int pgrescued = 0;
	int i;

	for (i = 0; i < nr_pages; i++) {
		struct page *page = pages[i];
		struct zone *pagezone;

		pgscanned++;
		pagezone = page_zone(page);
		if (pagezone != zone) {
			if (zone)
				spin_unlock_irq(&zone->lru_lock);
			zone = pagezone;
			spin_lock_irq(&zone->lru_lock);
		}

		if (!PageLRU(page) || !PageUnevictable(page))
			continue;

		if (page_evictable(page, NULL)) {
			enum lru_list lru = page_lru_base_type(page);

			VM_BUG_ON(PageActive(page));
			ClearPageUnevictable(page);
			__dec_zone_state(zone, NR_UNEVICTABLE);
			lruvec = mem_cgroup_lru_move_lists(zone, page,
						LRU_UNEVICTABLE, lru);
			list_move(&page->lru, &lruvec->lists[lru]);
			__inc_zone_state(zone, NR_INACTIVE_ANON + lru);
			pgrescued++;
		}
	}

	if (zone) {
		__count_vm_events(UNEVICTABLE_PGRESCUED, pgrescued);
		__count_vm_events(UNEVICTABLE_PGSCANNED, pgscanned);
		spin_unlock_irq(&zone->lru_lock);
	}
}
#endif /* CONFIG_SHMEM */

static void warn_scan_unevictable_pages(void)
{
	printk_once(KERN_WARNING
		    "%s: The scan_unevictable_pages sysctl/node-interface has been "
		    "disabled for lack of a legitimate use case.  If you have "
		    "one, please send an email to linux-mm@kvack.org.\n",
		    current->comm);
}

/*
 * scan_unevictable_pages [vm] sysctl handler.  On demand re-scan of
 * all nodes' unevictable lists for evictable pages
 */
unsigned long scan_unevictable_pages;

int scan_unevictable_handler(struct ctl_table *table, int write,
			   void __user *buffer,
			   size_t *length, loff_t *ppos)
{
	warn_scan_unevictable_pages();
	proc_doulongvec_minmax(table, write, buffer, length, ppos);
	scan_unevictable_pages = 0;
	return 0;
}

#ifdef CONFIG_NUMA
/*
 * per node 'scan_unevictable_pages' attribute.  On demand re-scan of
 * a specified node's per zone unevictable lists for evictable pages.
 */

static ssize_t read_scan_unevictable_node(struct device *dev,
					  struct device_attribute *attr,
					  char *buf)
{
	warn_scan_unevictable_pages();
	return sprintf(buf, "0\n");	/* always zero; should fit... */
}

static ssize_t write_scan_unevictable_node(struct device *dev,
					   struct device_attribute *attr,
					const char *buf, size_t count)
{
	warn_scan_unevictable_pages();
	return 1;
}


static DEVICE_ATTR(scan_unevictable_pages, S_IRUGO | S_IWUSR,
			read_scan_unevictable_node,
			write_scan_unevictable_node);

int scan_unevictable_register_node(struct node *node)
{
	return device_create_file(&node->dev, &dev_attr_scan_unevictable_pages);
}

void scan_unevictable_unregister_node(struct node *node)
{
	device_remove_file(&node->dev, &dev_attr_scan_unevictable_pages);
}
#endif<|MERGE_RESOLUTION|>--- conflicted
+++ resolved
@@ -2350,17 +2350,12 @@
 static bool zone_balanced(struct zone *zone, int order,
 			  unsigned long balance_gap, int classzone_idx)
 {
-<<<<<<< HEAD
 	int alloc_flags = 0;
 
 	if (zone_idx(zone) == ZONE_MOVABLE)
 		alloc_flags |= ALLOC_CMA;
 	if (!zone_watermark_ok_safe(zone, order, high_wmark_pages(zone) +
 				    balance_gap, classzone_idx, alloc_flags))
-=======
-	if (!zone_watermark_ok_safe(zone, order, high_wmark_pages(zone) +
-				    balance_gap, classzone_idx, 0))
->>>>>>> 8d1988f8
 		return false;
 
 	if (COMPACTION_BUILD && order && !compaction_suitable(zone, order))
@@ -2616,11 +2611,7 @@
 			if ((buffer_heads_over_limit && is_highmem_idx(i)) ||
 			    !zone_balanced(zone, testorder,
 					   balance_gap, end_zone)) {
-<<<<<<< HEAD
 				shrink_zone(zone, &sc);
-=======
-				shrink_zone(priority, zone, &sc);
->>>>>>> 8d1988f8
 
 				reclaim_state->reclaimed_slab = 0;
 				nr_slab = shrink_slab(&shrink, sc.nr_scanned, lru_pages);
