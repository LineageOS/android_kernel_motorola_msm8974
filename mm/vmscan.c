/*
 *  linux/mm/vmscan.c
 *
 *  Copyright (C) 1991, 1992, 1993, 1994  Linus Torvalds
 *
 *  Swap reorganised 29.12.95, Stephen Tweedie.
 *  kswapd added: 7.1.96  sct
 *  Removed kswapd_ctl limits, and swap out as many pages as needed
 *  to bring the system back to freepages.high: 2.4.97, Rik van Riel.
 *  Zone aware kswapd started 02/00, Kanoj Sarcar (kanoj@sgi.com).
 *  Multiqueue VM started 5.8.00, Rik van Riel.
 */

#include <linux/mm.h>
#include <linux/module.h>
#include <linux/gfp.h>
#include <linux/kernel_stat.h>
#include <linux/swap.h>
#include <linux/pagemap.h>
#include <linux/init.h>
#include <linux/highmem.h>
#include <linux/vmstat.h>
#include <linux/file.h>
#include <linux/writeback.h>
#include <linux/blkdev.h>
#include <linux/buffer_head.h>	/* for try_to_release_page(),
					buffer_heads_over_limit */
#include <linux/mm_inline.h>
#include <linux/backing-dev.h>
#include <linux/rmap.h>
#include <linux/topology.h>
#include <linux/cpu.h>
#include <linux/cpuset.h>
#include <linux/compaction.h>
#include <linux/notifier.h>
#include <linux/rwsem.h>
#include <linux/delay.h>
#include <linux/kthread.h>
#include <linux/freezer.h>
#include <linux/memcontrol.h>
#include <linux/delayacct.h>
#include <linux/sysctl.h>
#include <linux/oom.h>
#include <linux/prefetch.h>

#include <asm/tlbflush.h>
#include <asm/div64.h>

#include <linux/swapops.h>

#include "internal.h"

#define CREATE_TRACE_POINTS
#include <trace/events/vmscan.h>

struct scan_control {
	/* Incremented by the number of inactive pages that were scanned */
	unsigned long nr_scanned;

	/* Number of pages freed so far during a call to shrink_zones() */
	unsigned long nr_reclaimed;

	/* How many pages shrink_list() should reclaim */
	unsigned long nr_to_reclaim;

	unsigned long hibernation_mode;

	/* This context's GFP mask */
	gfp_t gfp_mask;

	int may_writepage;

	/* Can mapped pages be reclaimed? */
	int may_unmap;

	/* Can pages be swapped as part of reclaim? */
	int may_swap;

	int order;

	/* Scan (total_size >> priority) pages at once */
	int priority;

	/*
	 * The memory cgroup that hit its limit and as a result is the
	 * primary target of this reclaim invocation.
	 */
	struct mem_cgroup *target_mem_cgroup;

	/*
	 * Nodemask of nodes allowed by the caller. If NULL, all nodes
	 * are scanned.
	 */
	nodemask_t	*nodemask;
};

struct mem_cgroup_zone {
	struct mem_cgroup *mem_cgroup;
	struct zone *zone;
};

#define lru_to_page(_head) (list_entry((_head)->prev, struct page, lru))

#ifdef ARCH_HAS_PREFETCH
#define prefetch_prev_lru_page(_page, _base, _field)			\
	do {								\
		if ((_page)->lru.prev != _base) {			\
			struct page *prev;				\
									\
			prev = lru_to_page(&(_page->lru));		\
			prefetch(&prev->_field);			\
		}							\
	} while (0)
#else
#define prefetch_prev_lru_page(_page, _base, _field) do { } while (0)
#endif

#ifdef ARCH_HAS_PREFETCHW
#define prefetchw_prev_lru_page(_page, _base, _field)			\
	do {								\
		if ((_page)->lru.prev != _base) {			\
			struct page *prev;				\
									\
			prev = lru_to_page(&(_page->lru));		\
			prefetchw(&prev->_field);			\
		}							\
	} while (0)
#else
#define prefetchw_prev_lru_page(_page, _base, _field) do { } while (0)
#endif

/*
 * From 0 .. 100.  Higher means more swappy.
 */
int vm_swappiness = 60;
long vm_total_pages;	/* The total number of pages which the VM controls */

static LIST_HEAD(shrinker_list);
static DECLARE_RWSEM(shrinker_rwsem);

#ifdef CONFIG_CGROUP_MEM_RES_CTLR
static bool global_reclaim(struct scan_control *sc)
{
	return !sc->target_mem_cgroup;
}
#else
static bool global_reclaim(struct scan_control *sc)
{
	return true;
}
#endif

static struct zone_reclaim_stat *get_reclaim_stat(struct mem_cgroup_zone *mz)
{
	if (!mem_cgroup_disabled())
		return mem_cgroup_get_reclaim_stat(mz->mem_cgroup, mz->zone);

	return &mz->zone->reclaim_stat;
}

unsigned long zone_reclaimable_pages(struct zone *zone)
{
	int nr;

	nr = zone_page_state(zone, NR_ACTIVE_FILE) +
	     zone_page_state(zone, NR_INACTIVE_FILE);

	if (get_nr_swap_pages() > 0)
		nr += zone_page_state(zone, NR_ACTIVE_ANON) +
		      zone_page_state(zone, NR_INACTIVE_ANON);

	return nr;
}

bool zone_reclaimable(struct zone *zone)
{
	return zone->pages_scanned < zone_reclaimable_pages(zone) * 6;
}

static unsigned long zone_nr_lru_pages(struct mem_cgroup_zone *mz,
				       enum lru_list lru)

{
	if (!mem_cgroup_disabled())
		return mem_cgroup_zone_nr_lru_pages(mz->mem_cgroup,
						    zone_to_nid(mz->zone),
						    zone_idx(mz->zone),
						    BIT(lru));

	return zone_page_state(mz->zone, NR_LRU_BASE + lru);
}


/*
 * Add a shrinker callback to be called from the vm
 */
void register_shrinker(struct shrinker *shrinker)
{
	atomic_long_set(&shrinker->nr_in_batch, 0);
	down_write(&shrinker_rwsem);
	list_add_tail(&shrinker->list, &shrinker_list);
	up_write(&shrinker_rwsem);
}
EXPORT_SYMBOL(register_shrinker);

/*
 * Remove one
 */
void unregister_shrinker(struct shrinker *shrinker)
{
	down_write(&shrinker_rwsem);
	list_del(&shrinker->list);
	up_write(&shrinker_rwsem);
}
EXPORT_SYMBOL(unregister_shrinker);

static inline int do_shrinker_shrink(struct shrinker *shrinker,
				     struct shrink_control *sc,
				     unsigned long nr_to_scan)
{
	sc->nr_to_scan = nr_to_scan;
	return (*shrinker->shrink)(shrinker, sc);
}

#define SHRINK_BATCH 128
/*
 * Call the shrink functions to age shrinkable caches
 *
 * Here we assume it costs one seek to replace a lru page and that it also
 * takes a seek to recreate a cache object.  With this in mind we age equal
 * percentages of the lru and ageable caches.  This should balance the seeks
 * generated by these structures.
 *
 * If the vm encountered mapped pages on the LRU it increase the pressure on
 * slab to avoid swapping.
 *
 * We do weird things to avoid (scanned*seeks*entries) overflowing 32 bits.
 *
 * `lru_pages' represents the number of on-LRU pages in all the zones which
 * are eligible for the caller's allocation attempt.  It is used for balancing
 * slab reclaim versus page reclaim.
 *
 * Returns the number of slab objects which we shrunk.
 */
unsigned long shrink_slab(struct shrink_control *shrink,
			  unsigned long nr_pages_scanned,
			  unsigned long lru_pages)
{
	struct shrinker *shrinker;
	unsigned long ret = 0;

	if (nr_pages_scanned == 0)
		nr_pages_scanned = SWAP_CLUSTER_MAX;

	if (!down_read_trylock(&shrinker_rwsem)) {
		/* Assume we'll be able to shrink next time */
		ret = 1;
		goto out;
	}

	list_for_each_entry(shrinker, &shrinker_list, list) {
		unsigned long long delta;
		long total_scan;
		long max_pass;
		int shrink_ret = 0;
		long nr;
		long new_nr;
		long batch_size = shrinker->batch ? shrinker->batch
						  : SHRINK_BATCH;

		max_pass = do_shrinker_shrink(shrinker, shrink, 0);
		if (max_pass <= 0)
			continue;

		/*
		 * copy the current shrinker scan count into a local variable
		 * and zero it so that other concurrent shrinker invocations
		 * don't also do this scanning work.
		 */
		nr = atomic_long_xchg(&shrinker->nr_in_batch, 0);

		total_scan = nr;
		delta = (4 * nr_pages_scanned) / shrinker->seeks;
		delta *= max_pass;
		do_div(delta, lru_pages + 1);
		total_scan += delta;
		if (total_scan < 0) {
			printk(KERN_ERR "shrink_slab: %pF negative objects to "
			       "delete nr=%ld\n",
			       shrinker->shrink, total_scan);
			total_scan = max_pass;
		}

		/*
		 * We need to avoid excessive windup on filesystem shrinkers
		 * due to large numbers of GFP_NOFS allocations causing the
		 * shrinkers to return -1 all the time. This results in a large
		 * nr being built up so when a shrink that can do some work
		 * comes along it empties the entire cache due to nr >>>
		 * max_pass.  This is bad for sustaining a working set in
		 * memory.
		 *
		 * Hence only allow the shrinker to scan the entire cache when
		 * a large delta change is calculated directly.
		 */
		if (delta < max_pass / 4)
			total_scan = min(total_scan, max_pass / 2);

		/*
		 * Avoid risking looping forever due to too large nr value:
		 * never try to free more than twice the estimate number of
		 * freeable entries.
		 */
		if (total_scan > max_pass * 2)
			total_scan = max_pass * 2;

		trace_mm_shrink_slab_start(shrinker, shrink, nr,
					nr_pages_scanned, lru_pages,
					max_pass, delta, total_scan);

		while (total_scan >= batch_size) {
			int nr_before;

			nr_before = do_shrinker_shrink(shrinker, shrink, 0);
			shrink_ret = do_shrinker_shrink(shrinker, shrink,
							batch_size);
			if (shrink_ret == -1)
				break;
			if (shrink_ret < nr_before)
				ret += nr_before - shrink_ret;
			count_vm_events(SLABS_SCANNED, batch_size);
			total_scan -= batch_size;

			cond_resched();
		}

		/*
		 * move the unused scan count back into the shrinker in a
		 * manner that handles concurrent updates. If we exhausted the
		 * scan, there is no need to do an update.
		 */
		if (total_scan > 0)
			new_nr = atomic_long_add_return(total_scan,
					&shrinker->nr_in_batch);
		else
			new_nr = atomic_long_read(&shrinker->nr_in_batch);

		trace_mm_shrink_slab_end(shrinker, shrink_ret, nr, new_nr);
	}
	up_read(&shrinker_rwsem);
out:
	cond_resched();
	return ret;
}

static inline int is_page_cache_freeable(struct page *page)
{
	/*
	 * A freeable page cache page is referenced only by the caller
	 * that isolated the page, the page cache radix tree and
	 * optional buffer heads at page->private.
	 */
	return page_count(page) - page_has_private(page) == 2;
}

static int may_write_to_queue(struct backing_dev_info *bdi,
			      struct scan_control *sc)
{
	if (current->flags & PF_SWAPWRITE)
		return 1;
	if (!bdi_write_congested(bdi))
		return 1;
	if (bdi == current->backing_dev_info)
		return 1;
	return 0;
}

/*
 * We detected a synchronous write error writing a page out.  Probably
 * -ENOSPC.  We need to propagate that into the address_space for a subsequent
 * fsync(), msync() or close().
 *
 * The tricky part is that after writepage we cannot touch the mapping: nothing
 * prevents it from being freed up.  But we have a ref on the page and once
 * that page is locked, the mapping is pinned.
 *
 * We're allowed to run sleeping lock_page() here because we know the caller has
 * __GFP_FS.
 */
static void handle_write_error(struct address_space *mapping,
				struct page *page, int error)
{
	lock_page(page);
	if (page_mapping(page) == mapping)
		mapping_set_error(mapping, error);
	unlock_page(page);
}

/* possible outcome of pageout() */
typedef enum {
	/* failed to write page out, page is locked */
	PAGE_KEEP,
	/* move page to the active list, page is locked */
	PAGE_ACTIVATE,
	/* page has been sent to the disk successfully, page is unlocked */
	PAGE_SUCCESS,
	/* page is clean and locked */
	PAGE_CLEAN,
} pageout_t;

/*
 * pageout is called by shrink_page_list() for each dirty page.
 * Calls ->writepage().
 */
static pageout_t pageout(struct page *page, struct address_space *mapping,
			 struct scan_control *sc)
{
	/*
	 * If the page is dirty, only perform writeback if that write
	 * will be non-blocking.  To prevent this allocation from being
	 * stalled by pagecache activity.  But note that there may be
	 * stalls if we need to run get_block().  We could test
	 * PagePrivate for that.
	 *
	 * If this process is currently in __generic_file_aio_write() against
	 * this page's queue, we can perform writeback even if that
	 * will block.
	 *
	 * If the page is swapcache, write it back even if that would
	 * block, for some throttling. This happens by accident, because
	 * swap_backing_dev_info is bust: it doesn't reflect the
	 * congestion state of the swapdevs.  Easy to fix, if needed.
	 */
	if (!is_page_cache_freeable(page))
		return PAGE_KEEP;
	if (!mapping) {
		/*
		 * Some data journaling orphaned pages can have
		 * page->mapping == NULL while being dirty with clean buffers.
		 */
		if (page_has_private(page)) {
			if (try_to_free_buffers(page)) {
				ClearPageDirty(page);
				printk("%s: orphaned page\n", __func__);
				return PAGE_CLEAN;
			}
		}
		return PAGE_KEEP;
	}
	if (mapping->a_ops->writepage == NULL)
		return PAGE_ACTIVATE;
	if (!may_write_to_queue(mapping->backing_dev_info, sc))
		return PAGE_KEEP;

	if (clear_page_dirty_for_io(page)) {
		int res;
		struct writeback_control wbc = {
			.sync_mode = WB_SYNC_NONE,
			.nr_to_write = SWAP_CLUSTER_MAX,
			.range_start = 0,
			.range_end = LLONG_MAX,
			.for_reclaim = 1,
		};

		SetPageReclaim(page);
		res = mapping->a_ops->writepage(page, &wbc);
		if (res < 0)
			handle_write_error(mapping, page, res);
		if (res == AOP_WRITEPAGE_ACTIVATE) {
			ClearPageReclaim(page);
			return PAGE_ACTIVATE;
		}

		if (!PageWriteback(page)) {
			/* synchronous write or broken a_ops? */
			ClearPageReclaim(page);
			if (PageError(page))
				return PAGE_ACTIVATE;
		}
		trace_mm_vmscan_writepage(page, trace_reclaim_flags(page));
		inc_zone_page_state(page, NR_VMSCAN_WRITE);
		return PAGE_SUCCESS;
	}

	return PAGE_CLEAN;
}

/*
 * Same as remove_mapping, but if the page is removed from the mapping, it
 * gets returned with a refcount of 0.
 */
static int __remove_mapping(struct address_space *mapping, struct page *page)
{
	BUG_ON(!PageLocked(page));
	BUG_ON(mapping != page_mapping(page));

	spin_lock_irq(&mapping->tree_lock);
	/*
	 * The non racy check for a busy page.
	 *
	 * Must be careful with the order of the tests. When someone has
	 * a ref to the page, it may be possible that they dirty it then
	 * drop the reference. So if PageDirty is tested before page_count
	 * here, then the following race may occur:
	 *
	 * get_user_pages(&page);
	 * [user mapping goes away]
	 * write_to(page);
	 *				!PageDirty(page)    [good]
	 * SetPageDirty(page);
	 * put_page(page);
	 *				!page_count(page)   [good, discard it]
	 *
	 * [oops, our write_to data is lost]
	 *
	 * Reversing the order of the tests ensures such a situation cannot
	 * escape unnoticed. The smp_rmb is needed to ensure the page->flags
	 * load is not satisfied before that of page->_count.
	 *
	 * Note that if SetPageDirty is always performed via set_page_dirty,
	 * and thus under tree_lock, then this ordering is not required.
	 */
	if (!page_freeze_refs(page, 2))
		goto cannot_free;
	/* note: atomic_cmpxchg in page_freeze_refs provides the smp_rmb */
	if (unlikely(PageDirty(page))) {
		page_unfreeze_refs(page, 2);
		goto cannot_free;
	}

	if (PageSwapCache(page)) {
		swp_entry_t swap = { .val = page_private(page) };
		__delete_from_swap_cache(page);
		spin_unlock_irq(&mapping->tree_lock);
		swapcache_free(swap, page);
	} else {
		void (*freepage)(struct page *);

		freepage = mapping->a_ops->freepage;

		__delete_from_page_cache(page);
		spin_unlock_irq(&mapping->tree_lock);
		mem_cgroup_uncharge_cache_page(page);

		if (freepage != NULL)
			freepage(page);
	}

	return 1;

cannot_free:
	spin_unlock_irq(&mapping->tree_lock);
	return 0;
}

/*
 * Attempt to detach a locked page from its ->mapping.  If it is dirty or if
 * someone else has a ref on the page, abort and return 0.  If it was
 * successfully detached, return 1.  Assumes the caller has a single ref on
 * this page.
 */
int remove_mapping(struct address_space *mapping, struct page *page)
{
	if (__remove_mapping(mapping, page)) {
		/*
		 * Unfreezing the refcount with 1 rather than 2 effectively
		 * drops the pagecache ref for us without requiring another
		 * atomic operation.
		 */
		page_unfreeze_refs(page, 1);
		return 1;
	}
	return 0;
}

/**
 * putback_lru_page - put previously isolated page onto appropriate LRU list
 * @page: page to be put back to appropriate lru list
 *
 * Add previously isolated @page to appropriate LRU list.
 * Page may still be unevictable for other reasons.
 *
 * lru_lock must not be held, interrupts must be enabled.
 */
void putback_lru_page(struct page *page)
{
	int lru;
	int active = !!TestClearPageActive(page);
	int was_unevictable = PageUnevictable(page);

	VM_BUG_ON(PageLRU(page));

redo:
	ClearPageUnevictable(page);

	if (page_evictable(page, NULL)) {
		/*
		 * For evictable pages, we can use the cache.
		 * In event of a race, worst case is we end up with an
		 * unevictable page on [in]active list.
		 * We know how to handle that.
		 */
		lru = active + page_lru_base_type(page);
		lru_cache_add_lru(page, lru);
	} else {
		/*
		 * Put unevictable pages directly on zone's unevictable
		 * list.
		 */
		lru = LRU_UNEVICTABLE;
		add_page_to_unevictable_list(page);
		/*
		 * When racing with an mlock or AS_UNEVICTABLE clearing
		 * (page is unlocked) make sure that if the other thread
		 * does not observe our setting of PG_lru and fails
		 * isolation/check_move_unevictable_pages,
		 * we see PG_mlocked/AS_UNEVICTABLE cleared below and move
		 * the page back to the evictable list.
		 *
		 * The other side is TestClearPageMlocked() or shmem_lock().
		 */
		smp_mb();
	}

	/*
	 * page's status can change while we move it among lru. If an evictable
	 * page is on unevictable list, it never be freed. To avoid that,
	 * check after we added it to the list, again.
	 */
	if (lru == LRU_UNEVICTABLE && page_evictable(page, NULL)) {
		if (!isolate_lru_page(page)) {
			put_page(page);
			goto redo;
		}
		/* This means someone else dropped this page from LRU
		 * So, it will be freed or putback to LRU again. There is
		 * nothing to do here.
		 */
	}

	if (was_unevictable && lru != LRU_UNEVICTABLE)
		count_vm_event(UNEVICTABLE_PGRESCUED);
	else if (!was_unevictable && lru == LRU_UNEVICTABLE)
		count_vm_event(UNEVICTABLE_PGCULLED);

	put_page(page);		/* drop ref from isolate */
}

enum page_references {
	PAGEREF_RECLAIM,
	PAGEREF_RECLAIM_CLEAN,
	PAGEREF_KEEP,
	PAGEREF_ACTIVATE,
};

static enum page_references page_check_references(struct page *page,
						  struct scan_control *sc)
{
	int referenced_ptes, referenced_page;
	unsigned long vm_flags;

	referenced_ptes = page_referenced(page, 1, sc->target_mem_cgroup,
					  &vm_flags);
	referenced_page = TestClearPageReferenced(page);

	/*
	 * Mlock lost the isolation race with us.  Let try_to_unmap()
	 * move the page to the unevictable list.
	 */
	if (vm_flags & VM_LOCKED)
		return PAGEREF_RECLAIM;

	if (referenced_ptes) {
		if (PageSwapBacked(page))
			return PAGEREF_ACTIVATE;
		/*
		 * All mapped pages start out with page table
		 * references from the instantiating fault, so we need
		 * to look twice if a mapped file page is used more
		 * than once.
		 *
		 * Mark it and spare it for another trip around the
		 * inactive list.  Another page table reference will
		 * lead to its activation.
		 *
		 * Note: the mark is set for activated pages as well
		 * so that recently deactivated but used pages are
		 * quickly recovered.
		 */
		SetPageReferenced(page);

		if (referenced_page || referenced_ptes > 1)
			return PAGEREF_ACTIVATE;

		/*
		 * Activate file-backed executable pages after first usage.
		 */
		if (vm_flags & VM_EXEC)
			return PAGEREF_ACTIVATE;

		return PAGEREF_KEEP;
	}

	/* Reclaim if clean, defer dirty pages to writeback */
	if (referenced_page && !PageSwapBacked(page))
		return PAGEREF_RECLAIM_CLEAN;

	return PAGEREF_RECLAIM;
}

/*
 * shrink_page_list() returns the number of reclaimed pages
 */
static unsigned long shrink_page_list(struct list_head *page_list,
				      struct zone *zone,
				      struct scan_control *sc,
				      enum ttu_flags ttu_flags,
				      unsigned long *ret_nr_dirty,
				      unsigned long *ret_nr_writeback,
				      bool force_reclaim)
{
	LIST_HEAD(ret_pages);
	LIST_HEAD(free_pages);
	int pgactivate = 0;
	unsigned long nr_dirty = 0;
	unsigned long nr_congested = 0;
	unsigned long nr_reclaimed = 0;
	unsigned long nr_writeback = 0;

	cond_resched();

	while (!list_empty(page_list)) {
		struct address_space *mapping;
		struct page *page;
		int may_enter_fs;
		enum page_references references = PAGEREF_RECLAIM_CLEAN;

		cond_resched();

		page = lru_to_page(page_list);
		list_del(&page->lru);

		if (!trylock_page(page))
			goto keep;

		VM_BUG_ON(PageActive(page));
		VM_BUG_ON(page_zone(page) != zone);

		sc->nr_scanned++;

		if (unlikely(!page_evictable(page, NULL)))
			goto cull_mlocked;

		if (!sc->may_unmap && page_mapped(page))
			goto keep_locked;

		/* Double the slab pressure for mapped and swapcache pages */
		if (page_mapped(page) || PageSwapCache(page))
			sc->nr_scanned++;

		may_enter_fs = (sc->gfp_mask & __GFP_FS) ||
			(PageSwapCache(page) && (sc->gfp_mask & __GFP_IO));

		if (PageWriteback(page)) {
			nr_writeback++;
			unlock_page(page);
			goto keep;
		}

		if (!force_reclaim)
			references = page_check_references(page, sc);

		switch (references) {
		case PAGEREF_ACTIVATE:
			goto activate_locked;
		case PAGEREF_KEEP:
			goto keep_locked;
		case PAGEREF_RECLAIM:
		case PAGEREF_RECLAIM_CLEAN:
			; /* try to reclaim the page below */
		}

		/*
		 * Anonymous process memory has backing store?
		 * Try to allocate it some swap space here.
		 */
		if (PageAnon(page) && !PageSwapCache(page)) {
			if (!(sc->gfp_mask & __GFP_IO))
				goto keep_locked;
			if (!add_to_swap(page))
				goto activate_locked;
			may_enter_fs = 1;
		}

		mapping = page_mapping(page);

		/*
		 * The page is mapped into the page tables of one or more
		 * processes. Try to unmap it here.
		 */
		if (page_mapped(page) && mapping) {
			switch (try_to_unmap(page, ttu_flags)) {
			case SWAP_FAIL:
				goto activate_locked;
			case SWAP_AGAIN:
				goto keep_locked;
			case SWAP_MLOCK:
				goto cull_mlocked;
			case SWAP_SUCCESS:
				; /* try to free the page below */
			}
		}

		if (PageDirty(page)) {
			nr_dirty++;

			/*
			 * Only kswapd can writeback filesystem pages to
			 * avoid risk of stack overflow but do not writeback
			 * unless under significant pressure.
			 */
			if (page_is_file_cache(page) &&
					(!current_is_kswapd() ||
					 sc->priority >= DEF_PRIORITY - 2)) {
				/*
				 * Immediately reclaim when written back.
				 * Similar in principal to deactivate_page()
				 * except we already have the page isolated
				 * and know it's dirty
				 */
				inc_zone_page_state(page, NR_VMSCAN_IMMEDIATE);
				SetPageReclaim(page);

				goto keep_locked;
			}

			if (references == PAGEREF_RECLAIM_CLEAN)
				goto keep_locked;
			if (!may_enter_fs)
				goto keep_locked;
			if (!sc->may_writepage)
				goto keep_locked;

			/* Page is dirty, try to write it out here */
			switch (pageout(page, mapping, sc)) {
			case PAGE_KEEP:
				nr_congested++;
				goto keep_locked;
			case PAGE_ACTIVATE:
				goto activate_locked;
			case PAGE_SUCCESS:
				if (PageWriteback(page))
					goto keep;
				if (PageDirty(page))
					goto keep;

				/*
				 * A synchronous write - probably a ramdisk.  Go
				 * ahead and try to reclaim the page.
				 */
				if (!trylock_page(page))
					goto keep;
				if (PageDirty(page) || PageWriteback(page))
					goto keep_locked;
				mapping = page_mapping(page);
			case PAGE_CLEAN:
				; /* try to free the page below */
			}
		}

		/*
		 * If the page has buffers, try to free the buffer mappings
		 * associated with this page. If we succeed we try to free
		 * the page as well.
		 *
		 * We do this even if the page is PageDirty().
		 * try_to_release_page() does not perform I/O, but it is
		 * possible for a page to have PageDirty set, but it is actually
		 * clean (all its buffers are clean).  This happens if the
		 * buffers were written out directly, with submit_bh(). ext3
		 * will do this, as well as the blockdev mapping.
		 * try_to_release_page() will discover that cleanness and will
		 * drop the buffers and mark the page clean - it can be freed.
		 *
		 * Rarely, pages can have buffers and no ->mapping.  These are
		 * the pages which were not successfully invalidated in
		 * truncate_complete_page().  We try to drop those buffers here
		 * and if that worked, and the page is no longer mapped into
		 * process address space (page_count == 1) it can be freed.
		 * Otherwise, leave the page on the LRU so it is swappable.
		 */
		if (page_has_private(page)) {
			if (!try_to_release_page(page, sc->gfp_mask))
				goto activate_locked;
			if (!mapping && page_count(page) == 1) {
				unlock_page(page);
				if (put_page_testzero(page))
					goto free_it;
				else {
					/*
					 * rare race with speculative reference.
					 * the speculative reference will free
					 * this page shortly, so we may
					 * increment nr_reclaimed here (and
					 * leave it off the LRU).
					 */
					nr_reclaimed++;
					continue;
				}
			}
		}

		if (!mapping || !__remove_mapping(mapping, page))
			goto keep_locked;

		/*
		 * At this point, we have no other references and there is
		 * no way to pick any more up (removed from LRU, removed
		 * from pagecache). Can use non-atomic bitops now (and
		 * we obviously don't have to worry about waking up a process
		 * waiting on the page lock, because there are no references.
		 */
		__clear_page_locked(page);
free_it:
		nr_reclaimed++;

		/*
		 * Is there need to periodically free_page_list? It would
		 * appear not as the counts should be low
		 */
		list_add(&page->lru, &free_pages);
		continue;

cull_mlocked:
		if (PageSwapCache(page))
			try_to_free_swap(page);
		unlock_page(page);
		putback_lru_page(page);
		continue;

activate_locked:
		/* Not a candidate for swapping, so reclaim swap space. */
		if (PageSwapCache(page) && vm_swap_full())
			try_to_free_swap(page);
		VM_BUG_ON(PageActive(page));
		SetPageActive(page);
		pgactivate++;
keep_locked:
		unlock_page(page);
keep:
		list_add(&page->lru, &ret_pages);
		VM_BUG_ON(PageLRU(page) || PageUnevictable(page));
	}

	/*
	 * Tag a zone as congested if all the dirty pages encountered were
	 * backed by a congested BDI. In this case, reclaimers should just
	 * back off and wait for congestion to clear because further reclaim
	 * will encounter the same problem
	 */
	if (nr_dirty && nr_dirty == nr_congested && global_reclaim(sc))
		zone_set_flag(zone, ZONE_CONGESTED);

	free_hot_cold_page_list(&free_pages, 1);

	list_splice(&ret_pages, page_list);
	count_vm_events(PGACTIVATE, pgactivate);
	*ret_nr_dirty += nr_dirty;
	*ret_nr_writeback += nr_writeback;
	return nr_reclaimed;
}

unsigned long reclaim_clean_pages_from_list(struct zone *zone,
					    struct list_head *page_list)
{
	struct scan_control sc = {
		.gfp_mask = GFP_KERNEL,
		.priority = DEF_PRIORITY,
		.may_unmap = 1,
	};
	unsigned long ret, dummy1, dummy2;
	struct page *page, *next;
	LIST_HEAD(clean_pages);

	list_for_each_entry_safe(page, next, page_list, lru) {
		if (page_is_file_cache(page) && !PageDirty(page)) {
			ClearPageActive(page);
			list_move(&page->lru, &clean_pages);
		}
	}

	ret = shrink_page_list(&clean_pages, zone, &sc,
				TTU_UNMAP|TTU_IGNORE_ACCESS,
				&dummy1, &dummy2, true);
	list_splice(&clean_pages, page_list);
	__mod_zone_page_state(zone, NR_ISOLATED_FILE, -ret);
	return ret;
}

/*
 * Attempt to remove the specified page from its LRU.  Only take this page
 * if it is of the appropriate PageActive status.  Pages which are being
 * freed elsewhere are also ignored.
 *
 * page:	page to consider
 * mode:	one of the LRU isolation modes defined above
 *
 * returns 0 on success, -ve errno on failure.
 */
int __isolate_lru_page(struct page *page, isolate_mode_t mode)
{
	int ret = -EINVAL;

	/* Only take pages on the LRU. */
	if (!PageLRU(page))
		return ret;

	/* Compaction should not handle unevictable pages but CMA can do so */
	if (PageUnevictable(page) && !(mode & ISOLATE_UNEVICTABLE))
		return ret;

	ret = -EBUSY;

	/*
	 * To minimise LRU disruption, the caller can indicate that it only
	 * wants to isolate pages it will be able to operate on without
	 * blocking - clean pages for the most part.
	 *
	 * ISOLATE_CLEAN means that only clean pages should be isolated. This
	 * is used by reclaim when it is cannot write to backing storage
	 *
	 * ISOLATE_ASYNC_MIGRATE is used to indicate that it only wants to pages
	 * that it is possible to migrate without blocking
	 */
	if (mode & (ISOLATE_CLEAN|ISOLATE_ASYNC_MIGRATE)) {
		/* All the caller can do on PageWriteback is block */
		if (PageWriteback(page))
			return ret;

		if (PageDirty(page)) {
			struct address_space *mapping;

			/* ISOLATE_CLEAN means only clean pages */
			if (mode & ISOLATE_CLEAN)
				return ret;

			/*
			 * Only pages without mappings or that have a
			 * ->migratepage callback are possible to migrate
			 * without blocking
			 */
			mapping = page_mapping(page);
			if (mapping && !mapping->a_ops->migratepage)
				return ret;
		}
	}

	if ((mode & ISOLATE_UNMAPPED) && page_mapped(page))
		return ret;

	if (likely(get_page_unless_zero(page))) {
		/*
		 * Be careful not to clear PageLRU until after we're
		 * sure the page is not being freed elsewhere -- the
		 * page release code relies on it.
		 */
		ClearPageLRU(page);
		ret = 0;
	}

	return ret;
}

/*
 * zone->lru_lock is heavily contended.  Some of the functions that
 * shrink the lists perform better by taking out a batch of pages
 * and working on them outside the LRU lock.
 *
 * For pagecache intensive workloads, this function is the hottest
 * spot in the kernel (apart from copy_*_user functions).
 *
 * Appropriate locks must be held before calling this function.
 *
 * @nr_to_scan:	The number of pages to look through on the list.
 * @lruvec:	The LRU vector to pull pages from.
 * @dst:	The temp list to put pages on to.
 * @nr_scanned:	The number of pages that were scanned.
 * @sc:		The scan_control struct for this reclaim session
 * @mode:	One of the LRU isolation modes
 * @lru:	LRU list id for isolating
 *
 * returns how many pages were moved onto *@dst.
 */
static unsigned long isolate_lru_pages(unsigned long nr_to_scan,
		struct lruvec *lruvec, struct list_head *dst,
		unsigned long *nr_scanned, struct scan_control *sc,
		isolate_mode_t mode, enum lru_list lru)
{
	struct list_head *src;
	unsigned long nr_taken = 0;
	unsigned long scan;
	int file = is_file_lru(lru);

	src = &lruvec->lists[lru];

	for (scan = 0; scan < nr_to_scan && !list_empty(src); scan++) {
		struct page *page;

		page = lru_to_page(src);
		prefetchw_prev_lru_page(page, src, flags);

		VM_BUG_ON(!PageLRU(page));

		switch (__isolate_lru_page(page, mode)) {
		case 0:
			mem_cgroup_lru_del_list(page, lru);
			list_move(&page->lru, dst);
			nr_taken += hpage_nr_pages(page);
			break;

		case -EBUSY:
			/* else it is being freed elsewhere */
			list_move(&page->lru, src);
			continue;

		default:
			BUG();
		}
	}

	*nr_scanned = scan;

	trace_mm_vmscan_lru_isolate(sc->order,
			nr_to_scan, scan,
			nr_taken,
			mode, file);
	return nr_taken;
}

/**
 * isolate_lru_page - tries to isolate a page from its LRU list
 * @page: page to isolate from its LRU list
 *
 * Isolates a @page from an LRU list, clears PageLRU and adjusts the
 * vmstat statistic corresponding to whatever LRU list the page was on.
 *
 * Returns 0 if the page was removed from an LRU list.
 * Returns -EBUSY if the page was not on an LRU list.
 *
 * The returned page will have PageLRU() cleared.  If it was found on
 * the active list, it will have PageActive set.  If it was found on
 * the unevictable list, it will have the PageUnevictable bit set. That flag
 * may need to be cleared by the caller before letting the page go.
 *
 * The vmstat statistic corresponding to the list on which the page was
 * found will be decremented.
 *
 * Restrictions:
 * (1) Must be called with an elevated refcount on the page. This is a
 *     fundamentnal difference from isolate_lru_pages (which is called
 *     without a stable reference).
 * (2) the lru_lock must not be held.
 * (3) interrupts must be enabled.
 */
int isolate_lru_page(struct page *page)
{
	int ret = -EBUSY;

	VM_BUG_ON(!page_count(page));

	if (PageLRU(page)) {
		struct zone *zone = page_zone(page);

		spin_lock_irq(&zone->lru_lock);
		if (PageLRU(page)) {
			int lru = page_lru(page);
			ret = 0;
			get_page(page);
			ClearPageLRU(page);

			del_page_from_lru_list(zone, page, lru);
		}
		spin_unlock_irq(&zone->lru_lock);
	}
	return ret;
}

/*
 * Are there way too many processes in the direct reclaim path already?
 */
static int too_many_isolated(struct zone *zone, int file,
		struct scan_control *sc)
{
	unsigned long inactive, isolated;

	if (current_is_kswapd())
		return 0;

	if (!global_reclaim(sc))
		return 0;

	if (file) {
		inactive = zone_page_state(zone, NR_INACTIVE_FILE);
		isolated = zone_page_state(zone, NR_ISOLATED_FILE);
	} else {
		inactive = zone_page_state(zone, NR_INACTIVE_ANON);
		isolated = zone_page_state(zone, NR_ISOLATED_ANON);
	}

	return isolated > inactive;
}

static noinline_for_stack void
putback_inactive_pages(struct mem_cgroup_zone *mz,
		       struct list_head *page_list)
{
	struct zone_reclaim_stat *reclaim_stat = get_reclaim_stat(mz);
	struct zone *zone = mz->zone;
	LIST_HEAD(pages_to_free);

	/*
	 * Put back any unfreeable pages.
	 */
	while (!list_empty(page_list)) {
		struct page *page = lru_to_page(page_list);
		int lru;

		VM_BUG_ON(PageLRU(page));
		list_del(&page->lru);
		if (unlikely(!page_evictable(page, NULL))) {
			spin_unlock_irq(&zone->lru_lock);
			putback_lru_page(page);
			spin_lock_irq(&zone->lru_lock);
			continue;
		}
		SetPageLRU(page);
		lru = page_lru(page);
		add_page_to_lru_list(zone, page, lru);
		if (is_active_lru(lru)) {
			int file = is_file_lru(lru);
			int numpages = hpage_nr_pages(page);
			reclaim_stat->recent_rotated[file] += numpages;
		}
		if (put_page_testzero(page)) {
			__ClearPageLRU(page);
			__ClearPageActive(page);
			del_page_from_lru_list(zone, page, lru);

			if (unlikely(PageCompound(page))) {
				spin_unlock_irq(&zone->lru_lock);
				(*get_compound_page_dtor(page))(page);
				spin_lock_irq(&zone->lru_lock);
			} else
				list_add(&page->lru, &pages_to_free);
		}
	}

	/*
	 * To save our caller's stack, now use input list for pages to free.
	 */
	list_splice(&pages_to_free, page_list);
}

/*
 * shrink_inactive_list() is a helper for shrink_zone().  It returns the number
 * of reclaimed pages
 */
static noinline_for_stack unsigned long
shrink_inactive_list(unsigned long nr_to_scan, struct mem_cgroup_zone *mz,
		     struct scan_control *sc, enum lru_list lru)
{
	LIST_HEAD(page_list);
	unsigned long nr_scanned;
	unsigned long nr_reclaimed = 0;
	unsigned long nr_taken;
	unsigned long nr_dirty = 0;
	unsigned long nr_writeback = 0;
	isolate_mode_t isolate_mode = 0;
	int file = is_file_lru(lru);
	struct zone *zone = mz->zone;
	struct zone_reclaim_stat *reclaim_stat = get_reclaim_stat(mz);
	struct lruvec *lruvec = mem_cgroup_zone_lruvec(zone, mz->mem_cgroup);

	while (unlikely(too_many_isolated(zone, file, sc))) {
		congestion_wait(BLK_RW_ASYNC, HZ/10);

		/* We are about to die and free our memory. Return now. */
		if (fatal_signal_pending(current))
			return SWAP_CLUSTER_MAX;
	}

	lru_add_drain();

	if (!sc->may_unmap)
		isolate_mode |= ISOLATE_UNMAPPED;
	if (!sc->may_writepage)
		isolate_mode |= ISOLATE_CLEAN;

	spin_lock_irq(&zone->lru_lock);

	nr_taken = isolate_lru_pages(nr_to_scan, lruvec, &page_list,
				     &nr_scanned, sc, isolate_mode, lru);

	__mod_zone_page_state(zone, NR_LRU_BASE + lru, -nr_taken);
	__mod_zone_page_state(zone, NR_ISOLATED_ANON + file, nr_taken);

	if (global_reclaim(sc)) {
		zone->pages_scanned += nr_scanned;
		if (current_is_kswapd())
			__count_zone_vm_events(PGSCAN_KSWAPD, zone,
					       nr_scanned);
		else
			__count_zone_vm_events(PGSCAN_DIRECT, zone,
					       nr_scanned);
	}
	spin_unlock_irq(&zone->lru_lock);

	if (nr_taken == 0)
		return 0;

	nr_reclaimed = shrink_page_list(&page_list, zone, sc, TTU_UNMAP,
					&nr_dirty, &nr_writeback, false);

	spin_lock_irq(&zone->lru_lock);

	reclaim_stat->recent_scanned[file] += nr_taken;

	if (global_reclaim(sc)) {
		if (current_is_kswapd())
			__count_zone_vm_events(PGSTEAL_KSWAPD, zone,
					       nr_reclaimed);
		else
			__count_zone_vm_events(PGSTEAL_DIRECT, zone,
					       nr_reclaimed);
	}

	putback_inactive_pages(mz, &page_list);

	__mod_zone_page_state(zone, NR_ISOLATED_ANON + file, -nr_taken);

	spin_unlock_irq(&zone->lru_lock);

	free_hot_cold_page_list(&page_list, 1);

	/*
	 * If reclaim is isolating dirty pages under writeback, it implies
	 * that the long-lived page allocation rate is exceeding the page
	 * laundering rate. Either the global limits are not being effective
	 * at throttling processes due to the page distribution throughout
	 * zones or there is heavy usage of a slow backing device. The
	 * only option is to throttle from reclaim context which is not ideal
	 * as there is no guarantee the dirtying process is throttled in the
	 * same way balance_dirty_pages() manages.
	 *
	 * This scales the number of dirty pages that must be under writeback
	 * before throttling depending on priority. It is a simple backoff
	 * function that has the most effect in the range DEF_PRIORITY to
	 * DEF_PRIORITY-2 which is the priority reclaim is considered to be
	 * in trouble and reclaim is considered to be in trouble.
	 *
	 * DEF_PRIORITY   100% isolated pages must be PageWriteback to throttle
	 * DEF_PRIORITY-1  50% must be PageWriteback
	 * DEF_PRIORITY-2  25% must be PageWriteback, kswapd in trouble
	 * ...
	 * DEF_PRIORITY-6 For SWAP_CLUSTER_MAX isolated pages, throttle if any
	 *                     isolated page is PageWriteback
	 */
	if (nr_writeback && nr_writeback >=
			(nr_taken >> (DEF_PRIORITY - sc->priority)))
		wait_iff_congested(zone, BLK_RW_ASYNC, HZ/10);

	trace_mm_vmscan_lru_shrink_inactive(zone->zone_pgdat->node_id,
		zone_idx(zone),
		nr_scanned, nr_reclaimed,
		sc->priority,
		trace_shrink_flags(file));
	return nr_reclaimed;
}

/*
 * This moves pages from the active list to the inactive list.
 *
 * We move them the other way if the page is referenced by one or more
 * processes, from rmap.
 *
 * If the pages are mostly unmapped, the processing is fast and it is
 * appropriate to hold zone->lru_lock across the whole operation.  But if
 * the pages are mapped, the processing is slow (page_referenced()) so we
 * should drop zone->lru_lock around each page.  It's impossible to balance
 * this, so instead we remove the pages from the LRU while processing them.
 * It is safe to rely on PG_active against the non-LRU pages in here because
 * nobody will play with that bit on a non-LRU page.
 *
 * The downside is that we have to touch page->_count against each page.
 * But we had to alter page->flags anyway.
 */

static void move_active_pages_to_lru(struct zone *zone,
				     struct list_head *list,
				     struct list_head *pages_to_free,
				     enum lru_list lru)
{
	unsigned long pgmoved = 0;
	struct page *page;

	while (!list_empty(list)) {
		struct lruvec *lruvec;

		page = lru_to_page(list);

		VM_BUG_ON(PageLRU(page));
		SetPageLRU(page);

		lruvec = mem_cgroup_lru_add_list(zone, page, lru);
		list_move(&page->lru, &lruvec->lists[lru]);
		pgmoved += hpage_nr_pages(page);

		if (put_page_testzero(page)) {
			__ClearPageLRU(page);
			__ClearPageActive(page);
			del_page_from_lru_list(zone, page, lru);

			if (unlikely(PageCompound(page))) {
				spin_unlock_irq(&zone->lru_lock);
				(*get_compound_page_dtor(page))(page);
				spin_lock_irq(&zone->lru_lock);
			} else
				list_add(&page->lru, pages_to_free);
		}
	}
	__mod_zone_page_state(zone, NR_LRU_BASE + lru, pgmoved);
	if (!is_active_lru(lru))
		__count_vm_events(PGDEACTIVATE, pgmoved);
}

static void shrink_active_list(unsigned long nr_to_scan,
			       struct mem_cgroup_zone *mz,
			       struct scan_control *sc,
			       enum lru_list lru)
{
	unsigned long nr_taken;
	unsigned long nr_scanned;
	unsigned long vm_flags;
	LIST_HEAD(l_hold);	/* The pages which were snipped off */
	LIST_HEAD(l_active);
	LIST_HEAD(l_inactive);
	struct page *page;
	struct zone_reclaim_stat *reclaim_stat = get_reclaim_stat(mz);
	unsigned long nr_rotated = 0;
	isolate_mode_t isolate_mode = 0;
	int file = is_file_lru(lru);
	struct zone *zone = mz->zone;
	struct lruvec *lruvec = mem_cgroup_zone_lruvec(zone, mz->mem_cgroup);

	lru_add_drain();

	if (!sc->may_unmap)
		isolate_mode |= ISOLATE_UNMAPPED;
	if (!sc->may_writepage)
		isolate_mode |= ISOLATE_CLEAN;

	spin_lock_irq(&zone->lru_lock);

	nr_taken = isolate_lru_pages(nr_to_scan, lruvec, &l_hold,
				     &nr_scanned, sc, isolate_mode, lru);
	if (global_reclaim(sc))
		zone->pages_scanned += nr_scanned;

	reclaim_stat->recent_scanned[file] += nr_taken;

	__count_zone_vm_events(PGREFILL, zone, nr_scanned);
	__mod_zone_page_state(zone, NR_LRU_BASE + lru, -nr_taken);
	__mod_zone_page_state(zone, NR_ISOLATED_ANON + file, nr_taken);
	spin_unlock_irq(&zone->lru_lock);

	while (!list_empty(&l_hold)) {
		cond_resched();
		page = lru_to_page(&l_hold);
		list_del(&page->lru);

		if (unlikely(!page_evictable(page, NULL))) {
			putback_lru_page(page);
			continue;
		}

		if (unlikely(buffer_heads_over_limit)) {
			if (page_has_private(page) && trylock_page(page)) {
				if (page_has_private(page))
					try_to_release_page(page, 0);
				unlock_page(page);
			}
		}

		if (page_referenced(page, 0, sc->target_mem_cgroup,
				    &vm_flags)) {
			nr_rotated += hpage_nr_pages(page);
			/*
			 * Identify referenced, file-backed active pages and
			 * give them one more trip around the active list. So
			 * that executable code get better chances to stay in
			 * memory under moderate memory pressure.  Anon pages
			 * are not likely to be evicted by use-once streaming
			 * IO, plus JVM can create lots of anon VM_EXEC pages,
			 * so we ignore them here.
			 */
			if ((vm_flags & VM_EXEC) && page_is_file_cache(page)) {
				list_add(&page->lru, &l_active);
				continue;
			}
		}

		ClearPageActive(page);	/* we are de-activating */
		list_add(&page->lru, &l_inactive);
	}

	/*
	 * Move pages back to the lru list.
	 */
	spin_lock_irq(&zone->lru_lock);
	/*
	 * Count referenced pages from currently used mappings as rotated,
	 * even though only some of them are actually re-activated.  This
	 * helps balance scan pressure between file and anonymous pages in
	 * get_scan_ratio.
	 */
	reclaim_stat->recent_rotated[file] += nr_rotated;

	move_active_pages_to_lru(zone, &l_active, &l_hold, lru);
	move_active_pages_to_lru(zone, &l_inactive, &l_hold, lru - LRU_ACTIVE);
	__mod_zone_page_state(zone, NR_ISOLATED_ANON + file, -nr_taken);
	spin_unlock_irq(&zone->lru_lock);

	free_hot_cold_page_list(&l_hold, 1);
}

#ifdef CONFIG_SWAP
static int inactive_anon_is_low_global(struct zone *zone)
{
	unsigned long active, inactive;

	active = zone_page_state(zone, NR_ACTIVE_ANON);
	inactive = zone_page_state(zone, NR_INACTIVE_ANON);

	if (inactive * zone->inactive_ratio < active)
		return 1;

	return 0;
}

/**
 * inactive_anon_is_low - check if anonymous pages need to be deactivated
 * @zone: zone to check
 * @sc:   scan control of this context
 *
 * Returns true if the zone does not have enough inactive anon pages,
 * meaning some active anon pages need to be deactivated.
 */
static int inactive_anon_is_low(struct mem_cgroup_zone *mz)
{
	/*
	 * If we don't have swap space, anonymous page deactivation
	 * is pointless.
	 */
	if (!total_swap_pages)
		return 0;

	if (!mem_cgroup_disabled())
		return mem_cgroup_inactive_anon_is_low(mz->mem_cgroup,
						       mz->zone);

	return inactive_anon_is_low_global(mz->zone);
}
#else
static inline int inactive_anon_is_low(struct mem_cgroup_zone *mz)
{
	return 0;
}
#endif

static int inactive_file_is_low_global(struct zone *zone)
{
	unsigned long active, inactive;

	active = zone_page_state(zone, NR_ACTIVE_FILE);
	inactive = zone_page_state(zone, NR_INACTIVE_FILE);

	return (active > inactive);
}

/**
 * inactive_file_is_low - check if file pages need to be deactivated
 * @mz: memory cgroup and zone to check
 *
 * When the system is doing streaming IO, memory pressure here
 * ensures that active file pages get deactivated, until more
 * than half of the file pages are on the inactive list.
 *
 * Once we get to that situation, protect the system's working
 * set from being evicted by disabling active file page aging.
 *
 * This uses a different ratio than the anonymous pages, because
 * the page cache uses a use-once replacement algorithm.
 */
static int inactive_file_is_low(struct mem_cgroup_zone *mz)
{
	if (!mem_cgroup_disabled())
		return mem_cgroup_inactive_file_is_low(mz->mem_cgroup,
						       mz->zone);

	return inactive_file_is_low_global(mz->zone);
}

static int inactive_list_is_low(struct mem_cgroup_zone *mz, int file)
{
	if (file)
		return inactive_file_is_low(mz);
	else
		return inactive_anon_is_low(mz);
}

static unsigned long shrink_list(enum lru_list lru, unsigned long nr_to_scan,
				 struct mem_cgroup_zone *mz,
				 struct scan_control *sc)
{
	int file = is_file_lru(lru);

	if (is_active_lru(lru)) {
		if (inactive_list_is_low(mz, file))
			shrink_active_list(nr_to_scan, mz, sc, lru);
		return 0;
	}

	return shrink_inactive_list(nr_to_scan, mz, sc, lru);
}

static int vmscan_swappiness(struct scan_control *sc)
{
	if (global_reclaim(sc))
		return vm_swappiness;
	return mem_cgroup_swappiness(sc->target_mem_cgroup);
}

/*
 * Determine how aggressively the anon and file LRU lists should be
 * scanned.  The relative value of each set of LRU lists is determined
 * by looking at the fraction of the pages scanned we did rotate back
 * onto the active list instead of evict.
 *
 * nr[0] = anon pages to scan; nr[1] = file pages to scan
 */
static void get_scan_count(struct mem_cgroup_zone *mz, struct scan_control *sc,
			   unsigned long *nr)
{
	unsigned long anon, file, free;
	unsigned long anon_prio, file_prio;
	unsigned long ap, fp;
	struct zone_reclaim_stat *reclaim_stat = get_reclaim_stat(mz);
	u64 fraction[2], denominator;
	enum lru_list lru;
	int noswap = 0;
	bool force_scan = false;

	/*
	 * If the zone or memcg is small, nr[l] can be 0.  This
	 * results in no scanning on this priority and a potential
	 * priority drop.  Global direct reclaim can go to the next
	 * zone and tends to have no problems. Global kswapd is for
	 * zone balancing and it needs to scan a minimum amount. When
	 * reclaiming for a memcg, a priority drop can cause high
	 * latencies, so it's better to scan a minimum amount there as
	 * well.
	 */
	if (current_is_kswapd() && !zone_reclaimable(mz->zone))
		force_scan = true;
	if (!global_reclaim(sc))
		force_scan = true;

	/* If we have no swap space, do not bother scanning anon pages. */
	if (!sc->may_swap || (get_nr_swap_pages() <= 0)) {
		noswap = 1;
		fraction[0] = 0;
		fraction[1] = 1;
		denominator = 1;
		goto out;
	}

	anon  = zone_nr_lru_pages(mz, LRU_ACTIVE_ANON) +
		zone_nr_lru_pages(mz, LRU_INACTIVE_ANON);
	file  = zone_nr_lru_pages(mz, LRU_ACTIVE_FILE) +
		zone_nr_lru_pages(mz, LRU_INACTIVE_FILE);

	if (global_reclaim(sc)) {
		free  = zone_page_state(mz->zone, NR_FREE_PAGES);
		/* If we have very few page cache pages,
		   force-scan anon pages. */
		if (unlikely(file + free <= high_wmark_pages(mz->zone))) {
			fraction[0] = 1;
			fraction[1] = 0;
			denominator = 1;
			goto out;
		}
	}

	/*
	 * With swappiness at 100, anonymous and file have the same priority.
	 * This scanning priority is essentially the inverse of IO cost.
	 */
	anon_prio = vmscan_swappiness(sc);
	file_prio = 200 - vmscan_swappiness(sc);

	/*
	 * OK, so we have swap space and a fair amount of page cache
	 * pages.  We use the recently rotated / recently scanned
	 * ratios to determine how valuable each cache is.
	 *
	 * Because workloads change over time (and to avoid overflow)
	 * we keep these statistics as a floating average, which ends
	 * up weighing recent references more than old ones.
	 *
	 * anon in [0], file in [1]
	 */
	spin_lock_irq(&mz->zone->lru_lock);
	if (unlikely(reclaim_stat->recent_scanned[0] > anon / 4)) {
		reclaim_stat->recent_scanned[0] /= 2;
		reclaim_stat->recent_rotated[0] /= 2;
	}

	if (unlikely(reclaim_stat->recent_scanned[1] > file / 4)) {
		reclaim_stat->recent_scanned[1] /= 2;
		reclaim_stat->recent_rotated[1] /= 2;
	}

	/*
	 * The amount of pressure on anon vs file pages is inversely
	 * proportional to the fraction of recently scanned pages on
	 * each list that were recently referenced and in active use.
	 */
	ap = anon_prio * (reclaim_stat->recent_scanned[0] + 1);
	ap /= reclaim_stat->recent_rotated[0] + 1;

	fp = file_prio * (reclaim_stat->recent_scanned[1] + 1);
	fp /= reclaim_stat->recent_rotated[1] + 1;
	spin_unlock_irq(&mz->zone->lru_lock);

	fraction[0] = ap;
	fraction[1] = fp;
	denominator = ap + fp + 1;
out:
	for_each_evictable_lru(lru) {
		int file = is_file_lru(lru);
		unsigned long scan;

		scan = zone_nr_lru_pages(mz, lru);
<<<<<<< HEAD
		if (sc->priority || noswap || !vmscan_swappiness(sc)) {
			scan >>= sc->priority;
=======
		if (priority || noswap || !vmscan_swappiness(mz, sc)) {
			scan >>= priority;
>>>>>>> 2a6c53a6
			if (!scan && force_scan)
				scan = SWAP_CLUSTER_MAX;
			scan = div64_u64(scan * fraction[file], denominator);
		}
		nr[lru] = scan;
	}
}

/* Use reclaim/compaction for costly allocs or under memory pressure */
static bool in_reclaim_compaction(struct scan_control *sc)
{
	if (COMPACTION_BUILD && sc->order &&
			(sc->order > PAGE_ALLOC_COSTLY_ORDER ||
			 sc->priority < DEF_PRIORITY - 2))
		return true;

	return false;
}

/*
 * Reclaim/compaction is used for high-order allocation requests. It reclaims
 * order-0 pages before compacting the zone. should_continue_reclaim() returns
 * true if more pages should be reclaimed such that when the page allocator
 * calls try_to_compact_zone() that it will have enough free pages to succeed.
 * It will give up earlier than that if there is difficulty reclaiming pages.
 */
static inline bool should_continue_reclaim(struct mem_cgroup_zone *mz,
					unsigned long nr_reclaimed,
					unsigned long nr_scanned,
					struct scan_control *sc)
{
	unsigned long pages_for_compaction;
	unsigned long inactive_lru_pages;

	/* If not in reclaim/compaction mode, stop */
	if (!in_reclaim_compaction(sc))
		return false;

	/* Consider stopping depending on scan and reclaim activity */
	if (sc->gfp_mask & __GFP_REPEAT) {
		/*
		 * For __GFP_REPEAT allocations, stop reclaiming if the
		 * full LRU list has been scanned and we are still failing
		 * to reclaim pages. This full LRU scan is potentially
		 * expensive but a __GFP_REPEAT caller really wants to succeed
		 */
		if (!nr_reclaimed && !nr_scanned)
			return false;
	} else {
		/*
		 * For non-__GFP_REPEAT allocations which can presumably
		 * fail without consequence, stop if we failed to reclaim
		 * any pages from the last SWAP_CLUSTER_MAX number of
		 * pages that were scanned. This will return to the
		 * caller faster at the risk reclaim/compaction and
		 * the resulting allocation attempt fails
		 */
		if (!nr_reclaimed)
			return false;
	}

	/*
	 * If we have not reclaimed enough pages for compaction and the
	 * inactive lists are large enough, continue reclaiming
	 */
	pages_for_compaction = (2UL << sc->order);
	inactive_lru_pages = zone_nr_lru_pages(mz, LRU_INACTIVE_FILE);
	if (get_nr_swap_pages() > 0)
		inactive_lru_pages += zone_nr_lru_pages(mz, LRU_INACTIVE_ANON);
	if (sc->nr_reclaimed < pages_for_compaction &&
			inactive_lru_pages > pages_for_compaction)
		return true;

	/* If compaction would go ahead or the allocation would succeed, stop */
	switch (compaction_suitable(mz->zone, sc->order)) {
	case COMPACT_PARTIAL:
	case COMPACT_CONTINUE:
		return false;
	default:
		return true;
	}
}

/*
 * This is a basic per-zone page freer.  Used by both kswapd and direct reclaim.
 */
static void shrink_mem_cgroup_zone(struct mem_cgroup_zone *mz,
				   struct scan_control *sc)
{
	unsigned long nr[NR_LRU_LISTS];
	unsigned long nr_to_scan;
	enum lru_list lru;
	unsigned long nr_reclaimed, nr_scanned;
	unsigned long nr_to_reclaim = sc->nr_to_reclaim;
	struct blk_plug plug;

restart:
	nr_reclaimed = 0;
	nr_scanned = sc->nr_scanned;
	get_scan_count(mz, sc, nr);

	blk_start_plug(&plug);
	while (nr[LRU_INACTIVE_ANON] || nr[LRU_ACTIVE_FILE] ||
					nr[LRU_INACTIVE_FILE]) {
		for_each_evictable_lru(lru) {
			if (nr[lru]) {
				nr_to_scan = min_t(unsigned long,
						   nr[lru], SWAP_CLUSTER_MAX);
				nr[lru] -= nr_to_scan;

				nr_reclaimed += shrink_list(lru, nr_to_scan,
							    mz, sc);
			}
		}
		/*
		 * On large memory systems, scan >> priority can become
		 * really large. This is fine for the starting priority;
		 * we want to put equal scanning pressure on each zone.
		 * However, if the VM has a harder time of freeing pages,
		 * with multiple processes reclaiming pages, the total
		 * freeing target can get unreasonably large.
		 */
		if (nr_reclaimed >= nr_to_reclaim &&
		    sc->priority < DEF_PRIORITY)
			break;
	}
	blk_finish_plug(&plug);
	sc->nr_reclaimed += nr_reclaimed;

	/*
	 * Even if we did not try to evict anon pages at all, we want to
	 * rebalance the anon lru active/inactive ratio.
	 */
	if (inactive_anon_is_low(mz))
		shrink_active_list(SWAP_CLUSTER_MAX, mz,
				   sc, LRU_ACTIVE_ANON);

	/* reclaim/compaction might need reclaim to continue */
	if (should_continue_reclaim(mz, nr_reclaimed,
				    sc->nr_scanned - nr_scanned, sc))
		goto restart;

	throttle_vm_writeout(sc->gfp_mask);
}

static void shrink_zone(struct zone *zone, struct scan_control *sc)
{
	struct mem_cgroup *root = sc->target_mem_cgroup;
	struct mem_cgroup_reclaim_cookie reclaim = {
		.zone = zone,
		.priority = sc->priority,
	};
	struct mem_cgroup *memcg;

	memcg = mem_cgroup_iter(root, NULL, &reclaim);
	do {
		struct mem_cgroup_zone mz = {
			.mem_cgroup = memcg,
			.zone = zone,
		};

		shrink_mem_cgroup_zone(&mz, sc);
		/*
		 * Limit reclaim has historically picked one memcg and
		 * scanned it with decreasing priority levels until
		 * nr_to_reclaim had been reclaimed.  This priority
		 * cycle is thus over after a single memcg.
		 *
		 * Direct reclaim and kswapd, on the other hand, have
		 * to scan all memory cgroups to fulfill the overall
		 * scan target for the zone.
		 */
		if (!global_reclaim(sc)) {
			mem_cgroup_iter_break(root, memcg);
			break;
		}
		memcg = mem_cgroup_iter(root, memcg, &reclaim);
	} while (memcg);
}

/* Returns true if compaction should go ahead for a high-order request */
static inline bool compaction_ready(struct zone *zone, struct scan_control *sc)
{
	unsigned long balance_gap, watermark;
	bool watermark_ok;

	/* Do not consider compaction for orders reclaim is meant to satisfy */
	if (sc->order <= PAGE_ALLOC_COSTLY_ORDER)
		return false;

	/*
	 * Compaction takes time to run and there are potentially other
	 * callers using the pages just freed. Continue reclaiming until
	 * there is a buffer of free pages available to give compaction
	 * a reasonable chance of completing and allocating the page
	 */
	balance_gap = min(low_wmark_pages(zone),
		(zone->present_pages + KSWAPD_ZONE_BALANCE_GAP_RATIO-1) /
			KSWAPD_ZONE_BALANCE_GAP_RATIO);
	watermark = high_wmark_pages(zone) + balance_gap + (2UL << sc->order);
	watermark_ok = zone_watermark_ok_safe(zone, 0, watermark, 0, 0);

	/*
	 * If compaction is deferred, reclaim up to a point where
	 * compaction will have a chance of success when re-enabled
	 */
	if (compaction_deferred(zone, sc->order))
		return watermark_ok;

	/* If compaction is not ready to start, keep reclaiming */
	if (!compaction_suitable(zone, sc->order))
		return false;

	return watermark_ok;
}

/*
 * This is the direct reclaim path, for page-allocating processes.  We only
 * try to reclaim pages from zones which will satisfy the caller's allocation
 * request.
 *
 * We reclaim from a zone even if that zone is over high_wmark_pages(zone).
 * Because:
 * a) The caller may be trying to free *extra* pages to satisfy a higher-order
 *    allocation or
 * b) The target zone may be at high_wmark_pages(zone) but the lower zones
 *    must go *over* high_wmark_pages(zone) to satisfy the `incremental min'
 *    zone defense algorithm.
 *
 * If a zone is deemed to be full of pinned pages then just give it a light
 * scan then give up on it.
 *
 * This function returns true if a zone is being reclaimed for a costly
 * high-order allocation and compaction is ready to begin. This indicates to
 * the caller that it should consider retrying the allocation instead of
 * further reclaim.
 */
static bool shrink_zones(struct zonelist *zonelist, struct scan_control *sc)
{
	struct zoneref *z;
	struct zone *zone;
	unsigned long nr_soft_reclaimed;
	unsigned long nr_soft_scanned;
	bool aborted_reclaim = false;

	/*
	 * If the number of buffer_heads in the machine exceeds the maximum
	 * allowed level, force direct reclaim to scan the highmem zone as
	 * highmem pages could be pinning lowmem pages storing buffer_heads
	 */
	if (buffer_heads_over_limit)
		sc->gfp_mask |= __GFP_HIGHMEM;

	for_each_zone_zonelist_nodemask(zone, z, zonelist,
					gfp_zone(sc->gfp_mask), sc->nodemask) {
		if (!populated_zone(zone))
			continue;
		/*
		 * Take care memory controller reclaiming has small influence
		 * to global LRU.
		 */
		if (global_reclaim(sc)) {
			if (!cpuset_zone_allowed_hardwall(zone, GFP_KERNEL))
				continue;
			if (sc->priority != DEF_PRIORITY &&
			    !zone_reclaimable(zone))
				continue;	/* Let kswapd poll it */
			if (COMPACTION_BUILD) {
				/*
				 * If we already have plenty of memory free for
				 * compaction in this zone, don't free any more.
				 * Even though compaction is invoked for any
				 * non-zero order, only frequent costly order
				 * reclamation is disruptive enough to become a
				 * noticeable problem, like transparent huge
				 * page allocations.
				 */
				if (compaction_ready(zone, sc)) {
					aborted_reclaim = true;
					continue;
				}
			}
			/*
			 * This steals pages from memory cgroups over softlimit
			 * and returns the number of reclaimed pages and
			 * scanned pages. This works for global memory pressure
			 * and balancing, not for a memcg's limit.
			 */
			nr_soft_scanned = 0;
			nr_soft_reclaimed = mem_cgroup_soft_limit_reclaim(zone,
						sc->order, sc->gfp_mask,
						&nr_soft_scanned);
			sc->nr_reclaimed += nr_soft_reclaimed;
			sc->nr_scanned += nr_soft_scanned;
			/* need some check for avoid more shrink_zone() */
		}

		shrink_zone(zone, sc);
	}

	return aborted_reclaim;
}

/* All zones in zonelist are unreclaimable? */
static bool all_unreclaimable(struct zonelist *zonelist,
		struct scan_control *sc)
{
	struct zoneref *z;
	struct zone *zone;

	for_each_zone_zonelist_nodemask(zone, z, zonelist,
			gfp_zone(sc->gfp_mask), sc->nodemask) {
		if (!populated_zone(zone))
			continue;
		if (!cpuset_zone_allowed_hardwall(zone, GFP_KERNEL))
			continue;
		if (zone_reclaimable(zone))
			return false;
	}

	return true;
}

/*
 * This is the main entry point to direct page reclaim.
 *
 * If a full scan of the inactive list fails to free enough memory then we
 * are "out of memory" and something needs to be killed.
 *
 * If the caller is !__GFP_FS then the probability of a failure is reasonably
 * high - the zone may be full of dirty or under-writeback pages, which this
 * caller can't do much about.  We kick the writeback threads and take explicit
 * naps in the hope that some of these pages can be written.  But if the
 * allocating task holds filesystem locks which prevent writeout this might not
 * work, and the allocation attempt will fail.
 *
 * returns:	0, if no pages reclaimed
 * 		else, the number of pages reclaimed
 */
static unsigned long do_try_to_free_pages(struct zonelist *zonelist,
					struct scan_control *sc,
					struct shrink_control *shrink)
{
	unsigned long total_scanned = 0;
	struct reclaim_state *reclaim_state = current->reclaim_state;
	struct zoneref *z;
	struct zone *zone;
	unsigned long writeback_threshold;
	bool aborted_reclaim;

	delayacct_freepages_start();

	if (global_reclaim(sc))
		count_vm_event(ALLOCSTALL);

	do {
		sc->nr_scanned = 0;
		aborted_reclaim = shrink_zones(zonelist, sc);

		/*
		 * Don't shrink slabs when reclaiming memory from
		 * over limit cgroups
		 */
		if (global_reclaim(sc)) {
			unsigned long lru_pages = 0;
			for_each_zone_zonelist(zone, z, zonelist,
					gfp_zone(sc->gfp_mask)) {
				if (!cpuset_zone_allowed_hardwall(zone, GFP_KERNEL))
					continue;

				lru_pages += zone_reclaimable_pages(zone);
			}

			shrink_slab(shrink, sc->nr_scanned, lru_pages);
			if (reclaim_state) {
				sc->nr_reclaimed += reclaim_state->reclaimed_slab;
				reclaim_state->reclaimed_slab = 0;
			}
		}
		total_scanned += sc->nr_scanned;
		if (sc->nr_reclaimed >= sc->nr_to_reclaim)
			goto out;

		/*
		 * Try to write back as many pages as we just scanned.  This
		 * tends to cause slow streaming writers to write data to the
		 * disk smoothly, at the dirtying rate, which is nice.   But
		 * that's undesirable in laptop mode, where we *want* lumpy
		 * writeout.  So in laptop mode, write out the whole world.
		 */
		writeback_threshold = sc->nr_to_reclaim + sc->nr_to_reclaim / 2;
		if (total_scanned > writeback_threshold) {
			wakeup_flusher_threads(laptop_mode ? 0 : total_scanned,
						WB_REASON_TRY_TO_FREE_PAGES);
			sc->may_writepage = 1;
		}

		/* Take a nap, wait for some writeback to complete */
		if (!sc->hibernation_mode && sc->nr_scanned &&
		    sc->priority < DEF_PRIORITY - 2) {
			struct zone *preferred_zone;

			first_zones_zonelist(zonelist, gfp_zone(sc->gfp_mask),
						&cpuset_current_mems_allowed,
						&preferred_zone);
			wait_iff_congested(preferred_zone, BLK_RW_ASYNC, HZ/10);
		}
	} while (--sc->priority >= 0);

out:
	delayacct_freepages_end();

	if (sc->nr_reclaimed)
		return sc->nr_reclaimed;

	/*
	 * As hibernation is going on, kswapd is freezed so that it can't mark
	 * the zone into all_unreclaimable. Thus bypassing all_unreclaimable
	 * check.
	 */
	if (oom_killer_disabled)
		return 0;

	/* Aborted reclaim to try compaction? don't OOM, then */
	if (aborted_reclaim)
		return 1;

	/* top priority shrink_zones still had more to do? don't OOM, then */
	if (global_reclaim(sc) && !all_unreclaimable(zonelist, sc))
		return 1;

	return 0;
}

unsigned long try_to_free_pages(struct zonelist *zonelist, int order,
				gfp_t gfp_mask, nodemask_t *nodemask)
{
	unsigned long nr_reclaimed;
	struct scan_control sc = {
		.gfp_mask = gfp_mask,
		.may_writepage = !laptop_mode,
		.nr_to_reclaim = SWAP_CLUSTER_MAX,
		.may_unmap = 1,
		.may_swap = 1,
		.order = order,
		.priority = DEF_PRIORITY,
		.target_mem_cgroup = NULL,
		.nodemask = nodemask,
	};
	struct shrink_control shrink = {
		.gfp_mask = sc.gfp_mask,
	};

	trace_mm_vmscan_direct_reclaim_begin(order,
				sc.may_writepage,
				gfp_mask);

	nr_reclaimed = do_try_to_free_pages(zonelist, &sc, &shrink);

	trace_mm_vmscan_direct_reclaim_end(nr_reclaimed);

	return nr_reclaimed;
}

#ifdef CONFIG_CGROUP_MEM_RES_CTLR

unsigned long mem_cgroup_shrink_node_zone(struct mem_cgroup *memcg,
						gfp_t gfp_mask, bool noswap,
						struct zone *zone,
						unsigned long *nr_scanned)
{
	struct scan_control sc = {
		.nr_scanned = 0,
		.nr_to_reclaim = SWAP_CLUSTER_MAX,
		.may_writepage = !laptop_mode,
		.may_unmap = 1,
		.may_swap = !noswap,
		.order = 0,
		.priority = 0,
		.target_mem_cgroup = memcg,
	};
	struct mem_cgroup_zone mz = {
		.mem_cgroup = memcg,
		.zone = zone,
	};

	sc.gfp_mask = (gfp_mask & GFP_RECLAIM_MASK) |
			(GFP_HIGHUSER_MOVABLE & ~GFP_RECLAIM_MASK);

	trace_mm_vmscan_memcg_softlimit_reclaim_begin(sc.order,
						      sc.may_writepage,
						      sc.gfp_mask);

	/*
	 * NOTE: Although we can get the priority field, using it
	 * here is not a good idea, since it limits the pages we can scan.
	 * if we don't reclaim here, the shrink_zone from balance_pgdat
	 * will pick up pages from other mem cgroup's as well. We hack
	 * the priority and make it zero.
	 */
	shrink_mem_cgroup_zone(&mz, &sc);

	trace_mm_vmscan_memcg_softlimit_reclaim_end(sc.nr_reclaimed);

	*nr_scanned = sc.nr_scanned;
	return sc.nr_reclaimed;
}

unsigned long try_to_free_mem_cgroup_pages(struct mem_cgroup *memcg,
					   gfp_t gfp_mask,
					   bool noswap)
{
	struct zonelist *zonelist;
	unsigned long nr_reclaimed;
	int nid;
	struct scan_control sc = {
		.may_writepage = !laptop_mode,
		.may_unmap = 1,
		.may_swap = !noswap,
		.nr_to_reclaim = SWAP_CLUSTER_MAX,
		.order = 0,
		.priority = DEF_PRIORITY,
		.target_mem_cgroup = memcg,
		.nodemask = NULL, /* we don't care the placement */
		.gfp_mask = (gfp_mask & GFP_RECLAIM_MASK) |
				(GFP_HIGHUSER_MOVABLE & ~GFP_RECLAIM_MASK),
	};
	struct shrink_control shrink = {
		.gfp_mask = sc.gfp_mask,
	};

	/*
	 * Unlike direct reclaim via alloc_pages(), memcg's reclaim doesn't
	 * take care of from where we get pages. So the node where we start the
	 * scan does not need to be the current node.
	 */
	nid = mem_cgroup_select_victim_node(memcg);

	zonelist = NODE_DATA(nid)->node_zonelists;

	trace_mm_vmscan_memcg_reclaim_begin(0,
					    sc.may_writepage,
					    sc.gfp_mask);

	nr_reclaimed = do_try_to_free_pages(zonelist, &sc, &shrink);

	trace_mm_vmscan_memcg_reclaim_end(nr_reclaimed);

	return nr_reclaimed;
}
#endif

static void age_active_anon(struct zone *zone, struct scan_control *sc)
{
	struct mem_cgroup *memcg;

	if (!total_swap_pages)
		return;

	memcg = mem_cgroup_iter(NULL, NULL, NULL);
	do {
		struct mem_cgroup_zone mz = {
			.mem_cgroup = memcg,
			.zone = zone,
		};

		if (inactive_anon_is_low(&mz))
			shrink_active_list(SWAP_CLUSTER_MAX, &mz,
					   sc, LRU_ACTIVE_ANON);

		memcg = mem_cgroup_iter(NULL, memcg, NULL);
	} while (memcg);
}

static bool zone_balanced(struct zone *zone, int order,
			  unsigned long balance_gap, int classzone_idx)
{
	if (!zone_watermark_ok_safe(zone, order, high_wmark_pages(zone) +
				    balance_gap, classzone_idx, 0))
		return false;

	if (COMPACTION_BUILD && order && !compaction_suitable(zone, order))
		return false;

	return true;
}

/*
 * pgdat_balanced is used when checking if a node is balanced for high-order
 * allocations. Only zones that meet watermarks and are in a zone allowed
 * by the callers classzone_idx are added to balanced_pages. The total of
 * balanced pages must be at least 25% of the zones allowed by classzone_idx
 * for the node to be considered balanced. Forcing all zones to be balanced
 * for high orders can cause excessive reclaim when there are imbalanced zones.
 * The choice of 25% is due to
 *   o a 16M DMA zone that is balanced will not balance a zone on any
 *     reasonable sized machine
 *   o On all other machines, the top zone must be at least a reasonable
 *     percentage of the middle zones. For example, on 32-bit x86, highmem
 *     would need to be at least 256M for it to be balance a whole node.
 *     Similarly, on x86-64 the Normal zone would need to be at least 1G
 *     to balance a node on its own. These seemed like reasonable ratios.
 */
static bool pgdat_balanced(pg_data_t *pgdat, unsigned long balanced_pages,
						int classzone_idx)
{
	unsigned long present_pages = 0;
	int i;

	for (i = 0; i <= classzone_idx; i++)
		present_pages += pgdat->node_zones[i].present_pages;

	/* A special case here: if zone has no page, we think it's balanced */
	return balanced_pages >= (present_pages >> 2);
}

/* is kswapd sleeping prematurely? */
static bool sleeping_prematurely(pg_data_t *pgdat, int order, long remaining,
					int classzone_idx)
{
	int i;
	unsigned long balanced = 0;
	bool all_zones_ok = true;

	/* If a direct reclaimer woke kswapd within HZ/10, it's premature */
	if (remaining)
		return true;

	/* Check the watermark levels */
	for (i = 0; i <= classzone_idx; i++) {
		struct zone *zone = pgdat->node_zones + i;

		if (!populated_zone(zone))
			continue;

		/*
		 * balance_pgdat() skips over all_unreclaimable after
		 * DEF_PRIORITY. Effectively, it considers them balanced so
		 * they must be considered balanced here as well if kswapd
		 * is to sleep
		 */
		if (!zone_reclaimable(zone)) {
			balanced += zone->present_pages;
			continue;
		}

		if (!zone_balanced(zone, order, 0, i))
			all_zones_ok = false;
		else
			balanced += zone->present_pages;
	}

	/*
	 * For high-order requests, the balanced zones must contain at least
	 * 25% of the nodes pages for kswapd to sleep. For order-0, all zones
	 * must be balanced
	 */
	if (order)
		return !pgdat_balanced(pgdat, balanced, classzone_idx);
	else
		return !all_zones_ok;
}

/*
 * For kswapd, balance_pgdat() will work across all this node's zones until
 * they are all at high_wmark_pages(zone).
 *
 * Returns the final order kswapd was reclaiming at
 *
 * There is special handling here for zones which are full of pinned pages.
 * This can happen if the pages are all mlocked, or if they are all used by
 * device drivers (say, ZONE_DMA).  Or if they are all in use by hugetlb.
 * What we do is to detect the case where all pages in the zone have been
 * scanned twice and there has been zero successful reclaim.  Mark the zone as
 * dead and from now on, only perform a short scan.  Basically we're polling
 * the zone for when the problem goes away.
 *
 * kswapd scans the zones in the highmem->normal->dma direction.  It skips
 * zones which have free_pages > high_wmark_pages(zone), but once a zone is
 * found to have free_pages <= high_wmark_pages(zone), we scan that zone and the
 * lower zones regardless of the number of free pages in the lower zones. This
 * interoperates with the page allocator fallback scheme to ensure that aging
 * of pages is balanced across the zones.
 */
static unsigned long balance_pgdat(pg_data_t *pgdat, int order,
							int *classzone_idx)
{
	int all_zones_ok;
	unsigned long balanced;
	int i;
	int end_zone = 0;	/* Inclusive.  0 = ZONE_DMA */
	unsigned long total_scanned;
	struct reclaim_state *reclaim_state = current->reclaim_state;
	unsigned long nr_soft_reclaimed;
	unsigned long nr_soft_scanned;
	struct scan_control sc = {
		.gfp_mask = GFP_KERNEL,
		.may_unmap = 1,
		.may_swap = 1,
		/*
		 * kswapd doesn't want to be bailed out while reclaim. because
		 * we want to put equal scanning pressure on each zone.
		 */
		.nr_to_reclaim = ULONG_MAX,
		.order = order,
		.target_mem_cgroup = NULL,
	};
	struct shrink_control shrink = {
		.gfp_mask = sc.gfp_mask,
	};
loop_again:
	total_scanned = 0;
	sc.priority = DEF_PRIORITY;
	sc.nr_reclaimed = 0;
	sc.may_writepage = !laptop_mode;
	count_vm_event(PAGEOUTRUN);

	do {
		unsigned long lru_pages = 0;
		int has_under_min_watermark_zone = 0;

		all_zones_ok = 1;
		balanced = 0;

		/*
		 * Scan in the highmem->dma direction for the highest
		 * zone which needs scanning
		 */
		for (i = pgdat->nr_zones - 1; i >= 0; i--) {
			struct zone *zone = pgdat->node_zones + i;

			if (!populated_zone(zone))
				continue;

			if (sc.priority != DEF_PRIORITY &&
			    !zone_reclaimable(zone))
				continue;

			/*
			 * Do some background aging of the anon list, to give
			 * pages a chance to be referenced before reclaiming.
			 */
			age_active_anon(zone, &sc);

			/*
			 * If the number of buffer_heads in the machine
			 * exceeds the maximum allowed level and this node
			 * has a highmem zone, force kswapd to reclaim from
			 * it to relieve lowmem pressure.
			 */
			if (buffer_heads_over_limit && is_highmem_idx(i)) {
				end_zone = i;
				break;
			}

			if (!zone_balanced(zone, order, 0, 0)) {
				end_zone = i;
				break;
			} else {
				/* If balanced, clear the congested flag */
				zone_clear_flag(zone, ZONE_CONGESTED);
			}
		}
		if (i < 0)
			goto out;

		for (i = 0; i <= end_zone; i++) {
			struct zone *zone = pgdat->node_zones + i;

			lru_pages += zone_reclaimable_pages(zone);
		}

		/*
		 * Now scan the zone in the dma->highmem direction, stopping
		 * at the last zone which needs scanning.
		 *
		 * We do this because the page allocator works in the opposite
		 * direction.  This prevents the page allocator from allocating
		 * pages behind kswapd's direction of progress, which would
		 * cause too much scanning of the lower zones.
		 */
		for (i = 0; i <= end_zone; i++) {
			struct zone *zone = pgdat->node_zones + i;
			int nr_slab, testorder;
			unsigned long balance_gap;

			if (!populated_zone(zone))
				continue;

			if (sc.priority != DEF_PRIORITY &&
			    !zone_reclaimable(zone))
				continue;

			sc.nr_scanned = 0;

			nr_soft_scanned = 0;
			/*
			 * Call soft limit reclaim before calling shrink_zone.
			 */
			nr_soft_reclaimed = mem_cgroup_soft_limit_reclaim(zone,
							order, sc.gfp_mask,
							&nr_soft_scanned);
			sc.nr_reclaimed += nr_soft_reclaimed;
			total_scanned += nr_soft_scanned;

			/*
			 * We put equal pressure on every zone, unless
			 * one zone has way too many pages free
			 * already. The "too many pages" is defined
			 * as the high wmark plus a "gap" where the
			 * gap is either the low watermark or 1%
			 * of the zone, whichever is smaller.
			 */
			balance_gap = min(low_wmark_pages(zone),
				(zone->present_pages +
					KSWAPD_ZONE_BALANCE_GAP_RATIO-1) /
				KSWAPD_ZONE_BALANCE_GAP_RATIO);
			/*
			 * Kswapd reclaims only single pages with compaction
			 * enabled. Trying too hard to reclaim until contiguous
			 * free pages have become available can hurt performance
			 * by evicting too much useful data from memory.
			 * Do not reclaim more than needed for compaction.
			 */
			testorder = order;
			if (COMPACTION_BUILD && order &&
					compaction_suitable(zone, order) !=
						COMPACT_SKIPPED)
				testorder = 0;

			if ((buffer_heads_over_limit && is_highmem_idx(i)) ||
			    !zone_balanced(zone, testorder,
					   balance_gap, end_zone)) {
				shrink_zone(zone, &sc);

				reclaim_state->reclaimed_slab = 0;
				nr_slab = shrink_slab(&shrink, sc.nr_scanned, lru_pages);
				sc.nr_reclaimed += reclaim_state->reclaimed_slab;
				total_scanned += sc.nr_scanned;

			}

			/*
			 * If we've done a decent amount of scanning and
			 * the reclaim ratio is low, start doing writepage
			 * even in laptop mode
			 */
			if (total_scanned > SWAP_CLUSTER_MAX * 2 &&
			    total_scanned > sc.nr_reclaimed + sc.nr_reclaimed / 2)
				sc.may_writepage = 1;

			if (!zone_reclaimable(zone)) {
				if (end_zone && end_zone == i)
					end_zone--;
				continue;
			}

			if (!zone_balanced(zone, testorder, 0, end_zone)) {
				all_zones_ok = 0;
				/*
				 * We are still under min water mark.  This
				 * means that we have a GFP_ATOMIC allocation
				 * failure risk. Hurry up!
				 */
				if (!zone_watermark_ok_safe(zone, order,
					    min_wmark_pages(zone), end_zone, 0))
					has_under_min_watermark_zone = 1;
			} else {
				/*
				 * If a zone reaches its high watermark,
				 * consider it to be no longer congested. It's
				 * possible there are dirty pages backed by
				 * congested BDIs but as pressure is relieved,
				 * spectulatively avoid congestion waits
				 */
				zone_clear_flag(zone, ZONE_CONGESTED);
				if (i <= *classzone_idx)
					balanced += zone->present_pages;
			}

		}
		if (all_zones_ok || (order && pgdat_balanced(pgdat, balanced, *classzone_idx)))
			break;		/* kswapd: all done */
		/*
		 * OK, kswapd is getting into trouble.  Take a nap, then take
		 * another pass across the zones.
		 */
		if (total_scanned && (sc.priority < DEF_PRIORITY - 2)) {
			if (has_under_min_watermark_zone)
				count_vm_event(KSWAPD_SKIP_CONGESTION_WAIT);
			else
				congestion_wait(BLK_RW_ASYNC, HZ/10);
		}

		/*
		 * We do this so kswapd doesn't build up large priorities for
		 * example when it is freeing in parallel with allocators. It
		 * matches the direct reclaim path behaviour in terms of impact
		 * on zone->*_priority.
		 */
		if (sc.nr_reclaimed >= SWAP_CLUSTER_MAX)
			break;
	} while (--sc.priority >= 0);
out:

	/*
	 * order-0: All zones must meet high watermark for a balanced node
	 * high-order: Balanced zones must make up at least 25% of the node
	 *             for the node to be balanced
	 */
	if (!(all_zones_ok || (order && pgdat_balanced(pgdat, balanced, *classzone_idx)))) {
		cond_resched();

		try_to_freeze();

		/*
		 * Fragmentation may mean that the system cannot be
		 * rebalanced for high-order allocations in all zones.
		 * At this point, if nr_reclaimed < SWAP_CLUSTER_MAX,
		 * it means the zones have been fully scanned and are still
		 * not balanced. For high-order allocations, there is
		 * little point trying all over again as kswapd may
		 * infinite loop.
		 *
		 * Instead, recheck all watermarks at order-0 as they
		 * are the most important. If watermarks are ok, kswapd will go
		 * back to sleep. High-order users can still perform direct
		 * reclaim if they wish.
		 */
		if (sc.nr_reclaimed < SWAP_CLUSTER_MAX)
			order = sc.order = 0;

		goto loop_again;
	}

	/*
	 * If kswapd was reclaiming at a higher order, it has the option of
	 * sleeping without all zones being balanced. Before it does, it must
	 * ensure that the watermarks for order-0 on *all* zones are met and
	 * that the congestion flags are cleared. The congestion flag must
	 * be cleared as kswapd is the only mechanism that clears the flag
	 * and it is potentially going to sleep here.
	 */
	if (order) {
		int zones_need_compaction = 1;

		for (i = 0; i <= end_zone; i++) {
			struct zone *zone = pgdat->node_zones + i;

			if (!populated_zone(zone))
				continue;

			/* Check if the memory needs to be defragmented. */
			if (zone_watermark_ok(zone, order,
				    low_wmark_pages(zone), *classzone_idx, 0))
				zones_need_compaction = 0;

			/* If balanced, clear the congested flag */
			zone_clear_flag(zone, ZONE_CONGESTED);
		}

		if (zones_need_compaction)
			compact_pgdat(pgdat, order);
	}

	/*
	 * Return the order we were reclaiming at so sleeping_prematurely()
	 * makes a decision on the order we were last reclaiming at. However,
	 * if another caller entered the allocator slow path while kswapd
	 * was awake, order will remain at the higher level
	 */
	*classzone_idx = end_zone;
	return order;
}

static void kswapd_try_to_sleep(pg_data_t *pgdat, int order, int classzone_idx)
{
	long remaining = 0;
	DEFINE_WAIT(wait);

	if (freezing(current) || kthread_should_stop())
		return;

	prepare_to_wait(&pgdat->kswapd_wait, &wait, TASK_INTERRUPTIBLE);

	/* Try to sleep for a short interval */
	if (!sleeping_prematurely(pgdat, order, remaining, classzone_idx)) {
		remaining = schedule_timeout(HZ/10);
		finish_wait(&pgdat->kswapd_wait, &wait);
		prepare_to_wait(&pgdat->kswapd_wait, &wait, TASK_INTERRUPTIBLE);
	}

	/*
	 * After a short sleep, check if it was a premature sleep. If not, then
	 * go fully to sleep until explicitly woken up.
	 */
	if (!sleeping_prematurely(pgdat, order, remaining, classzone_idx)) {
		trace_mm_vmscan_kswapd_sleep(pgdat->node_id);

		/*
		 * vmstat counters are not perfectly accurate and the estimated
		 * value for counters such as NR_FREE_PAGES can deviate from the
		 * true value by nr_online_cpus * threshold. To avoid the zone
		 * watermarks being breached while under pressure, we reduce the
		 * per-cpu vmstat threshold while kswapd is awake and restore
		 * them before going back to sleep.
		 */
		set_pgdat_percpu_threshold(pgdat, calculate_normal_threshold);

<<<<<<< HEAD
		/*
		 * Compaction records what page blocks it recently failed to
		 * isolate pages from and skips them in the future scanning.
		 * When kswapd is going to sleep, it is reasonable to assume
		 * that pages and compaction may succeed so reset the cache.
		 */
		reset_isolation_suitable(pgdat);

=======
>>>>>>> 2a6c53a6
		if (!kthread_should_stop())
			schedule();

		set_pgdat_percpu_threshold(pgdat, calculate_pressure_threshold);
	} else {
		if (remaining)
			count_vm_event(KSWAPD_LOW_WMARK_HIT_QUICKLY);
		else
			count_vm_event(KSWAPD_HIGH_WMARK_HIT_QUICKLY);
	}
	finish_wait(&pgdat->kswapd_wait, &wait);
}

/*
 * The background pageout daemon, started as a kernel thread
 * from the init process.
 *
 * This basically trickles out pages so that we have _some_
 * free memory available even if there is no other activity
 * that frees anything up. This is needed for things like routing
 * etc, where we otherwise might have all activity going on in
 * asynchronous contexts that cannot page things out.
 *
 * If there are applications that are active memory-allocators
 * (most normal use), this basically shouldn't matter.
 */
static int kswapd(void *p)
{
	unsigned long order, new_order;
	unsigned balanced_order;
	int classzone_idx, new_classzone_idx;
	int balanced_classzone_idx;
	pg_data_t *pgdat = (pg_data_t*)p;
	struct task_struct *tsk = current;

	struct reclaim_state reclaim_state = {
		.reclaimed_slab = 0,
	};
	const struct cpumask *cpumask = cpumask_of_node(pgdat->node_id);

	lockdep_set_current_reclaim_state(GFP_KERNEL);

	if (!cpumask_empty(cpumask))
		set_cpus_allowed_ptr(tsk, cpumask);
	current->reclaim_state = &reclaim_state;

	/*
	 * Tell the memory management that we're a "memory allocator",
	 * and that if we need more memory we should get access to it
	 * regardless (see "__alloc_pages()"). "kswapd" should
	 * never get caught in the normal page freeing logic.
	 *
	 * (Kswapd normally doesn't need memory anyway, but sometimes
	 * you need a small amount of memory in order to be able to
	 * page out something else, and this flag essentially protects
	 * us from recursively trying to free more memory as we're
	 * trying to free the first piece of memory in the first place).
	 */
	tsk->flags |= PF_MEMALLOC | PF_SWAPWRITE | PF_KSWAPD;
	set_freezable();

	order = new_order = 0;
	balanced_order = 0;
	classzone_idx = new_classzone_idx = pgdat->nr_zones - 1;
	balanced_classzone_idx = classzone_idx;
	for ( ; ; ) {
		int ret;

		/*
		 * If the last balance_pgdat was unsuccessful it's unlikely a
		 * new request of a similar or harder type will succeed soon
		 * so consider going to sleep on the basis we reclaimed at
		 */
		if (balanced_classzone_idx >= new_classzone_idx &&
					balanced_order == new_order) {
			new_order = pgdat->kswapd_max_order;
			new_classzone_idx = pgdat->classzone_idx;
			pgdat->kswapd_max_order =  0;
			pgdat->classzone_idx = pgdat->nr_zones - 1;
		}

		if (order < new_order || classzone_idx > new_classzone_idx) {
			/*
			 * Don't sleep if someone wants a larger 'order'
			 * allocation or has tigher zone constraints
			 */
			order = new_order;
			classzone_idx = new_classzone_idx;
		} else {
			kswapd_try_to_sleep(pgdat, balanced_order,
						balanced_classzone_idx);
			order = pgdat->kswapd_max_order;
			classzone_idx = pgdat->classzone_idx;
			new_order = order;
			new_classzone_idx = classzone_idx;
			pgdat->kswapd_max_order = 0;
			pgdat->classzone_idx = pgdat->nr_zones - 1;
		}

		ret = try_to_freeze();
		if (kthread_should_stop())
			break;

		/*
		 * We can speed up thawing tasks if we don't call balance_pgdat
		 * after returning from the refrigerator
		 */
		if (!ret) {
			trace_mm_vmscan_kswapd_wake(pgdat->node_id, order);
			balanced_classzone_idx = classzone_idx;
			balanced_order = balance_pgdat(pgdat, order,
						&balanced_classzone_idx);
		}
	}

	current->reclaim_state = NULL;
	return 0;
}

/*
 * A zone is low on free memory, so wake its kswapd task to service it.
 */
void wakeup_kswapd(struct zone *zone, int order, enum zone_type classzone_idx)
{
	pg_data_t *pgdat;

	if (!populated_zone(zone))
		return;

	if (!cpuset_zone_allowed_hardwall(zone, GFP_KERNEL))
		return;
	pgdat = zone->zone_pgdat;
	if (pgdat->kswapd_max_order < order) {
		pgdat->kswapd_max_order = order;
		pgdat->classzone_idx = min(pgdat->classzone_idx, classzone_idx);
	}
	if (!waitqueue_active(&pgdat->kswapd_wait))
		return;
	if (zone_watermark_ok_safe(zone, order, low_wmark_pages(zone), 0, 0))
		return;

	trace_mm_vmscan_wakeup_kswapd(pgdat->node_id, zone_idx(zone), order);
	wake_up_interruptible(&pgdat->kswapd_wait);
}

/*
 * The reclaimable count would be mostly accurate.
 * The less reclaimable pages may be
 * - mlocked pages, which will be moved to unevictable list when encountered
 * - mapped pages, which may require several travels to be reclaimed
 * - dirty pages, which is not "instantly" reclaimable
 */
unsigned long global_reclaimable_pages(void)
{
	int nr;

	nr = global_page_state(NR_ACTIVE_FILE) +
	     global_page_state(NR_INACTIVE_FILE);

	if (get_nr_swap_pages() > 0)
		nr += global_page_state(NR_ACTIVE_ANON) +
		      global_page_state(NR_INACTIVE_ANON);

	return nr;
}

#ifdef CONFIG_HIBERNATION
/*
 * Try to free `nr_to_reclaim' of memory, system-wide, and return the number of
 * freed pages.
 *
 * Rather than trying to age LRUs the aim is to preserve the overall
 * LRU order by reclaiming preferentially
 * inactive > active > active referenced > active mapped
 */
unsigned long shrink_all_memory(unsigned long nr_to_reclaim)
{
	struct reclaim_state reclaim_state;
	struct scan_control sc = {
		.gfp_mask = GFP_HIGHUSER_MOVABLE,
		.may_swap = 1,
		.may_unmap = 1,
		.may_writepage = 1,
		.nr_to_reclaim = nr_to_reclaim,
		.hibernation_mode = 1,
		.order = 0,
		.priority = DEF_PRIORITY,
	};
	struct shrink_control shrink = {
		.gfp_mask = sc.gfp_mask,
	};
	struct zonelist *zonelist = node_zonelist(numa_node_id(), sc.gfp_mask);
	struct task_struct *p = current;
	unsigned long nr_reclaimed;

	p->flags |= PF_MEMALLOC;
	lockdep_set_current_reclaim_state(sc.gfp_mask);
	reclaim_state.reclaimed_slab = 0;
	p->reclaim_state = &reclaim_state;

	nr_reclaimed = do_try_to_free_pages(zonelist, &sc, &shrink);

	p->reclaim_state = NULL;
	lockdep_clear_current_reclaim_state();
	p->flags &= ~PF_MEMALLOC;

	return nr_reclaimed;
}
#endif /* CONFIG_HIBERNATION */

/* It's optimal to keep kswapds on the same CPUs as their memory, but
   not required for correctness.  So if the last cpu in a node goes
   away, we get changed to run anywhere: as the first one comes back,
   restore their cpu bindings. */
static int __devinit cpu_callback(struct notifier_block *nfb,
				  unsigned long action, void *hcpu)
{
	int nid;

	if (action == CPU_ONLINE || action == CPU_ONLINE_FROZEN) {
		for_each_node_state(nid, N_HIGH_MEMORY) {
			pg_data_t *pgdat = NODE_DATA(nid);
			const struct cpumask *mask;

			mask = cpumask_of_node(pgdat->node_id);

			if (cpumask_any_and(cpu_online_mask, mask) < nr_cpu_ids)
				/* One of our CPUs online: restore mask */
				set_cpus_allowed_ptr(pgdat->kswapd, mask);
		}
	}
	return NOTIFY_OK;
}

/*
 * This kswapd start function will be called by init and node-hot-add.
 * On node-hot-add, kswapd will moved to proper cpus if cpus are hot-added.
 */
int kswapd_run(int nid)
{
	pg_data_t *pgdat = NODE_DATA(nid);
	int ret = 0;

	if (pgdat->kswapd)
		return 0;

	pgdat->kswapd = kthread_run(kswapd, pgdat, "kswapd%d", nid);
	if (IS_ERR(pgdat->kswapd)) {
		/* failure at boot is fatal */
		BUG_ON(system_state == SYSTEM_BOOTING);
		printk("Failed to start kswapd on node %d\n",nid);
		ret = -1;
	}
	return ret;
}

/*
 * Called by memory hotplug when all memory in a node is offlined.  Caller must
 * hold lock_memory_hotplug().
 */
void kswapd_stop(int nid)
{
	struct task_struct *kswapd = NODE_DATA(nid)->kswapd;

	if (kswapd) {
		kthread_stop(kswapd);
		NODE_DATA(nid)->kswapd = NULL;
	}
}

static int __init kswapd_init(void)
{
	int nid;

	swap_setup();
	for_each_node_state(nid, N_HIGH_MEMORY)
 		kswapd_run(nid);
	hotcpu_notifier(cpu_callback, 0);
	return 0;
}

module_init(kswapd_init)

#ifdef CONFIG_NUMA
/*
 * Zone reclaim mode
 *
 * If non-zero call zone_reclaim when the number of free pages falls below
 * the watermarks.
 */
int zone_reclaim_mode __read_mostly;

#define RECLAIM_OFF 0
#define RECLAIM_ZONE (1<<0)	/* Run shrink_inactive_list on the zone */
#define RECLAIM_WRITE (1<<1)	/* Writeout pages during reclaim */
#define RECLAIM_SWAP (1<<2)	/* Swap pages out during reclaim */

/*
 * Priority for ZONE_RECLAIM. This determines the fraction of pages
 * of a node considered for each zone_reclaim. 4 scans 1/16th of
 * a zone.
 */
#define ZONE_RECLAIM_PRIORITY 4

/*
 * Percentage of pages in a zone that must be unmapped for zone_reclaim to
 * occur.
 */
int sysctl_min_unmapped_ratio = 1;

/*
 * If the number of slab pages in a zone grows beyond this percentage then
 * slab reclaim needs to occur.
 */
int sysctl_min_slab_ratio = 5;

static inline unsigned long zone_unmapped_file_pages(struct zone *zone)
{
	unsigned long file_mapped = zone_page_state(zone, NR_FILE_MAPPED);
	unsigned long file_lru = zone_page_state(zone, NR_INACTIVE_FILE) +
		zone_page_state(zone, NR_ACTIVE_FILE);

	/*
	 * It's possible for there to be more file mapped pages than
	 * accounted for by the pages on the file LRU lists because
	 * tmpfs pages accounted for as ANON can also be FILE_MAPPED
	 */
	return (file_lru > file_mapped) ? (file_lru - file_mapped) : 0;
}

/* Work out how many page cache pages we can reclaim in this reclaim_mode */
static long zone_pagecache_reclaimable(struct zone *zone)
{
	long nr_pagecache_reclaimable;
	long delta = 0;

	/*
	 * If RECLAIM_SWAP is set, then all file pages are considered
	 * potentially reclaimable. Otherwise, we have to worry about
	 * pages like swapcache and zone_unmapped_file_pages() provides
	 * a better estimate
	 */
	if (zone_reclaim_mode & RECLAIM_SWAP)
		nr_pagecache_reclaimable = zone_page_state(zone, NR_FILE_PAGES);
	else
		nr_pagecache_reclaimable = zone_unmapped_file_pages(zone);

	/* If we can't clean pages, remove dirty pages from consideration */
	if (!(zone_reclaim_mode & RECLAIM_WRITE))
		delta += zone_page_state(zone, NR_FILE_DIRTY);

	/* Watch for any possible underflows due to delta */
	if (unlikely(delta > nr_pagecache_reclaimable))
		delta = nr_pagecache_reclaimable;

	return nr_pagecache_reclaimable - delta;
}

/*
 * Try to free up some pages from this zone through reclaim.
 */
static int __zone_reclaim(struct zone *zone, gfp_t gfp_mask, unsigned int order)
{
	/* Minimum pages needed in order to stay on node */
	const unsigned long nr_pages = 1 << order;
	struct task_struct *p = current;
	struct reclaim_state reclaim_state;
	struct scan_control sc = {
		.may_writepage = !!(zone_reclaim_mode & RECLAIM_WRITE),
		.may_unmap = !!(zone_reclaim_mode & RECLAIM_SWAP),
		.may_swap = 1,
		.nr_to_reclaim = max_t(unsigned long, nr_pages,
				       SWAP_CLUSTER_MAX),
		.gfp_mask = gfp_mask,
		.order = order,
		.priority = ZONE_RECLAIM_PRIORITY,
	};
	struct shrink_control shrink = {
		.gfp_mask = sc.gfp_mask,
	};
	unsigned long nr_slab_pages0, nr_slab_pages1;

	cond_resched();
	/*
	 * We need to be able to allocate from the reserves for RECLAIM_SWAP
	 * and we also need to be able to write out pages for RECLAIM_WRITE
	 * and RECLAIM_SWAP.
	 */
	p->flags |= PF_MEMALLOC | PF_SWAPWRITE;
	lockdep_set_current_reclaim_state(gfp_mask);
	reclaim_state.reclaimed_slab = 0;
	p->reclaim_state = &reclaim_state;

	if (zone_pagecache_reclaimable(zone) > zone->min_unmapped_pages) {
		/*
		 * Free memory by calling shrink zone with increasing
		 * priorities until we have enough memory freed.
		 */
		do {
			shrink_zone(zone, &sc);
		} while (sc.nr_reclaimed < nr_pages && --sc.priority >= 0);
	}

	nr_slab_pages0 = zone_page_state(zone, NR_SLAB_RECLAIMABLE);
	if (nr_slab_pages0 > zone->min_slab_pages) {
		/*
		 * shrink_slab() does not currently allow us to determine how
		 * many pages were freed in this zone. So we take the current
		 * number of slab pages and shake the slab until it is reduced
		 * by the same nr_pages that we used for reclaiming unmapped
		 * pages.
		 *
		 * Note that shrink_slab will free memory on all zones and may
		 * take a long time.
		 */
		for (;;) {
			unsigned long lru_pages = zone_reclaimable_pages(zone);

			/* No reclaimable slab or very low memory pressure */
			if (!shrink_slab(&shrink, sc.nr_scanned, lru_pages))
				break;

			/* Freed enough memory */
			nr_slab_pages1 = zone_page_state(zone,
							NR_SLAB_RECLAIMABLE);
			if (nr_slab_pages1 + nr_pages <= nr_slab_pages0)
				break;
		}

		/*
		 * Update nr_reclaimed by the number of slab pages we
		 * reclaimed from this zone.
		 */
		nr_slab_pages1 = zone_page_state(zone, NR_SLAB_RECLAIMABLE);
		if (nr_slab_pages1 < nr_slab_pages0)
			sc.nr_reclaimed += nr_slab_pages0 - nr_slab_pages1;
	}

	p->reclaim_state = NULL;
	current->flags &= ~(PF_MEMALLOC | PF_SWAPWRITE);
	lockdep_clear_current_reclaim_state();
	return sc.nr_reclaimed >= nr_pages;
}

int zone_reclaim(struct zone *zone, gfp_t gfp_mask, unsigned int order)
{
	int node_id;
	int ret;

	/*
	 * Zone reclaim reclaims unmapped file backed pages and
	 * slab pages if we are over the defined limits.
	 *
	 * A small portion of unmapped file backed pages is needed for
	 * file I/O otherwise pages read by file I/O will be immediately
	 * thrown out if the zone is overallocated. So we do not reclaim
	 * if less than a specified percentage of the zone is used by
	 * unmapped file backed pages.
	 */
	if (zone_pagecache_reclaimable(zone) <= zone->min_unmapped_pages &&
	    zone_page_state(zone, NR_SLAB_RECLAIMABLE) <= zone->min_slab_pages)
		return ZONE_RECLAIM_FULL;

	if (!zone_reclaimable(zone))
		return ZONE_RECLAIM_FULL;

	/*
	 * Do not scan if the allocation should not be delayed.
	 */
	if (!(gfp_mask & __GFP_WAIT) || (current->flags & PF_MEMALLOC))
		return ZONE_RECLAIM_NOSCAN;

	/*
	 * Only run zone reclaim on the local zone or on zones that do not
	 * have associated processors. This will favor the local processor
	 * over remote processors and spread off node memory allocations
	 * as wide as possible.
	 */
	node_id = zone_to_nid(zone);
	if (node_state(node_id, N_CPU) && node_id != numa_node_id())
		return ZONE_RECLAIM_NOSCAN;

	if (zone_test_and_set_flag(zone, ZONE_RECLAIM_LOCKED))
		return ZONE_RECLAIM_NOSCAN;

	ret = __zone_reclaim(zone, gfp_mask, order);
	zone_clear_flag(zone, ZONE_RECLAIM_LOCKED);

	if (!ret)
		count_vm_event(PGSCAN_ZONE_RECLAIM_FAILED);

	return ret;
}
#endif

/*
 * page_evictable - test whether a page is evictable
 * @page: the page to test
 * @vma: the VMA in which the page is or will be mapped, may be NULL
 *
 * Test whether page is evictable--i.e., should be placed on active/inactive
 * lists vs unevictable list.  The vma argument is !NULL when called from the
 * fault path to determine how to instantate a new page.
 *
 * Reasons page might not be evictable:
 * (1) page's mapping marked unevictable
 * (2) page is part of an mlocked VMA
 *
 */
int page_evictable(struct page *page, struct vm_area_struct *vma)
{

	if (mapping_unevictable(page_mapping(page)))
		return 0;

	if (PageMlocked(page) || (vma && is_mlocked_vma(vma, page)))
		return 0;

	return 1;
}

#ifdef CONFIG_SHMEM
/**
 * check_move_unevictable_pages - check pages for evictability and move to appropriate zone lru list
 * @pages:	array of pages to check
 * @nr_pages:	number of pages to check
 *
 * Checks pages for evictability and moves them to the appropriate lru list.
 *
 * This function is only used for SysV IPC SHM_UNLOCK.
 */
void check_move_unevictable_pages(struct page **pages, int nr_pages)
{
	struct lruvec *lruvec;
	struct zone *zone = NULL;
	int pgscanned = 0;
	int pgrescued = 0;
	int i;

	for (i = 0; i < nr_pages; i++) {
		struct page *page = pages[i];
		struct zone *pagezone;

		pgscanned++;
		pagezone = page_zone(page);
		if (pagezone != zone) {
			if (zone)
				spin_unlock_irq(&zone->lru_lock);
			zone = pagezone;
			spin_lock_irq(&zone->lru_lock);
		}

		if (!PageLRU(page) || !PageUnevictable(page))
			continue;

		if (page_evictable(page, NULL)) {
			enum lru_list lru = page_lru_base_type(page);

			VM_BUG_ON(PageActive(page));
			ClearPageUnevictable(page);
			__dec_zone_state(zone, NR_UNEVICTABLE);
			lruvec = mem_cgroup_lru_move_lists(zone, page,
						LRU_UNEVICTABLE, lru);
			list_move(&page->lru, &lruvec->lists[lru]);
			__inc_zone_state(zone, NR_INACTIVE_ANON + lru);
			pgrescued++;
		}
	}

	if (zone) {
		__count_vm_events(UNEVICTABLE_PGRESCUED, pgrescued);
		__count_vm_events(UNEVICTABLE_PGSCANNED, pgscanned);
		spin_unlock_irq(&zone->lru_lock);
	}
}
#endif /* CONFIG_SHMEM */

static void warn_scan_unevictable_pages(void)
{
	printk_once(KERN_WARNING
		    "%s: The scan_unevictable_pages sysctl/node-interface has been "
		    "disabled for lack of a legitimate use case.  If you have "
		    "one, please send an email to linux-mm@kvack.org.\n",
		    current->comm);
}

/*
 * scan_unevictable_pages [vm] sysctl handler.  On demand re-scan of
 * all nodes' unevictable lists for evictable pages
 */
unsigned long scan_unevictable_pages;

int scan_unevictable_handler(struct ctl_table *table, int write,
			   void __user *buffer,
			   size_t *length, loff_t *ppos)
{
	warn_scan_unevictable_pages();
	proc_doulongvec_minmax(table, write, buffer, length, ppos);
	scan_unevictable_pages = 0;
	return 0;
}

#ifdef CONFIG_NUMA
/*
 * per node 'scan_unevictable_pages' attribute.  On demand re-scan of
 * a specified node's per zone unevictable lists for evictable pages.
 */

static ssize_t read_scan_unevictable_node(struct device *dev,
					  struct device_attribute *attr,
					  char *buf)
{
	warn_scan_unevictable_pages();
	return sprintf(buf, "0\n");	/* always zero; should fit... */
}

static ssize_t write_scan_unevictable_node(struct device *dev,
					   struct device_attribute *attr,
					const char *buf, size_t count)
{
	warn_scan_unevictable_pages();
	return 1;
}


static DEVICE_ATTR(scan_unevictable_pages, S_IRUGO | S_IWUSR,
			read_scan_unevictable_node,
			write_scan_unevictable_node);

int scan_unevictable_register_node(struct node *node)
{
	return device_create_file(&node->dev, &dev_attr_scan_unevictable_pages);
}

void scan_unevictable_unregister_node(struct node *node)
{
	device_remove_file(&node->dev, &dev_attr_scan_unevictable_pages);
}
#endif<|MERGE_RESOLUTION|>--- conflicted
+++ resolved
@@ -1751,13 +1751,8 @@
 		unsigned long scan;
 
 		scan = zone_nr_lru_pages(mz, lru);
-<<<<<<< HEAD
 		if (sc->priority || noswap || !vmscan_swappiness(sc)) {
 			scan >>= sc->priority;
-=======
-		if (priority || noswap || !vmscan_swappiness(mz, sc)) {
-			scan >>= priority;
->>>>>>> 2a6c53a6
 			if (!scan && force_scan)
 				scan = SWAP_CLUSTER_MAX;
 			scan = div64_u64(scan * fraction[file], denominator);
@@ -2767,7 +2762,6 @@
 		 */
 		set_pgdat_percpu_threshold(pgdat, calculate_normal_threshold);
 
-<<<<<<< HEAD
 		/*
 		 * Compaction records what page blocks it recently failed to
 		 * isolate pages from and skips them in the future scanning.
@@ -2776,8 +2770,6 @@
 		 */
 		reset_isolation_suitable(pgdat);
 
-=======
->>>>>>> 2a6c53a6
 		if (!kthread_should_stop())
 			schedule();
 
