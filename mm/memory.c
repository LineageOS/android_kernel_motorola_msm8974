/*
 *  linux/mm/memory.c
 *
 *  Copyright (C) 1991, 1992, 1993, 1994  Linus Torvalds
 */

/*
 * demand-loading started 01.12.91 - seems it is high on the list of
 * things wanted, and it should be easy to implement. - Linus
 */

/*
 * Ok, demand-loading was easy, shared pages a little bit tricker. Shared
 * pages started 02.12.91, seems to work. - Linus.
 *
 * Tested sharing by executing about 30 /bin/sh: under the old kernel it
 * would have taken more than the 6M I have free, but it worked well as
 * far as I could see.
 *
 * Also corrected some "invalidate()"s - I wasn't doing enough of them.
 */

/*
 * Real VM (paging to/from disk) started 18.12.91. Much more work and
 * thought has to go into this. Oh, well..
 * 19.12.91  -  works, somewhat. Sometimes I get faults, don't know why.
 *		Found it. Everything seems to work now.
 * 20.12.91  -  Ok, making the swap-device changeable like the root.
 */

/*
 * 05.04.94  -  Multi-page memory management added for v1.1.
 * 		Idea by Alex Bligh (alex@cconcepts.co.uk)
 *
 * 16.07.99  -  Support of BIGMEM added by Gerhard Wichert, Siemens AG
 *		(Gerhard.Wichert@pdb.siemens.de)
 *
 * Aug/Sep 2004 Changed to four level page tables (Andi Kleen)
 */

#include <linux/kernel_stat.h>
#include <linux/mm.h>
#include <linux/hugetlb.h>
#include <linux/mman.h>
#include <linux/swap.h>
#include <linux/highmem.h>
#include <linux/pagemap.h>
#include <linux/ksm.h>
#include <linux/rmap.h>
#include <linux/export.h>
#include <linux/delayacct.h>
#include <linux/delay.h>
#include <linux/init.h>
#include <linux/writeback.h>
#include <linux/memcontrol.h>
#include <linux/mmu_notifier.h>
#include <linux/kallsyms.h>
#include <linux/swapops.h>
#include <linux/elf.h>
#include <linux/gfp.h>
#include <linux/bug.h>

#include <asm/io.h>
#include <asm/pgalloc.h>
#include <asm/uaccess.h>
#include <asm/tlb.h>
#include <asm/tlbflush.h>
#include <asm/pgtable.h>

#include "internal.h"

#ifndef CONFIG_NEED_MULTIPLE_NODES
/* use the per-pgdat data instead for discontigmem - mbligh */
unsigned long max_mapnr;
struct page *mem_map;

EXPORT_SYMBOL(max_mapnr);
EXPORT_SYMBOL(mem_map);
#endif

unsigned long num_physpages;
/*
 * A number of key systems in x86 including ioremap() rely on the assumption
 * that high_memory defines the upper bound on direct map memory, then end
 * of ZONE_NORMAL.  Under CONFIG_DISCONTIG this means that max_low_pfn and
 * highstart_pfn must be the same; there must be no gap between ZONE_NORMAL
 * and ZONE_HIGHMEM.
 */
void * high_memory;

EXPORT_SYMBOL(num_physpages);
EXPORT_SYMBOL(high_memory);

/*
 * Randomize the address space (stacks, mmaps, brk, etc.).
 *
 * ( When CONFIG_COMPAT_BRK=y we exclude brk from randomization,
 *   as ancient (libc5 based) binaries can segfault. )
 */
int randomize_va_space __read_mostly =
#ifdef CONFIG_COMPAT_BRK
					1;
#else
					2;
#endif

static int __init disable_randmaps(char *s)
{
	randomize_va_space = 0;
	return 1;
}
__setup("norandmaps", disable_randmaps);

unsigned long zero_pfn __read_mostly;
unsigned long highest_memmap_pfn __read_mostly;

/*
 * CONFIG_MMU architectures set up ZERO_PAGE in their paging_init()
 */
static int __init init_zero_pfn(void)
{
	zero_pfn = page_to_pfn(ZERO_PAGE(0));
	return 0;
}
core_initcall(init_zero_pfn);


#if defined(SPLIT_RSS_COUNTING)

void sync_mm_rss(struct mm_struct *mm)
{
	int i;

	for (i = 0; i < NR_MM_COUNTERS; i++) {
		if (current->rss_stat.count[i]) {
			add_mm_counter(mm, i, current->rss_stat.count[i]);
			current->rss_stat.count[i] = 0;
		}
	}
	current->rss_stat.events = 0;
}

static void add_mm_counter_fast(struct mm_struct *mm, int member, int val)
{
	struct task_struct *task = current;

	if (likely(task->mm == mm))
		task->rss_stat.count[member] += val;
	else
		add_mm_counter(mm, member, val);
}
#define inc_mm_counter_fast(mm, member) add_mm_counter_fast(mm, member, 1)
#define dec_mm_counter_fast(mm, member) add_mm_counter_fast(mm, member, -1)

/* sync counter once per 64 page faults */
#define TASK_RSS_EVENTS_THRESH	(64)
static void check_sync_rss_stat(struct task_struct *task)
{
	if (unlikely(task != current))
		return;
	if (unlikely(task->rss_stat.events++ > TASK_RSS_EVENTS_THRESH))
		sync_mm_rss(task->mm);
}
#else /* SPLIT_RSS_COUNTING */

#define inc_mm_counter_fast(mm, member) inc_mm_counter(mm, member)
#define dec_mm_counter_fast(mm, member) dec_mm_counter(mm, member)

static void check_sync_rss_stat(struct task_struct *task)
{
}

#endif /* SPLIT_RSS_COUNTING */

#ifdef HAVE_GENERIC_MMU_GATHER

static int tlb_next_batch(struct mmu_gather *tlb)
{
	struct mmu_gather_batch *batch;

	batch = tlb->active;
	if (batch->next) {
		tlb->active = batch->next;
		return 1;
	}

	if (tlb->batch_count == MAX_GATHER_BATCH_COUNT)
		return 0;

	batch = (void *)__get_free_pages(GFP_NOWAIT | __GFP_NOWARN, 0);
	if (!batch)
		return 0;

	tlb->batch_count++;
	batch->next = NULL;
	batch->nr   = 0;
	batch->max  = MAX_GATHER_BATCH;

	tlb->active->next = batch;
	tlb->active = batch;

	return 1;
}

/* tlb_gather_mmu
 *	Called to initialize an (on-stack) mmu_gather structure for page-table
 *	tear-down from @mm. The @fullmm argument is used when @mm is without
 *	users and we're going to destroy the full address space (exit/execve).
 */
void tlb_gather_mmu(struct mmu_gather *tlb, struct mm_struct *mm, bool fullmm)
{
	tlb->mm = mm;

	tlb->fullmm     = fullmm;
	tlb->need_flush = 0;
	tlb->fast_mode  = (num_possible_cpus() == 1);
	tlb->local.next = NULL;
	tlb->local.nr   = 0;
	tlb->local.max  = ARRAY_SIZE(tlb->__pages);
	tlb->active     = &tlb->local;
	tlb->batch_count = 0;

#ifdef CONFIG_HAVE_RCU_TABLE_FREE
	tlb->batch = NULL;
#endif
}

void tlb_flush_mmu(struct mmu_gather *tlb)
{
	struct mmu_gather_batch *batch;

	if (!tlb->need_flush)
		return;
	tlb->need_flush = 0;
	tlb_flush(tlb);
#ifdef CONFIG_HAVE_RCU_TABLE_FREE
	tlb_table_flush(tlb);
#endif

	if (tlb_fast_mode(tlb))
		return;

	for (batch = &tlb->local; batch; batch = batch->next) {
		free_pages_and_swap_cache(batch->pages, batch->nr);
		batch->nr = 0;
	}
	tlb->active = &tlb->local;
}

/* tlb_finish_mmu
 *	Called at the end of the shootdown operation to free up any resources
 *	that were required.
 */
void tlb_finish_mmu(struct mmu_gather *tlb, unsigned long start, unsigned long end)
{
	struct mmu_gather_batch *batch, *next;

	tlb_flush_mmu(tlb);

	/* keep the page table cache within bounds */
	check_pgt_cache();

	for (batch = tlb->local.next; batch; batch = next) {
		next = batch->next;
		free_pages((unsigned long)batch, 0);
	}
	tlb->local.next = NULL;
}

/* __tlb_remove_page
 *	Must perform the equivalent to __free_pte(pte_get_and_clear(ptep)), while
 *	handling the additional races in SMP caused by other CPUs caching valid
 *	mappings in their TLBs. Returns the number of free page slots left.
 *	When out of page slots we must call tlb_flush_mmu().
 */
int __tlb_remove_page(struct mmu_gather *tlb, struct page *page)
{
	struct mmu_gather_batch *batch;

	VM_BUG_ON(!tlb->need_flush);

	if (tlb_fast_mode(tlb)) {
		free_page_and_swap_cache(page);
		return 1; /* avoid calling tlb_flush_mmu() */
	}

	batch = tlb->active;
	batch->pages[batch->nr++] = page;
	if (batch->nr == batch->max) {
		if (!tlb_next_batch(tlb))
			return 0;
		batch = tlb->active;
	}
	VM_BUG_ON(batch->nr > batch->max);

	return batch->max - batch->nr;
}

#endif /* HAVE_GENERIC_MMU_GATHER */

#ifdef CONFIG_HAVE_RCU_TABLE_FREE

/*
 * See the comment near struct mmu_table_batch.
 */

static void tlb_remove_table_smp_sync(void *arg)
{
	/* Simply deliver the interrupt */
}

static void tlb_remove_table_one(void *table)
{
	/*
	 * This isn't an RCU grace period and hence the page-tables cannot be
	 * assumed to be actually RCU-freed.
	 *
	 * It is however sufficient for software page-table walkers that rely on
	 * IRQ disabling. See the comment near struct mmu_table_batch.
	 */
	smp_call_function(tlb_remove_table_smp_sync, NULL, 1);
	__tlb_remove_table(table);
}

static void tlb_remove_table_rcu(struct rcu_head *head)
{
	struct mmu_table_batch *batch;
	int i;

	batch = container_of(head, struct mmu_table_batch, rcu);

	for (i = 0; i < batch->nr; i++)
		__tlb_remove_table(batch->tables[i]);

	free_page((unsigned long)batch);
}

void tlb_table_flush(struct mmu_gather *tlb)
{
	struct mmu_table_batch **batch = &tlb->batch;

	if (*batch) {
		call_rcu_sched(&(*batch)->rcu, tlb_remove_table_rcu);
		*batch = NULL;
	}
}

void tlb_remove_table(struct mmu_gather *tlb, void *table)
{
	struct mmu_table_batch **batch = &tlb->batch;

	tlb->need_flush = 1;

	/*
	 * When there's less then two users of this mm there cannot be a
	 * concurrent page-table walk.
	 */
	if (atomic_read(&tlb->mm->mm_users) < 2) {
		__tlb_remove_table(table);
		return;
	}

	if (*batch == NULL) {
		*batch = (struct mmu_table_batch *)__get_free_page(GFP_NOWAIT | __GFP_NOWARN);
		if (*batch == NULL) {
			tlb_remove_table_one(table);
			return;
		}
		(*batch)->nr = 0;
	}
	(*batch)->tables[(*batch)->nr++] = table;
	if ((*batch)->nr == MAX_TABLE_BATCH)
		tlb_table_flush(tlb);
}

#endif /* CONFIG_HAVE_RCU_TABLE_FREE */

/*
 * If a p?d_bad entry is found while walking page tables, report
 * the error, before resetting entry to p?d_none.  Usually (but
 * very seldom) called out from the p?d_none_or_clear_bad macros.
 */

void pgd_clear_bad(pgd_t *pgd)
{
	pgd_ERROR(*pgd);
	pgd_clear(pgd);
}

void pud_clear_bad(pud_t *pud)
{
	pud_ERROR(*pud);
	pud_clear(pud);
}

void pmd_clear_bad(pmd_t *pmd)
{
	pmd_ERROR(*pmd);
	pmd_clear(pmd);
}

/*
 * Note: this doesn't free the actual pages themselves. That
 * has been handled earlier when unmapping all the memory regions.
 */
static void free_pte_range(struct mmu_gather *tlb, pmd_t *pmd,
			   unsigned long addr)
{
	pgtable_t token = pmd_pgtable(*pmd);
	pmd_clear(pmd);
	pte_free_tlb(tlb, token, addr);
	tlb->mm->nr_ptes--;
}

static inline void free_pmd_range(struct mmu_gather *tlb, pud_t *pud,
				unsigned long addr, unsigned long end,
				unsigned long floor, unsigned long ceiling)
{
	pmd_t *pmd;
	unsigned long next;
	unsigned long start;

	start = addr;
	pmd = pmd_offset(pud, addr);
	do {
		next = pmd_addr_end(addr, end);
		if (pmd_none_or_clear_bad(pmd))
			continue;
		free_pte_range(tlb, pmd, addr);
	} while (pmd++, addr = next, addr != end);

	start &= PUD_MASK;
	if (start < floor)
		return;
	if (ceiling) {
		ceiling &= PUD_MASK;
		if (!ceiling)
			return;
	}
	if (end - 1 > ceiling - 1)
		return;

	pmd = pmd_offset(pud, start);
	pud_clear(pud);
	pmd_free_tlb(tlb, pmd, start);
}

static inline void free_pud_range(struct mmu_gather *tlb, pgd_t *pgd,
				unsigned long addr, unsigned long end,
				unsigned long floor, unsigned long ceiling)
{
	pud_t *pud;
	unsigned long next;
	unsigned long start;

	start = addr;
	pud = pud_offset(pgd, addr);
	do {
		next = pud_addr_end(addr, end);
		if (pud_none_or_clear_bad(pud))
			continue;
		free_pmd_range(tlb, pud, addr, next, floor, ceiling);
	} while (pud++, addr = next, addr != end);

	start &= PGDIR_MASK;
	if (start < floor)
		return;
	if (ceiling) {
		ceiling &= PGDIR_MASK;
		if (!ceiling)
			return;
	}
	if (end - 1 > ceiling - 1)
		return;

	pud = pud_offset(pgd, start);
	pgd_clear(pgd);
	pud_free_tlb(tlb, pud, start);
}

/*
 * This function frees user-level page tables of a process.
 *
 * Must be called with pagetable lock held.
 */
void free_pgd_range(struct mmu_gather *tlb,
			unsigned long addr, unsigned long end,
			unsigned long floor, unsigned long ceiling)
{
	pgd_t *pgd;
	unsigned long next;

	/*
	 * The next few lines have given us lots of grief...
	 *
	 * Why are we testing PMD* at this top level?  Because often
	 * there will be no work to do at all, and we'd prefer not to
	 * go all the way down to the bottom just to discover that.
	 *
	 * Why all these "- 1"s?  Because 0 represents both the bottom
	 * of the address space and the top of it (using -1 for the
	 * top wouldn't help much: the masks would do the wrong thing).
	 * The rule is that addr 0 and floor 0 refer to the bottom of
	 * the address space, but end 0 and ceiling 0 refer to the top
	 * Comparisons need to use "end - 1" and "ceiling - 1" (though
	 * that end 0 case should be mythical).
	 *
	 * Wherever addr is brought up or ceiling brought down, we must
	 * be careful to reject "the opposite 0" before it confuses the
	 * subsequent tests.  But what about where end is brought down
	 * by PMD_SIZE below? no, end can't go down to 0 there.
	 *
	 * Whereas we round start (addr) and ceiling down, by different
	 * masks at different levels, in order to test whether a table
	 * now has no other vmas using it, so can be freed, we don't
	 * bother to round floor or end up - the tests don't need that.
	 */

	addr &= PMD_MASK;
	if (addr < floor) {
		addr += PMD_SIZE;
		if (!addr)
			return;
	}
	if (ceiling) {
		ceiling &= PMD_MASK;
		if (!ceiling)
			return;
	}
	if (end - 1 > ceiling - 1)
		end -= PMD_SIZE;
	if (addr > end - 1)
		return;

	pgd = pgd_offset(tlb->mm, addr);
	do {
		next = pgd_addr_end(addr, end);
		if (pgd_none_or_clear_bad(pgd))
			continue;
		free_pud_range(tlb, pgd, addr, next, floor, ceiling);
	} while (pgd++, addr = next, addr != end);
}

void free_pgtables(struct mmu_gather *tlb, struct vm_area_struct *vma,
		unsigned long floor, unsigned long ceiling)
{
	while (vma) {
		struct vm_area_struct *next = vma->vm_next;
		unsigned long addr = vma->vm_start;

		/*
		 * Hide vma from rmap and truncate_pagecache before freeing
		 * pgtables
		 */
		unlink_anon_vmas(vma);
		unlink_file_vma(vma);

		if (is_vm_hugetlb_page(vma)) {
			hugetlb_free_pgd_range(tlb, addr, vma->vm_end,
				floor, next? next->vm_start: ceiling);
		} else {
			/*
			 * Optimization: gather nearby vmas into one call down
			 */
			while (next && next->vm_start <= vma->vm_end + PMD_SIZE
			       && !is_vm_hugetlb_page(next)) {
				vma = next;
				next = vma->vm_next;
				unlink_anon_vmas(vma);
				unlink_file_vma(vma);
			}
			free_pgd_range(tlb, addr, vma->vm_end,
				floor, next? next->vm_start: ceiling);
		}
		vma = next;
	}
}

int __pte_alloc(struct mm_struct *mm, struct vm_area_struct *vma,
		pmd_t *pmd, unsigned long address)
{
	pgtable_t new = pte_alloc_one(mm, address);
	int wait_split_huge_page;
	if (!new)
		return -ENOMEM;

	/*
	 * Ensure all pte setup (eg. pte page lock and page clearing) are
	 * visible before the pte is made visible to other CPUs by being
	 * put into page tables.
	 *
	 * The other side of the story is the pointer chasing in the page
	 * table walking code (when walking the page table without locking;
	 * ie. most of the time). Fortunately, these data accesses consist
	 * of a chain of data-dependent loads, meaning most CPUs (alpha
	 * being the notable exception) will already guarantee loads are
	 * seen in-order. See the alpha page table accessors for the
	 * smp_read_barrier_depends() barriers in page table walking code.
	 */
	smp_wmb(); /* Could be smp_wmb__xxx(before|after)_spin_lock */

	spin_lock(&mm->page_table_lock);
	wait_split_huge_page = 0;
	if (likely(pmd_none(*pmd))) {	/* Has another populated it ? */
		mm->nr_ptes++;
		pmd_populate(mm, pmd, new);
		new = NULL;
	} else if (unlikely(pmd_trans_splitting(*pmd)))
		wait_split_huge_page = 1;
	spin_unlock(&mm->page_table_lock);
	if (new)
		pte_free(mm, new);
	if (wait_split_huge_page)
		wait_split_huge_page(vma->anon_vma, pmd);
	return 0;
}

int __pte_alloc_kernel(pmd_t *pmd, unsigned long address)
{
	pte_t *new = pte_alloc_one_kernel(&init_mm, address);
	if (!new)
		return -ENOMEM;

	smp_wmb(); /* See comment in __pte_alloc */

	spin_lock(&init_mm.page_table_lock);
	if (likely(pmd_none(*pmd))) {	/* Has another populated it ? */
		pmd_populate_kernel(&init_mm, pmd, new);
		new = NULL;
	} else
		VM_BUG_ON(pmd_trans_splitting(*pmd));
	spin_unlock(&init_mm.page_table_lock);
	if (new)
		pte_free_kernel(&init_mm, new);
	return 0;
}

static inline void init_rss_vec(int *rss)
{
	memset(rss, 0, sizeof(int) * NR_MM_COUNTERS);
}

static inline void add_mm_rss_vec(struct mm_struct *mm, int *rss)
{
	int i;

	if (current->mm == mm)
		sync_mm_rss(mm);
	for (i = 0; i < NR_MM_COUNTERS; i++)
		if (rss[i])
			add_mm_counter(mm, i, rss[i]);
}

/*
 * This function is called to print an error when a bad pte
 * is found. For example, we might have a PFN-mapped pte in
 * a region that doesn't allow it.
 *
 * The calling function must still handle the error.
 */
static void print_bad_pte(struct vm_area_struct *vma, unsigned long addr,
			  pte_t pte, struct page *page)
{
	pgd_t *pgd = pgd_offset(vma->vm_mm, addr);
	pud_t *pud = pud_offset(pgd, addr);
	pmd_t *pmd = pmd_offset(pud, addr);
	struct address_space *mapping;
	pgoff_t index;
	static unsigned long resume;
	static unsigned long nr_shown;
	static unsigned long nr_unshown;

	/*
	 * Allow a burst of 60 reports, then keep quiet for that minute;
	 * or allow a steady drip of one report per second.
	 */
	if (nr_shown == 60) {
		if (time_before(jiffies, resume)) {
			nr_unshown++;
			return;
		}
		if (nr_unshown) {
			printk(KERN_ALERT
				"BUG: Bad page map: %lu messages suppressed\n",
				nr_unshown);
			nr_unshown = 0;
		}
		nr_shown = 0;
	}
	if (nr_shown++ == 0)
		resume = jiffies + 60 * HZ;

	mapping = vma->vm_file ? vma->vm_file->f_mapping : NULL;
	index = linear_page_index(vma, addr);

	printk(KERN_ALERT
		"BUG: Bad page map in process %s  pte:%08llx pmd:%08llx\n",
		current->comm,
		(long long)pte_val(pte), (long long)pmd_val(*pmd));
	if (page)
		dump_page(page);
	printk(KERN_ALERT
		"addr:%p vm_flags:%08lx anon_vma:%p mapping:%p index:%lx\n",
		(void *)addr, vma->vm_flags, vma->anon_vma, mapping, index);
	/*
	 * Choose text because data symbols depend on CONFIG_KALLSYMS_ALL=y
	 */
	if (vma->vm_ops)
		print_symbol(KERN_ALERT "vma->vm_ops->fault: %s\n",
				(unsigned long)vma->vm_ops->fault);
	if (vma->vm_file && vma->vm_file->f_op)
		print_symbol(KERN_ALERT "vma->vm_file->f_op->mmap: %s\n",
				(unsigned long)vma->vm_file->f_op->mmap);

	BUG_ON(PANIC_CORRUPTION);

	dump_stack();
	add_taint(TAINT_BAD_PAGE);
}

static inline int is_cow_mapping(vm_flags_t flags)
{
	return (flags & (VM_SHARED | VM_MAYWRITE)) == VM_MAYWRITE;
}

#ifndef is_zero_pfn
static inline int is_zero_pfn(unsigned long pfn)
{
	return pfn == zero_pfn;
}
#endif

#ifndef my_zero_pfn
static inline unsigned long my_zero_pfn(unsigned long addr)
{
	return zero_pfn;
}
#endif

/*
 * vm_normal_page -- This function gets the "struct page" associated with a pte.
 *
 * "Special" mappings do not wish to be associated with a "struct page" (either
 * it doesn't exist, or it exists but they don't want to touch it). In this
 * case, NULL is returned here. "Normal" mappings do have a struct page.
 *
 * There are 2 broad cases. Firstly, an architecture may define a pte_special()
 * pte bit, in which case this function is trivial. Secondly, an architecture
 * may not have a spare pte bit, which requires a more complicated scheme,
 * described below.
 *
 * A raw VM_PFNMAP mapping (ie. one that is not COWed) is always considered a
 * special mapping (even if there are underlying and valid "struct pages").
 * COWed pages of a VM_PFNMAP are always normal.
 *
 * The way we recognize COWed pages within VM_PFNMAP mappings is through the
 * rules set up by "remap_pfn_range()": the vma will have the VM_PFNMAP bit
 * set, and the vm_pgoff will point to the first PFN mapped: thus every special
 * mapping will always honor the rule
 *
 *	pfn_of_page == vma->vm_pgoff + ((addr - vma->vm_start) >> PAGE_SHIFT)
 *
 * And for normal mappings this is false.
 *
 * This restricts such mappings to be a linear translation from virtual address
 * to pfn. To get around this restriction, we allow arbitrary mappings so long
 * as the vma is not a COW mapping; in that case, we know that all ptes are
 * special (because none can have been COWed).
 *
 *
 * In order to support COW of arbitrary special mappings, we have VM_MIXEDMAP.
 *
 * VM_MIXEDMAP mappings can likewise contain memory with or without "struct
 * page" backing, however the difference is that _all_ pages with a struct
 * page (that is, those where pfn_valid is true) are refcounted and considered
 * normal pages by the VM. The disadvantage is that pages are refcounted
 * (which can be slower and simply not an option for some PFNMAP users). The
 * advantage is that we don't have to follow the strict linearity rule of
 * PFNMAP mappings in order to support COWable mappings.
 *
 */
#ifdef __HAVE_ARCH_PTE_SPECIAL
# define HAVE_PTE_SPECIAL 1
#else
# define HAVE_PTE_SPECIAL 0
#endif
struct page *vm_normal_page(struct vm_area_struct *vma, unsigned long addr,
				pte_t pte)
{
	unsigned long pfn = pte_pfn(pte);

	if (HAVE_PTE_SPECIAL) {
		if (likely(!pte_special(pte)))
			goto check_pfn;
		if (vma->vm_flags & (VM_PFNMAP | VM_MIXEDMAP))
			return NULL;
		if (!is_zero_pfn(pfn))
			print_bad_pte(vma, addr, pte, NULL);
		return NULL;
	}

	/* !HAVE_PTE_SPECIAL case follows: */

	if (unlikely(vma->vm_flags & (VM_PFNMAP|VM_MIXEDMAP))) {
		if (vma->vm_flags & VM_MIXEDMAP) {
			if (!pfn_valid(pfn))
				return NULL;
			goto out;
		} else {
			unsigned long off;
			off = (addr - vma->vm_start) >> PAGE_SHIFT;
			if (pfn == vma->vm_pgoff + off)
				return NULL;
			if (!is_cow_mapping(vma->vm_flags))
				return NULL;
		}
	}

	if (is_zero_pfn(pfn))
		return NULL;
check_pfn:
	if (unlikely(pfn > highest_memmap_pfn)) {
		print_bad_pte(vma, addr, pte, NULL);
		return NULL;
	}

	/*
	 * NOTE! We still have PageReserved() pages in the page tables.
	 * eg. VDSO mappings can cause them to exist.
	 */
out:
	return pfn_to_page(pfn);
}

/*
 * copy one vm_area from one task to the other. Assumes the page tables
 * already present in the new task to be cleared in the whole range
 * covered by this vma.
 */

static inline unsigned long
copy_one_pte(struct mm_struct *dst_mm, struct mm_struct *src_mm,
		pte_t *dst_pte, pte_t *src_pte, struct vm_area_struct *vma,
		unsigned long addr, int *rss)
{
	unsigned long vm_flags = vma->vm_flags;
	pte_t pte = *src_pte;
	struct page *page;

	/* pte contains position in swap or file, so copy. */
	if (unlikely(!pte_present(pte))) {
		if (!pte_file(pte)) {
			swp_entry_t entry = pte_to_swp_entry(pte);

			if (likely(!non_swap_entry(entry))) {
				if (swap_duplicate(entry) < 0)
					return entry.val;

				/* make sure dst_mm is on swapoff's mmlist. */
				if (unlikely(list_empty(&dst_mm->mmlist))) {
					spin_lock(&mmlist_lock);
					if (list_empty(&dst_mm->mmlist))
						list_add(&dst_mm->mmlist,
							 &src_mm->mmlist);
					spin_unlock(&mmlist_lock);
				}
				rss[MM_SWAPENTS]++;
			} else if (is_migration_entry(entry)) {
				page = migration_entry_to_page(entry);

				if (PageAnon(page))
					rss[MM_ANONPAGES]++;
				else
					rss[MM_FILEPAGES]++;

				if (is_write_migration_entry(entry) &&
				    is_cow_mapping(vm_flags)) {
					/*
					 * COW mappings require pages in both
					 * parent and child to be set to read.
					 */
					make_migration_entry_read(&entry);
					pte = swp_entry_to_pte(entry);
					set_pte_at(src_mm, addr, src_pte, pte);
				}
			}
		}
		goto out_set_pte;
	}

	/*
	 * If it's a COW mapping, write protect it both
	 * in the parent and the child
	 */
	if (is_cow_mapping(vm_flags)) {
		ptep_set_wrprotect(src_mm, addr, src_pte);
		pte = pte_wrprotect(pte);
	}

	/*
	 * If it's a shared mapping, mark it clean in
	 * the child
	 */
	if (vm_flags & VM_SHARED)
		pte = pte_mkclean(pte);
	pte = pte_mkold(pte);

	page = vm_normal_page(vma, addr, pte);
	if (page) {
		get_page(page);
		page_dup_rmap(page);
		if (PageAnon(page))
			rss[MM_ANONPAGES]++;
		else
			rss[MM_FILEPAGES]++;
	}

out_set_pte:
	set_pte_at(dst_mm, addr, dst_pte, pte);
	return 0;
}

int copy_pte_range(struct mm_struct *dst_mm, struct mm_struct *src_mm,
		   pmd_t *dst_pmd, pmd_t *src_pmd, struct vm_area_struct *vma,
		   unsigned long addr, unsigned long end)
{
	pte_t *orig_src_pte, *orig_dst_pte;
	pte_t *src_pte, *dst_pte;
	spinlock_t *src_ptl, *dst_ptl;
	int progress = 0;
	int rss[NR_MM_COUNTERS];
	swp_entry_t entry = (swp_entry_t){0};

again:
	init_rss_vec(rss);

	dst_pte = pte_alloc_map_lock(dst_mm, dst_pmd, addr, &dst_ptl);
	if (!dst_pte)
		return -ENOMEM;
	src_pte = pte_offset_map(src_pmd, addr);
	src_ptl = pte_lockptr(src_mm, src_pmd);
	spin_lock_nested(src_ptl, SINGLE_DEPTH_NESTING);
	orig_src_pte = src_pte;
	orig_dst_pte = dst_pte;
	arch_enter_lazy_mmu_mode();

	do {
		/*
		 * We are holding two locks at this point - either of them
		 * could generate latencies in another task on another CPU.
		 */
		if (progress >= 32) {
			progress = 0;
			if (need_resched() ||
			    spin_needbreak(src_ptl) || spin_needbreak(dst_ptl))
				break;
		}
		if (pte_none(*src_pte)) {
			progress++;
			continue;
		}
		entry.val = copy_one_pte(dst_mm, src_mm, dst_pte, src_pte,
							vma, addr, rss);
		if (entry.val)
			break;
		progress += 8;
	} while (dst_pte++, src_pte++, addr += PAGE_SIZE, addr != end);

	arch_leave_lazy_mmu_mode();
	spin_unlock(src_ptl);
	pte_unmap(orig_src_pte);
	add_mm_rss_vec(dst_mm, rss);
	pte_unmap_unlock(orig_dst_pte, dst_ptl);
	cond_resched();

	if (entry.val) {
		if (add_swap_count_continuation(entry, GFP_KERNEL) < 0)
			return -ENOMEM;
		progress = 0;
	}
	if (addr != end)
		goto again;
	return 0;
}

static inline int copy_pmd_range(struct mm_struct *dst_mm, struct mm_struct *src_mm,
		pud_t *dst_pud, pud_t *src_pud, struct vm_area_struct *vma,
		unsigned long addr, unsigned long end)
{
	pmd_t *src_pmd, *dst_pmd;
	unsigned long next;

	dst_pmd = pmd_alloc(dst_mm, dst_pud, addr);
	if (!dst_pmd)
		return -ENOMEM;
	src_pmd = pmd_offset(src_pud, addr);
	do {
		next = pmd_addr_end(addr, end);
		if (pmd_trans_huge(*src_pmd)) {
			int err;
			VM_BUG_ON(next-addr != HPAGE_PMD_SIZE);
			err = copy_huge_pmd(dst_mm, src_mm,
					    dst_pmd, src_pmd, addr, vma);
			if (err == -ENOMEM)
				return -ENOMEM;
			if (!err)
				continue;
			/* fall through */
		}
		if (pmd_none_or_clear_bad(src_pmd))
			continue;
		if (copy_pte_range(dst_mm, src_mm, dst_pmd, src_pmd,
						vma, addr, next))
			return -ENOMEM;
	} while (dst_pmd++, src_pmd++, addr = next, addr != end);
	return 0;
}

static inline int copy_pud_range(struct mm_struct *dst_mm, struct mm_struct *src_mm,
		pgd_t *dst_pgd, pgd_t *src_pgd, struct vm_area_struct *vma,
		unsigned long addr, unsigned long end)
{
	pud_t *src_pud, *dst_pud;
	unsigned long next;

	dst_pud = pud_alloc(dst_mm, dst_pgd, addr);
	if (!dst_pud)
		return -ENOMEM;
	src_pud = pud_offset(src_pgd, addr);
	do {
		next = pud_addr_end(addr, end);
		if (pud_none_or_clear_bad(src_pud))
			continue;
		if (copy_pmd_range(dst_mm, src_mm, dst_pud, src_pud,
						vma, addr, next))
			return -ENOMEM;
	} while (dst_pud++, src_pud++, addr = next, addr != end);
	return 0;
}

int copy_page_range(struct mm_struct *dst_mm, struct mm_struct *src_mm,
		struct vm_area_struct *vma)
{
	pgd_t *src_pgd, *dst_pgd;
	unsigned long next;
	unsigned long addr = vma->vm_start;
	unsigned long end = vma->vm_end;
	int ret;

	/*
	 * Don't copy ptes where a page fault will fill them correctly.
	 * Fork becomes much lighter when there are big shared or private
	 * readonly mappings. The tradeoff is that copy_page_range is more
	 * efficient than faulting.
	 */
	if (!(vma->vm_flags & (VM_HUGETLB|VM_NONLINEAR|VM_PFNMAP|VM_INSERTPAGE))) {
		if (!vma->anon_vma)
			return 0;
	}

	if (is_vm_hugetlb_page(vma))
		return copy_hugetlb_page_range(dst_mm, src_mm, vma);

	if (unlikely(is_pfn_mapping(vma))) {
		/*
		 * We do not free on error cases below as remove_vma
		 * gets called on error from higher level routine
		 */
		ret = track_pfn_vma_copy(vma);
		if (ret)
			return ret;
	}

	/*
	 * We need to invalidate the secondary MMU mappings only when
	 * there could be a permission downgrade on the ptes of the
	 * parent mm. And a permission downgrade will only happen if
	 * is_cow_mapping() returns true.
	 */
	if (is_cow_mapping(vma->vm_flags))
		mmu_notifier_invalidate_range_start(src_mm, addr, end);

	ret = 0;
	dst_pgd = pgd_offset(dst_mm, addr);
	src_pgd = pgd_offset(src_mm, addr);
	do {
		next = pgd_addr_end(addr, end);
		if (pgd_none_or_clear_bad(src_pgd))
			continue;
		if (unlikely(copy_pud_range(dst_mm, src_mm, dst_pgd, src_pgd,
					    vma, addr, next))) {
			ret = -ENOMEM;
			break;
		}
	} while (dst_pgd++, src_pgd++, addr = next, addr != end);

	if (is_cow_mapping(vma->vm_flags))
		mmu_notifier_invalidate_range_end(src_mm,
						  vma->vm_start, end);
	return ret;
}

static unsigned long zap_pte_range(struct mmu_gather *tlb,
				struct vm_area_struct *vma, pmd_t *pmd,
				unsigned long addr, unsigned long end,
				struct zap_details *details)
{
	struct mm_struct *mm = tlb->mm;
	int force_flush = 0;
	int rss[NR_MM_COUNTERS];
	spinlock_t *ptl;
	pte_t *start_pte;
	pte_t *pte;

again:
	init_rss_vec(rss);
	start_pte = pte_offset_map_lock(mm, pmd, addr, &ptl);
	pte = start_pte;
	arch_enter_lazy_mmu_mode();
	do {
		pte_t ptent = *pte;
		if (pte_none(ptent)) {
			continue;
		}

		if (pte_present(ptent)) {
			struct page *page;

			page = vm_normal_page(vma, addr, ptent);
			if (unlikely(details) && page) {
				/*
				 * unmap_shared_mapping_pages() wants to
				 * invalidate cache without truncating:
				 * unmap shared but keep private pages.
				 */
				if (details->check_mapping &&
				    details->check_mapping != page->mapping)
					continue;
				/*
				 * Each page->index must be checked when
				 * invalidating or truncating nonlinear.
				 */
				if (details->nonlinear_vma &&
				    (page->index < details->first_index ||
				     page->index > details->last_index))
					continue;
			}
			ptent = ptep_get_and_clear_full(mm, addr, pte,
							tlb->fullmm);
			tlb_remove_tlb_entry(tlb, pte, addr);
			if (unlikely(!page))
				continue;
			if (unlikely(details) && details->nonlinear_vma
			    && linear_page_index(details->nonlinear_vma,
						addr) != page->index)
				set_pte_at(mm, addr, pte,
					   pgoff_to_pte(page->index));
			if (PageAnon(page))
				rss[MM_ANONPAGES]--;
			else {
				if (pte_dirty(ptent))
					set_page_dirty(page);
				if (pte_young(ptent) &&
				    likely(!VM_SequentialReadHint(vma)))
					mark_page_accessed(page);
				rss[MM_FILEPAGES]--;
			}
			page_remove_rmap(page);
			if (unlikely(page_mapcount(page) < 0))
				print_bad_pte(vma, addr, ptent, page);
			force_flush = !__tlb_remove_page(tlb, page);
			if (force_flush) {
				addr += PAGE_SIZE;
				break;
			}
			continue;
		}
		/*
		 * If details->check_mapping, we leave swap entries;
		 * if details->nonlinear_vma, we leave file entries.
		 */
		if (unlikely(details))
			continue;
		if (pte_file(ptent)) {
			if (unlikely(!(vma->vm_flags & VM_NONLINEAR)))
				print_bad_pte(vma, addr, ptent, NULL);
		} else {
			swp_entry_t entry = pte_to_swp_entry(ptent);

			if (!non_swap_entry(entry))
				rss[MM_SWAPENTS]--;
			else if (is_migration_entry(entry)) {
				struct page *page;

				page = migration_entry_to_page(entry);

				if (PageAnon(page))
					rss[MM_ANONPAGES]--;
				else
					rss[MM_FILEPAGES]--;
			}
			if (unlikely(!free_swap_and_cache(entry)))
				print_bad_pte(vma, addr, ptent, NULL);
		}
		pte_clear_not_present_full(mm, addr, pte, tlb->fullmm);
	} while (pte++, addr += PAGE_SIZE, addr != end);

	add_mm_rss_vec(mm, rss);
	arch_leave_lazy_mmu_mode();
	pte_unmap_unlock(start_pte, ptl);

	/*
	 * mmu_gather ran out of room to batch pages, we break out of
	 * the PTE lock to avoid doing the potential expensive TLB invalidate
	 * and page-free while holding it.
	 */
	if (force_flush) {
		force_flush = 0;
		tlb_flush_mmu(tlb);
		if (addr != end)
			goto again;
	}

	return addr;
}

static inline unsigned long zap_pmd_range(struct mmu_gather *tlb,
				struct vm_area_struct *vma, pud_t *pud,
				unsigned long addr, unsigned long end,
				struct zap_details *details)
{
	pmd_t *pmd;
	unsigned long next;

	pmd = pmd_offset(pud, addr);
	do {
		next = pmd_addr_end(addr, end);
		if (pmd_trans_huge(*pmd)) {
			if (next - addr != HPAGE_PMD_SIZE) {
				VM_BUG_ON(!rwsem_is_locked(&tlb->mm->mmap_sem));
				split_huge_page_pmd(vma->vm_mm, pmd);
			} else if (zap_huge_pmd(tlb, vma, pmd, addr))
				goto next;
			/* fall through */
		}
		/*
		 * Here there can be other concurrent MADV_DONTNEED or
		 * trans huge page faults running, and if the pmd is
		 * none or trans huge it can change under us. This is
		 * because MADV_DONTNEED holds the mmap_sem in read
		 * mode.
		 */
		if (pmd_none_or_trans_huge_or_clear_bad(pmd))
			goto next;
		next = zap_pte_range(tlb, vma, pmd, addr, next, details);
next:
		cond_resched();
	} while (pmd++, addr = next, addr != end);

	return addr;
}

static inline unsigned long zap_pud_range(struct mmu_gather *tlb,
				struct vm_area_struct *vma, pgd_t *pgd,
				unsigned long addr, unsigned long end,
				struct zap_details *details)
{
	pud_t *pud;
	unsigned long next;

	pud = pud_offset(pgd, addr);
	do {
		next = pud_addr_end(addr, end);
		if (pud_none_or_clear_bad(pud))
			continue;
		next = zap_pmd_range(tlb, vma, pud, addr, next, details);
	} while (pud++, addr = next, addr != end);

	return addr;
}

static void unmap_page_range(struct mmu_gather *tlb,
			     struct vm_area_struct *vma,
			     unsigned long addr, unsigned long end,
			     struct zap_details *details)
{
	pgd_t *pgd;
	unsigned long next;

	if (details && !details->check_mapping && !details->nonlinear_vma)
		details = NULL;

	BUG_ON(addr >= end);
	mem_cgroup_uncharge_start();
	tlb_start_vma(tlb, vma);
	pgd = pgd_offset(vma->vm_mm, addr);
	do {
		next = pgd_addr_end(addr, end);
		if (pgd_none_or_clear_bad(pgd))
			continue;
		next = zap_pud_range(tlb, vma, pgd, addr, next, details);
	} while (pgd++, addr = next, addr != end);
	tlb_end_vma(tlb, vma);
	mem_cgroup_uncharge_end();
}


static void unmap_single_vma(struct mmu_gather *tlb,
		struct vm_area_struct *vma, unsigned long start_addr,
		unsigned long end_addr, unsigned long *nr_accounted,
		struct zap_details *details)
{
	unsigned long start = max(vma->vm_start, start_addr);
	unsigned long end;

	if (start >= vma->vm_end)
		return;
	end = min(vma->vm_end, end_addr);
	if (end <= vma->vm_start)
		return;

	if (vma->vm_flags & VM_ACCOUNT)
		*nr_accounted += (end - start) >> PAGE_SHIFT;

	if (unlikely(is_pfn_mapping(vma)))
		untrack_pfn_vma(vma, 0, 0);

	if (start != end) {
		if (unlikely(is_vm_hugetlb_page(vma))) {
			/*
			 * It is undesirable to test vma->vm_file as it
			 * should be non-null for valid hugetlb area.
			 * However, vm_file will be NULL in the error
			 * cleanup path of do_mmap_pgoff. When
			 * hugetlbfs ->mmap method fails,
			 * do_mmap_pgoff() nullifies vma->vm_file
			 * before calling this function to clean up.
			 * Since no pte has actually been setup, it is
			 * safe to do nothing in this case.
			 */
			if (vma->vm_file)
				unmap_hugepage_range(vma, start, end, NULL);
		} else
			unmap_page_range(tlb, vma, start, end, details);
	}
}

/**
 * unmap_vmas - unmap a range of memory covered by a list of vma's
 * @tlb: address of the caller's struct mmu_gather
 * @vma: the starting vma
 * @start_addr: virtual address at which to start unmapping
 * @end_addr: virtual address at which to end unmapping
 * @nr_accounted: Place number of unmapped pages in vm-accountable vma's here
 * @details: details of nonlinear truncation or shared cache invalidation
 *
 * Unmap all pages in the vma list.
 *
 * Only addresses between `start' and `end' will be unmapped.
 *
 * The VMA list must be sorted in ascending virtual address order.
 *
 * unmap_vmas() assumes that the caller will flush the whole unmapped address
 * range after unmap_vmas() returns.  So the only responsibility here is to
 * ensure that any thus-far unmapped pages are flushed before unmap_vmas()
 * drops the lock and schedules.
 */
void unmap_vmas(struct mmu_gather *tlb,
		struct vm_area_struct *vma, unsigned long start_addr,
		unsigned long end_addr, unsigned long *nr_accounted,
		struct zap_details *details)
{
	struct mm_struct *mm = vma->vm_mm;

	mmu_notifier_invalidate_range_start(mm, start_addr, end_addr);
	for ( ; vma && vma->vm_start < end_addr; vma = vma->vm_next)
		unmap_single_vma(tlb, vma, start_addr, end_addr, nr_accounted,
				 details);
	mmu_notifier_invalidate_range_end(mm, start_addr, end_addr);
}

/**
 * zap_page_range - remove user pages in a given range
 * @vma: vm_area_struct holding the applicable pages
 * @address: starting address of pages to zap
 * @size: number of bytes to zap
 * @details: details of nonlinear truncation or shared cache invalidation
 *
 * Caller must protect the VMA list
 */
void zap_page_range(struct vm_area_struct *vma, unsigned long address,
		unsigned long size, struct zap_details *details)
{
	struct mm_struct *mm = vma->vm_mm;
	struct mmu_gather tlb;
	unsigned long end = address + size;
	unsigned long nr_accounted = 0;

	lru_add_drain();
	tlb_gather_mmu(&tlb, mm, 0);
	update_hiwater_rss(mm);
	unmap_vmas(&tlb, vma, address, end, &nr_accounted, details);
	tlb_finish_mmu(&tlb, address, end);
}

/**
 * zap_page_range_single - remove user pages in a given range
 * @vma: vm_area_struct holding the applicable pages
 * @address: starting address of pages to zap
 * @size: number of bytes to zap
 * @details: details of nonlinear truncation or shared cache invalidation
 *
 * The range must fit into one VMA.
 */
static void zap_page_range_single(struct vm_area_struct *vma, unsigned long address,
		unsigned long size, struct zap_details *details)
{
	struct mm_struct *mm = vma->vm_mm;
	struct mmu_gather tlb;
	unsigned long end = address + size;
	unsigned long nr_accounted = 0;

	lru_add_drain();
	tlb_gather_mmu(&tlb, mm, 0);
	update_hiwater_rss(mm);
	mmu_notifier_invalidate_range_start(mm, address, end);
	unmap_single_vma(&tlb, vma, address, end, &nr_accounted, details);
	mmu_notifier_invalidate_range_end(mm, address, end);
	tlb_finish_mmu(&tlb, address, end);
}

/**
 * zap_vma_ptes - remove ptes mapping the vma
 * @vma: vm_area_struct holding ptes to be zapped
 * @address: starting address of pages to zap
 * @size: number of bytes to zap
 *
 * This function only unmaps ptes assigned to VM_PFNMAP vmas.
 *
 * The entire address range must be fully contained within the vma.
 *
 * Returns 0 if successful.
 */
int zap_vma_ptes(struct vm_area_struct *vma, unsigned long address,
		unsigned long size)
{
	if (address < vma->vm_start || address + size > vma->vm_end ||
	    		!(vma->vm_flags & VM_PFNMAP))
		return -1;
	zap_page_range_single(vma, address, size, NULL);
	return 0;
}
EXPORT_SYMBOL_GPL(zap_vma_ptes);

<<<<<<< HEAD
/*
 * FOLL_FORCE can write to even unwritable pte's, but only
 * after we've gone through a COW cycle and they are dirty.
 */
static inline bool can_follow_write_pte(pte_t pte, unsigned int flags)
{
	return pte_write(pte) ||
		((flags & FOLL_FORCE) && (flags & FOLL_COW) && pte_dirty(pte));
=======
static inline bool can_follow_write_pte(pte_t pte, struct page *page,
					unsigned int flags)
{
	if (pte_write(pte))
		return true;

	/*
	 * Make sure that we are really following CoWed page. We do not really
	 * have to care about exclusiveness of the page because we only want
	 * to ensure that once COWed page hasn't disappeared in the meantime
	 * or it hasn't been merged to a KSM page.
	 */
	if ((flags & FOLL_FORCE) && (flags & FOLL_COW))
		return page && PageAnon(page) && !PageKsm(page);

	return false;
>>>>>>> 8d1988f8
}

/**
 * follow_page - look up a page descriptor from a user-virtual address
 * @vma: vm_area_struct mapping @address
 * @address: virtual address to look up
 * @flags: flags modifying lookup behaviour
 *
 * @flags can have FOLL_ flags set, defined in <linux/mm.h>
 *
 * Returns the mapped (struct page *), %NULL if no mapping exists, or
 * an error pointer if there is a mapping to something not represented
 * by a page descriptor (see also vm_normal_page()).
 */
struct page *follow_page(struct vm_area_struct *vma, unsigned long address,
			unsigned int flags)
{
	pgd_t *pgd;
	pud_t *pud;
	pmd_t *pmd;
	pte_t *ptep, pte;
	spinlock_t *ptl;
	struct page *page;
	struct mm_struct *mm = vma->vm_mm;

	page = follow_huge_addr(mm, address, flags & FOLL_WRITE);
	if (!IS_ERR(page)) {
		BUG_ON(flags & FOLL_GET);
		goto out;
	}

	page = NULL;
	pgd = pgd_offset(mm, address);
	if (pgd_none(*pgd) || unlikely(pgd_bad(*pgd)))
		goto no_page_table;

	pud = pud_offset(pgd, address);
	if (pud_none(*pud))
		goto no_page_table;
	if (pud_huge(*pud) && vma->vm_flags & VM_HUGETLB) {
		BUG_ON(flags & FOLL_GET);
		page = follow_huge_pud(mm, address, pud, flags & FOLL_WRITE);
		goto out;
	}
	if (unlikely(pud_bad(*pud)))
		goto no_page_table;

	pmd = pmd_offset(pud, address);
	if (pmd_none(*pmd))
		goto no_page_table;
	if (pmd_huge(*pmd) && vma->vm_flags & VM_HUGETLB) {
		BUG_ON(flags & FOLL_GET);
		page = follow_huge_pmd(mm, address, pmd, flags & FOLL_WRITE);
		goto out;
	}
	if (pmd_trans_huge(*pmd)) {
		if (flags & FOLL_SPLIT) {
			split_huge_page_pmd(mm, pmd);
			goto split_fallthrough;
		}
		spin_lock(&mm->page_table_lock);
		if (likely(pmd_trans_huge(*pmd))) {
			if (unlikely(pmd_trans_splitting(*pmd))) {
				spin_unlock(&mm->page_table_lock);
				wait_split_huge_page(vma->anon_vma, pmd);
			} else {
				page = follow_trans_huge_pmd(mm, address,
							     pmd, flags);
				spin_unlock(&mm->page_table_lock);
				goto out;
			}
		} else
			spin_unlock(&mm->page_table_lock);
		/* fall through */
	}
split_fallthrough:
	if (unlikely(pmd_bad(*pmd)))
		goto no_page_table;

	ptep = pte_offset_map_lock(mm, pmd, address, &ptl);

	pte = *ptep;
	if (!pte_present(pte))
		goto no_page;
<<<<<<< HEAD
	if ((flags & FOLL_WRITE) && !can_follow_write_pte(pte, flags))
		goto unlock;
=======
>>>>>>> 8d1988f8

	page = vm_normal_page(vma, address, pte);
	if ((flags & FOLL_WRITE) && !can_follow_write_pte(pte, page, flags)) {
		pte_unmap_unlock(ptep, ptl);
		return NULL;
	}

	if (unlikely(!page)) {
		if ((flags & FOLL_DUMP) ||
		    !is_zero_pfn(pte_pfn(pte)))
			goto bad_page;
		page = pte_page(pte);
	}

	if (flags & FOLL_GET)
		get_page_foll(page);
	if (flags & FOLL_TOUCH) {
		if ((flags & FOLL_WRITE) &&
		    !pte_dirty(pte) && !PageDirty(page))
			set_page_dirty(page);
		/*
		 * pte_mkyoung() would be more correct here, but atomic care
		 * is needed to avoid losing the dirty bit: it is easier to use
		 * mark_page_accessed().
		 */
		mark_page_accessed(page);
	}
	if ((flags & FOLL_MLOCK) && (vma->vm_flags & VM_LOCKED)) {
		/*
		 * The preliminary mapping check is mainly to avoid the
		 * pointless overhead of lock_page on the ZERO_PAGE
		 * which might bounce very badly if there is contention.
		 *
		 * If the page is already locked, we don't need to
		 * handle it now - vmscan will handle it later if and
		 * when it attempts to reclaim the page.
		 */
		if (page->mapping && trylock_page(page)) {
			lru_add_drain();  /* push cached pages to LRU */
			/*
			 * Because we lock page here and migration is
			 * blocked by the pte's page reference, we need
			 * only check for file-cache page truncation.
			 */
			if (page->mapping)
				mlock_vma_page(page);
			unlock_page(page);
		}
	}

	pte_unmap_unlock(ptep, ptl);
out:
	return page;

bad_page:
	pte_unmap_unlock(ptep, ptl);
	return ERR_PTR(-EFAULT);

no_page:
	pte_unmap_unlock(ptep, ptl);
	if (!pte_none(pte))
		return page;

no_page_table:
	/*
	 * When core dumping an enormous anonymous area that nobody
	 * has touched so far, we don't want to allocate unnecessary pages or
	 * page tables.  Return error instead of NULL to skip handle_mm_fault,
	 * then get_dump_page() will return NULL to leave a hole in the dump.
	 * But we can only make this optimization where a hole would surely
	 * be zero-filled if handle_mm_fault() actually did handle it.
	 */
	if ((flags & FOLL_DUMP) &&
	    (!vma->vm_ops || !vma->vm_ops->fault))
		return ERR_PTR(-EFAULT);
	return page;
}

/**
 * __get_user_pages() - pin user pages in memory
 * @tsk:	task_struct of target task
 * @mm:		mm_struct of target mm
 * @start:	starting user address
 * @nr_pages:	number of pages from start to pin
 * @gup_flags:	flags modifying pin behaviour
 * @pages:	array that receives pointers to the pages pinned.
 *		Should be at least nr_pages long. Or NULL, if caller
 *		only intends to ensure the pages are faulted in.
 * @vmas:	array of pointers to vmas corresponding to each page.
 *		Or NULL if the caller does not require them.
 * @nonblocking: whether waiting for disk IO or mmap_sem contention
 *
 * Returns number of pages pinned. This may be fewer than the number
 * requested. If nr_pages is 0 or negative, returns 0. If no pages
 * were pinned, returns -errno. Each page returned must be released
 * with a put_page() call when it is finished with. vmas will only
 * remain valid while mmap_sem is held.
 *
 * Must be called with mmap_sem held for read or write.
 *
 * __get_user_pages walks a process's page tables and takes a reference to
 * each struct page that each user address corresponds to at a given
 * instant. That is, it takes the page that would be accessed if a user
 * thread accesses the given user virtual address at that instant.
 *
 * This does not guarantee that the page exists in the user mappings when
 * __get_user_pages returns, and there may even be a completely different
 * page there in some cases (eg. if mmapped pagecache has been invalidated
 * and subsequently re faulted). However it does guarantee that the page
 * won't be freed completely. And mostly callers simply care that the page
 * contains data that was valid *at some point in time*. Typically, an IO
 * or similar operation cannot guarantee anything stronger anyway because
 * locks can't be held over the syscall boundary.
 *
 * If @gup_flags & FOLL_WRITE == 0, the page must not be written to. If
 * the page is written to, set_page_dirty (or set_page_dirty_lock, as
 * appropriate) must be called after the page is finished with, and
 * before put_page is called.
 *
 * If @nonblocking != NULL, __get_user_pages will not wait for disk IO
 * or mmap_sem contention, and if waiting is needed to pin all pages,
 * *@nonblocking will be set to 0.
 *
 * In most cases, get_user_pages or get_user_pages_fast should be used
 * instead of __get_user_pages. __get_user_pages should be used only if
 * you need some special @gup_flags.
 */
int __get_user_pages(struct task_struct *tsk, struct mm_struct *mm,
		     unsigned long start, int nr_pages, unsigned int gup_flags,
		     struct page **pages, struct vm_area_struct **vmas,
		     int *nonblocking)
{
	int i;
	unsigned long vm_flags;

	if (nr_pages <= 0)
		return 0;

	VM_BUG_ON(!!pages != !!(gup_flags & FOLL_GET));

	/* 
	 * Require read or write permissions.
	 * If FOLL_FORCE is set, we only require the "MAY" flags.
	 */
	vm_flags  = (gup_flags & FOLL_WRITE) ?
			(VM_WRITE | VM_MAYWRITE) : (VM_READ | VM_MAYREAD);
	vm_flags &= (gup_flags & FOLL_FORCE) ?
			(VM_MAYREAD | VM_MAYWRITE) : (VM_READ | VM_WRITE);
	i = 0;

	do {
		struct vm_area_struct *vma;

		vma = find_extend_vma(mm, start);
		if (!vma && in_gate_area(mm, start)) {
			unsigned long pg = start & PAGE_MASK;
			pgd_t *pgd;
			pud_t *pud;
			pmd_t *pmd;
			pte_t *pte;

			/* user gate pages are read-only */
			if (gup_flags & FOLL_WRITE)
				return i ? : -EFAULT;
			if (pg > TASK_SIZE)
				pgd = pgd_offset_k(pg);
			else
				pgd = pgd_offset_gate(mm, pg);
			BUG_ON(pgd_none(*pgd));
			pud = pud_offset(pgd, pg);
			BUG_ON(pud_none(*pud));
			pmd = pmd_offset(pud, pg);
			if (pmd_none(*pmd))
				return i ? : -EFAULT;
			VM_BUG_ON(pmd_trans_huge(*pmd));
			pte = pte_offset_map(pmd, pg);
			if (pte_none(*pte)) {
				pte_unmap(pte);
				return i ? : -EFAULT;
			}
			vma = get_gate_vma(mm);
			if (pages) {
				struct page *page;

				page = vm_normal_page(vma, start, *pte);
				if (!page) {
					if (!(gup_flags & FOLL_DUMP) &&
					     is_zero_pfn(pte_pfn(*pte)))
						page = pte_page(*pte);
					else {
						pte_unmap(pte);
						return i ? : -EFAULT;
					}
				}
				pages[i] = page;
				get_page(page);
			}
			pte_unmap(pte);
			goto next_page;
		}

		if (use_user_accessible_timers()) {
			if (!vma && in_user_timers_area(mm, start)) {
				int goto_next_page = 0;
				int user_timer_ret = get_user_timer_page(vma,
					mm, start, gup_flags, pages, i,
					&goto_next_page);
				if (goto_next_page)
					goto next_page;
				else
					return user_timer_ret;
			}
		}

		if (!vma ||
		    (vma->vm_flags & (VM_IO | VM_PFNMAP)) ||
		    !(vm_flags & vma->vm_flags))
			return i ? : -EFAULT;

		if (is_vm_hugetlb_page(vma)) {
			i = follow_hugetlb_page(mm, vma, pages, vmas,
					&start, &nr_pages, i, gup_flags);
			continue;
		}

		do {
			struct page *page;
			unsigned int foll_flags = gup_flags;

			/*
			 * If we have a pending SIGKILL, don't keep faulting
			 * pages and potentially allocating memory.
			 */
			if (unlikely(fatal_signal_pending(current)))
				return i ? i : -ERESTARTSYS;

			cond_resched();
			while (!(page = follow_page(vma, start, foll_flags))) {
				int ret;
				unsigned int fault_flags = 0;

				if (foll_flags & FOLL_WRITE)
					fault_flags |= FAULT_FLAG_WRITE;
				if (nonblocking)
					fault_flags |= FAULT_FLAG_ALLOW_RETRY;
				if (foll_flags & FOLL_NOWAIT)
					fault_flags |= (FAULT_FLAG_ALLOW_RETRY | FAULT_FLAG_RETRY_NOWAIT);

				ret = handle_mm_fault(mm, vma, start,
							fault_flags);

				if (ret & VM_FAULT_ERROR) {
					if (ret & VM_FAULT_OOM)
						return i ? i : -ENOMEM;
					if (ret & (VM_FAULT_HWPOISON |
						   VM_FAULT_HWPOISON_LARGE)) {
						if (i)
							return i;
						else if (gup_flags & FOLL_HWPOISON)
							return -EHWPOISON;
						else
							return -EFAULT;
					}
					if (ret & (VM_FAULT_SIGBUS | VM_FAULT_SIGSEGV))
						return i ? i : -EFAULT;
					BUG();
				}

				if (tsk) {
					if (ret & VM_FAULT_MAJOR)
						tsk->maj_flt++;
					else
						tsk->min_flt++;
				}

				if (ret & VM_FAULT_RETRY) {
					if (nonblocking)
						*nonblocking = 0;
					return i;
				}

				/*
				 * The VM_FAULT_WRITE bit tells us that
				 * do_wp_page has broken COW when necessary,
				 * even if maybe_mkwrite decided not to set
				 * pte_write. We cannot simply drop FOLL_WRITE
				 * here because the COWed page might be gone by
				 * the time we do the subsequent page lookups.
				 */
				if ((ret & VM_FAULT_WRITE) &&
				    !(vma->vm_flags & VM_WRITE))
					foll_flags |= FOLL_COW;

				cond_resched();
			}
			if (IS_ERR(page))
				return i ? i : PTR_ERR(page);
			if (pages) {
				pages[i] = page;

				flush_anon_page(vma, page, start);
				flush_dcache_page(page);
			}
next_page:
			if (vmas)
				vmas[i] = vma;
			i++;
			start += PAGE_SIZE;
			nr_pages--;
		} while (nr_pages && start < vma->vm_end);
	} while (nr_pages);
	return i;
}
EXPORT_SYMBOL(__get_user_pages);

/*
 * fixup_user_fault() - manually resolve a user page fault
 * @tsk:	the task_struct to use for page fault accounting, or
 *		NULL if faults are not to be recorded.
 * @mm:		mm_struct of target mm
 * @address:	user address
 * @fault_flags:flags to pass down to handle_mm_fault()
 *
 * This is meant to be called in the specific scenario where for locking reasons
 * we try to access user memory in atomic context (within a pagefault_disable()
 * section), this returns -EFAULT, and we want to resolve the user fault before
 * trying again.
 *
 * Typically this is meant to be used by the futex code.
 *
 * The main difference with get_user_pages() is that this function will
 * unconditionally call handle_mm_fault() which will in turn perform all the
 * necessary SW fixup of the dirty and young bits in the PTE, while
 * handle_mm_fault() only guarantees to update these in the struct page.
 *
 * This is important for some architectures where those bits also gate the
 * access permission to the page because they are maintained in software.  On
 * such architectures, gup() will not be enough to make a subsequent access
 * succeed.
 *
 * This should be called with the mm_sem held for read.
 */
int fixup_user_fault(struct task_struct *tsk, struct mm_struct *mm,
		     unsigned long address, unsigned int fault_flags)
{
	struct vm_area_struct *vma;
	vm_flags_t vm_flags;
	int ret;

	vma = find_extend_vma(mm, address);
	if (!vma || address < vma->vm_start)
		return -EFAULT;

	vm_flags = (fault_flags & FAULT_FLAG_WRITE) ? VM_WRITE : VM_READ;
	if (!(vm_flags & vma->vm_flags))
		return -EFAULT;

	ret = handle_mm_fault(mm, vma, address, fault_flags);
	if (ret & VM_FAULT_ERROR) {
		if (ret & VM_FAULT_OOM)
			return -ENOMEM;
		if (ret & (VM_FAULT_HWPOISON | VM_FAULT_HWPOISON_LARGE))
			return -EHWPOISON;
		if (ret & (VM_FAULT_SIGBUS | VM_FAULT_SIGSEGV))
			return -EFAULT;
		BUG();
	}
	if (tsk) {
		if (ret & VM_FAULT_MAJOR)
			tsk->maj_flt++;
		else
			tsk->min_flt++;
	}
	return 0;
}

/*
 * get_user_pages() - pin user pages in memory
 * @tsk:	the task_struct to use for page fault accounting, or
 *		NULL if faults are not to be recorded.
 * @mm:		mm_struct of target mm
 * @start:	starting user address
 * @nr_pages:	number of pages from start to pin
 * @write:	whether pages will be written to by the caller
 * @force:	whether to force write access even if user mapping is
 *		readonly. This will result in the page being COWed even
 *		in MAP_SHARED mappings. You do not want this.
 * @pages:	array that receives pointers to the pages pinned.
 *		Should be at least nr_pages long. Or NULL, if caller
 *		only intends to ensure the pages are faulted in.
 * @vmas:	array of pointers to vmas corresponding to each page.
 *		Or NULL if the caller does not require them.
 *
 * Returns number of pages pinned. This may be fewer than the number
 * requested. If nr_pages is 0 or negative, returns 0. If no pages
 * were pinned, returns -errno. Each page returned must be released
 * with a put_page() call when it is finished with. vmas will only
 * remain valid while mmap_sem is held.
 *
 * Must be called with mmap_sem held for read or write.
 *
 * get_user_pages walks a process's page tables and takes a reference to
 * each struct page that each user address corresponds to at a given
 * instant. That is, it takes the page that would be accessed if a user
 * thread accesses the given user virtual address at that instant.
 *
 * This does not guarantee that the page exists in the user mappings when
 * get_user_pages returns, and there may even be a completely different
 * page there in some cases (eg. if mmapped pagecache has been invalidated
 * and subsequently re faulted). However it does guarantee that the page
 * won't be freed completely. And mostly callers simply care that the page
 * contains data that was valid *at some point in time*. Typically, an IO
 * or similar operation cannot guarantee anything stronger anyway because
 * locks can't be held over the syscall boundary.
 *
 * If write=0, the page must not be written to. If the page is written to,
 * set_page_dirty (or set_page_dirty_lock, as appropriate) must be called
 * after the page is finished with, and before put_page is called.
 *
 * get_user_pages is typically used for fewer-copy IO operations, to get a
 * handle on the memory by some means other than accesses via the user virtual
 * addresses. The pages may be submitted for DMA to devices or accessed via
 * their kernel linear mapping (via the kmap APIs). Care should be taken to
 * use the correct cache flushing APIs.
 *
 * See also get_user_pages_fast, for performance critical applications.
 */
int get_user_pages(struct task_struct *tsk, struct mm_struct *mm,
		unsigned long start, int nr_pages, int write, int force,
		struct page **pages, struct vm_area_struct **vmas)
{
	int flags = FOLL_TOUCH;

	if (pages)
		flags |= FOLL_GET;
	if (write)
		flags |= FOLL_WRITE;
	if (force)
		flags |= FOLL_FORCE;

	return __get_user_pages(tsk, mm, start, nr_pages, flags, pages, vmas,
				NULL);
}
EXPORT_SYMBOL(get_user_pages);

/**
 * get_dump_page() - pin user page in memory while writing it to core dump
 * @addr: user address
 *
 * Returns struct page pointer of user page pinned for dump,
 * to be freed afterwards by page_cache_release() or put_page().
 *
 * Returns NULL on any kind of failure - a hole must then be inserted into
 * the corefile, to preserve alignment with its headers; and also returns
 * NULL wherever the ZERO_PAGE, or an anonymous pte_none, has been found -
 * allowing a hole to be left in the corefile to save diskspace.
 *
 * Called without mmap_sem, but after all other threads have been killed.
 */
#ifdef CONFIG_ELF_CORE
struct page *get_dump_page(unsigned long addr)
{
	struct vm_area_struct *vma;
	struct page *page;

	if (__get_user_pages(current, current->mm, addr, 1,
			     FOLL_FORCE | FOLL_DUMP | FOLL_GET, &page, &vma,
			     NULL) < 1)
		return NULL;
	flush_cache_page(vma, addr, page_to_pfn(page));
	return page;
}
#endif /* CONFIG_ELF_CORE */

pte_t *__get_locked_pte(struct mm_struct *mm, unsigned long addr,
			spinlock_t **ptl)
{
	pgd_t * pgd = pgd_offset(mm, addr);
	pud_t * pud = pud_alloc(mm, pgd, addr);
	if (pud) {
		pmd_t * pmd = pmd_alloc(mm, pud, addr);
		if (pmd) {
			VM_BUG_ON(pmd_trans_huge(*pmd));
			return pte_alloc_map_lock(mm, pmd, addr, ptl);
		}
	}
	return NULL;
}

/*
 * This is the old fallback for page remapping.
 *
 * For historical reasons, it only allows reserved pages. Only
 * old drivers should use this, and they needed to mark their
 * pages reserved for the old functions anyway.
 */
static int insert_page(struct vm_area_struct *vma, unsigned long addr,
			struct page *page, pgprot_t prot)
{
	struct mm_struct *mm = vma->vm_mm;
	int retval;
	pte_t *pte;
	spinlock_t *ptl;

	retval = -EINVAL;
	if (PageAnon(page))
		goto out;
	retval = -ENOMEM;
	flush_dcache_page(page);
	pte = get_locked_pte(mm, addr, &ptl);
	if (!pte)
		goto out;
	retval = -EBUSY;
	if (!pte_none(*pte))
		goto out_unlock;

	/* Ok, finally just insert the thing.. */
	get_page(page);
	inc_mm_counter_fast(mm, MM_FILEPAGES);
	page_add_file_rmap(page);
	set_pte_at(mm, addr, pte, mk_pte(page, prot));

	retval = 0;
	pte_unmap_unlock(pte, ptl);
	return retval;
out_unlock:
	pte_unmap_unlock(pte, ptl);
out:
	return retval;
}

/**
 * vm_insert_page - insert single page into user vma
 * @vma: user vma to map to
 * @addr: target user address of this page
 * @page: source kernel page
 *
 * This allows drivers to insert individual pages they've allocated
 * into a user vma.
 *
 * The page has to be a nice clean _individual_ kernel allocation.
 * If you allocate a compound page, you need to have marked it as
 * such (__GFP_COMP), or manually just split the page up yourself
 * (see split_page()).
 *
 * NOTE! Traditionally this was done with "remap_pfn_range()" which
 * took an arbitrary page protection parameter. This doesn't allow
 * that. Your vma protection will have to be set up correctly, which
 * means that if you want a shared writable mapping, you'd better
 * ask for a shared writable mapping!
 *
 * The page does not need to be reserved.
 */
int vm_insert_page(struct vm_area_struct *vma, unsigned long addr,
			struct page *page)
{
	if (addr < vma->vm_start || addr >= vma->vm_end)
		return -EFAULT;
	if (!page_count(page))
		return -EINVAL;
	vma->vm_flags |= VM_INSERTPAGE;
	return insert_page(vma, addr, page, vma->vm_page_prot);
}
EXPORT_SYMBOL(vm_insert_page);

static int insert_pfn(struct vm_area_struct *vma, unsigned long addr,
			unsigned long pfn, pgprot_t prot)
{
	struct mm_struct *mm = vma->vm_mm;
	int retval;
	pte_t *pte, entry;
	spinlock_t *ptl;

	retval = -ENOMEM;
	pte = get_locked_pte(mm, addr, &ptl);
	if (!pte)
		goto out;
	retval = -EBUSY;
	if (!pte_none(*pte))
		goto out_unlock;

	/* Ok, finally just insert the thing.. */
	entry = pte_mkspecial(pfn_pte(pfn, prot));
	set_pte_at(mm, addr, pte, entry);
	update_mmu_cache(vma, addr, pte); /* XXX: why not for insert_page? */

	retval = 0;
out_unlock:
	pte_unmap_unlock(pte, ptl);
out:
	return retval;
}

/**
 * vm_insert_pfn - insert single pfn into user vma
 * @vma: user vma to map to
 * @addr: target user address of this page
 * @pfn: source kernel pfn
 *
 * Similar to vm_inert_page, this allows drivers to insert individual pages
 * they've allocated into a user vma. Same comments apply.
 *
 * This function should only be called from a vm_ops->fault handler, and
 * in that case the handler should return NULL.
 *
 * vma cannot be a COW mapping.
 *
 * As this is called only for pages that do not currently exist, we
 * do not need to flush old virtual caches or the TLB.
 */
int vm_insert_pfn(struct vm_area_struct *vma, unsigned long addr,
			unsigned long pfn)
{
	int ret;
	pgprot_t pgprot = vma->vm_page_prot;
	/*
	 * Technically, architectures with pte_special can avoid all these
	 * restrictions (same for remap_pfn_range).  However we would like
	 * consistency in testing and feature parity among all, so we should
	 * try to keep these invariants in place for everybody.
	 */
	BUG_ON(!(vma->vm_flags & (VM_PFNMAP|VM_MIXEDMAP)));
	BUG_ON((vma->vm_flags & (VM_PFNMAP|VM_MIXEDMAP)) ==
						(VM_PFNMAP|VM_MIXEDMAP));
	BUG_ON((vma->vm_flags & VM_PFNMAP) && is_cow_mapping(vma->vm_flags));
	BUG_ON((vma->vm_flags & VM_MIXEDMAP) && pfn_valid(pfn));

	if (addr < vma->vm_start || addr >= vma->vm_end)
		return -EFAULT;
	if (track_pfn_vma_new(vma, &pgprot, pfn, PAGE_SIZE))
		return -EINVAL;

	ret = insert_pfn(vma, addr, pfn, pgprot);

	if (ret)
		untrack_pfn_vma(vma, pfn, PAGE_SIZE);

	return ret;
}
EXPORT_SYMBOL(vm_insert_pfn);

int vm_insert_mixed(struct vm_area_struct *vma, unsigned long addr,
			unsigned long pfn)
{
	BUG_ON(!(vma->vm_flags & VM_MIXEDMAP));

	if (addr < vma->vm_start || addr >= vma->vm_end)
		return -EFAULT;

	/*
	 * If we don't have pte special, then we have to use the pfn_valid()
	 * based VM_MIXEDMAP scheme (see vm_normal_page), and thus we *must*
	 * refcount the page if pfn_valid is true (hence insert_page rather
	 * than insert_pfn).  If a zero_pfn were inserted into a VM_MIXEDMAP
	 * without pte special, it would there be refcounted as a normal page.
	 */
	if (!HAVE_PTE_SPECIAL && pfn_valid(pfn)) {
		struct page *page;

		page = pfn_to_page(pfn);
		return insert_page(vma, addr, page, vma->vm_page_prot);
	}
	return insert_pfn(vma, addr, pfn, vma->vm_page_prot);
}
EXPORT_SYMBOL(vm_insert_mixed);

/*
 * maps a range of physical memory into the requested pages. the old
 * mappings are removed. any references to nonexistent pages results
 * in null mappings (currently treated as "copy-on-access")
 */
static int remap_pte_range(struct mm_struct *mm, pmd_t *pmd,
			unsigned long addr, unsigned long end,
			unsigned long pfn, pgprot_t prot)
{
	pte_t *pte;
	spinlock_t *ptl;

	pte = pte_alloc_map_lock(mm, pmd, addr, &ptl);
	if (!pte)
		return -ENOMEM;
	arch_enter_lazy_mmu_mode();
	do {
		BUG_ON(!pte_none(*pte));
		set_pte_at(mm, addr, pte, pte_mkspecial(pfn_pte(pfn, prot)));
		pfn++;
	} while (pte++, addr += PAGE_SIZE, addr != end);
	arch_leave_lazy_mmu_mode();
	pte_unmap_unlock(pte - 1, ptl);
	return 0;
}

static inline int remap_pmd_range(struct mm_struct *mm, pud_t *pud,
			unsigned long addr, unsigned long end,
			unsigned long pfn, pgprot_t prot)
{
	pmd_t *pmd;
	unsigned long next;

	pfn -= addr >> PAGE_SHIFT;
	pmd = pmd_alloc(mm, pud, addr);
	if (!pmd)
		return -ENOMEM;
	VM_BUG_ON(pmd_trans_huge(*pmd));
	do {
		next = pmd_addr_end(addr, end);
		if (remap_pte_range(mm, pmd, addr, next,
				pfn + (addr >> PAGE_SHIFT), prot))
			return -ENOMEM;
	} while (pmd++, addr = next, addr != end);
	return 0;
}

static inline int remap_pud_range(struct mm_struct *mm, pgd_t *pgd,
			unsigned long addr, unsigned long end,
			unsigned long pfn, pgprot_t prot)
{
	pud_t *pud;
	unsigned long next;

	pfn -= addr >> PAGE_SHIFT;
	pud = pud_alloc(mm, pgd, addr);
	if (!pud)
		return -ENOMEM;
	do {
		next = pud_addr_end(addr, end);
		if (remap_pmd_range(mm, pud, addr, next,
				pfn + (addr >> PAGE_SHIFT), prot))
			return -ENOMEM;
	} while (pud++, addr = next, addr != end);
	return 0;
}

/**
 * remap_pfn_range - remap kernel memory to userspace
 * @vma: user vma to map to
 * @addr: target user address to start at
 * @pfn: physical address of kernel memory
 * @size: size of map area
 * @prot: page protection flags for this mapping
 *
 *  Note: this is only safe if the mm semaphore is held when called.
 */
int remap_pfn_range(struct vm_area_struct *vma, unsigned long addr,
		    unsigned long pfn, unsigned long size, pgprot_t prot)
{
	pgd_t *pgd;
	unsigned long next;
	unsigned long end = addr + PAGE_ALIGN(size);
	struct mm_struct *mm = vma->vm_mm;
	int err;

	/*
	 * Physically remapped pages are special. Tell the
	 * rest of the world about it:
	 *   VM_IO tells people not to look at these pages
	 *	(accesses can have side effects).
	 *   VM_RESERVED is specified all over the place, because
	 *	in 2.4 it kept swapout's vma scan off this vma; but
	 *	in 2.6 the LRU scan won't even find its pages, so this
	 *	flag means no more than count its pages in reserved_vm,
	 * 	and omit it from core dump, even when VM_IO turned off.
	 *   VM_PFNMAP tells the core MM that the base pages are just
	 *	raw PFN mappings, and do not have a "struct page" associated
	 *	with them.
	 *
	 * There's a horrible special case to handle copy-on-write
	 * behaviour that some programs depend on. We mark the "original"
	 * un-COW'ed pages by matching them up with "vma->vm_pgoff".
	 */
	if (addr == vma->vm_start && end == vma->vm_end) {
		vma->vm_pgoff = pfn;
		vma->vm_flags |= VM_PFN_AT_MMAP;
	} else if (is_cow_mapping(vma->vm_flags))
		return -EINVAL;

	vma->vm_flags |= VM_IO | VM_RESERVED | VM_PFNMAP;

	err = track_pfn_vma_new(vma, &prot, pfn, PAGE_ALIGN(size));
	if (err) {
		/*
		 * To indicate that track_pfn related cleanup is not
		 * needed from higher level routine calling unmap_vmas
		 */
		vma->vm_flags &= ~(VM_IO | VM_RESERVED | VM_PFNMAP);
		vma->vm_flags &= ~VM_PFN_AT_MMAP;
		return -EINVAL;
	}

	BUG_ON(addr >= end);
	pfn -= addr >> PAGE_SHIFT;
	pgd = pgd_offset(mm, addr);
	flush_cache_range(vma, addr, end);
	do {
		next = pgd_addr_end(addr, end);
		err = remap_pud_range(mm, pgd, addr, next,
				pfn + (addr >> PAGE_SHIFT), prot);
		if (err)
			break;
	} while (pgd++, addr = next, addr != end);

	if (err)
		untrack_pfn_vma(vma, pfn, PAGE_ALIGN(size));

	return err;
}
EXPORT_SYMBOL(remap_pfn_range);

/**
 * vm_iomap_memory - remap memory to userspace
 * @vma: user vma to map to
 * @start: start of area
 * @len: size of area
 *
 * This is a simplified io_remap_pfn_range() for common driver use. The
 * driver just needs to give us the physical memory range to be mapped,
 * we'll figure out the rest from the vma information.
 *
 * NOTE! Some drivers might want to tweak vma->vm_page_prot first to get
 * whatever write-combining details or similar.
 */
int vm_iomap_memory(struct vm_area_struct *vma, phys_addr_t start, unsigned long len)
{
	unsigned long vm_len, pfn, pages;

	/* Check that the physical memory area passed in looks valid */
	if (start + len < start)
		return -EINVAL;
	/*
	 * You *really* shouldn't map things that aren't page-aligned,
	 * but we've historically allowed it because IO memory might
	 * just have smaller alignment.
	 */
	len += start & ~PAGE_MASK;
	pfn = start >> PAGE_SHIFT;
	pages = (len + ~PAGE_MASK) >> PAGE_SHIFT;
	if (pfn + pages < pfn)
		return -EINVAL;

	/* We start the mapping 'vm_pgoff' pages into the area */
	if (vma->vm_pgoff > pages)
		return -EINVAL;
	pfn += vma->vm_pgoff;
	pages -= vma->vm_pgoff;

	/* Can we fit all of the mapping? */
	vm_len = vma->vm_end - vma->vm_start;
	if (vm_len >> PAGE_SHIFT > pages)
		return -EINVAL;

	/* Ok, let it rip */
	return io_remap_pfn_range(vma, vma->vm_start, pfn, vm_len, vma->vm_page_prot);
}
EXPORT_SYMBOL(vm_iomap_memory);

static int apply_to_pte_range(struct mm_struct *mm, pmd_t *pmd,
				     unsigned long addr, unsigned long end,
				     pte_fn_t fn, void *data)
{
	pte_t *pte;
	int err;
	pgtable_t token;
	spinlock_t *uninitialized_var(ptl);

	pte = (mm == &init_mm) ?
		pte_alloc_kernel(pmd, addr) :
		pte_alloc_map_lock(mm, pmd, addr, &ptl);
	if (!pte)
		return -ENOMEM;

	BUG_ON(pmd_huge(*pmd));

	arch_enter_lazy_mmu_mode();

	token = pmd_pgtable(*pmd);

	do {
		err = fn(pte++, token, addr, data);
		if (err)
			break;
	} while (addr += PAGE_SIZE, addr != end);

	arch_leave_lazy_mmu_mode();

	if (mm != &init_mm)
		pte_unmap_unlock(pte-1, ptl);
	return err;
}

static int apply_to_pmd_range(struct mm_struct *mm, pud_t *pud,
				     unsigned long addr, unsigned long end,
				     pte_fn_t fn, void *data)
{
	pmd_t *pmd;
	unsigned long next;
	int err;

	BUG_ON(pud_huge(*pud));

	pmd = pmd_alloc(mm, pud, addr);
	if (!pmd)
		return -ENOMEM;
	do {
		next = pmd_addr_end(addr, end);
		err = apply_to_pte_range(mm, pmd, addr, next, fn, data);
		if (err)
			break;
	} while (pmd++, addr = next, addr != end);
	return err;
}

static int apply_to_pud_range(struct mm_struct *mm, pgd_t *pgd,
				     unsigned long addr, unsigned long end,
				     pte_fn_t fn, void *data)
{
	pud_t *pud;
	unsigned long next;
	int err;

	pud = pud_alloc(mm, pgd, addr);
	if (!pud)
		return -ENOMEM;
	do {
		next = pud_addr_end(addr, end);
		err = apply_to_pmd_range(mm, pud, addr, next, fn, data);
		if (err)
			break;
	} while (pud++, addr = next, addr != end);
	return err;
}

/*
 * Scan a region of virtual memory, filling in page tables as necessary
 * and calling a provided function on each leaf page table.
 */
int apply_to_page_range(struct mm_struct *mm, unsigned long addr,
			unsigned long size, pte_fn_t fn, void *data)
{
	pgd_t *pgd;
	unsigned long next;
	unsigned long end = addr + size;
	int err;

	BUG_ON(addr >= end);
	pgd = pgd_offset(mm, addr);
	do {
		next = pgd_addr_end(addr, end);
		err = apply_to_pud_range(mm, pgd, addr, next, fn, data);
		if (err)
			break;
	} while (pgd++, addr = next, addr != end);

	return err;
}
EXPORT_SYMBOL_GPL(apply_to_page_range);

/*
 * handle_pte_fault chooses page fault handler according to an entry
 * which was read non-atomically.  Before making any commitment, on
 * those architectures or configurations (e.g. i386 with PAE) which
 * might give a mix of unmatched parts, do_swap_page and do_nonlinear_fault
 * must check under lock before unmapping the pte and proceeding
 * (but do_wp_page is only called after already making such a check;
 * and do_anonymous_page can safely check later on).
 */
static inline int pte_unmap_same(struct mm_struct *mm, pmd_t *pmd,
				pte_t *page_table, pte_t orig_pte)
{
	int same = 1;
#if defined(CONFIG_SMP) || defined(CONFIG_PREEMPT)
	if (sizeof(pte_t) > sizeof(unsigned long)) {
		spinlock_t *ptl = pte_lockptr(mm, pmd);
		spin_lock(ptl);
		same = pte_same(*page_table, orig_pte);
		spin_unlock(ptl);
	}
#endif
	pte_unmap(page_table);
	return same;
}

static inline void cow_user_page(struct page *dst, struct page *src, unsigned long va, struct vm_area_struct *vma)
{
	/*
	 * If the source page was a PFN mapping, we don't have
	 * a "struct page" for it. We do a best-effort copy by
	 * just copying from the original user address. If that
	 * fails, we just zero-fill it. Live with it.
	 */
	if (unlikely(!src)) {
		void *kaddr = kmap_atomic(dst);
		void __user *uaddr = (void __user *)(va & PAGE_MASK);

		/*
		 * This really shouldn't fail, because the page is there
		 * in the page tables. But it might just be unreadable,
		 * in which case we just give up and fill the result with
		 * zeroes.
		 */
		if (__copy_from_user_inatomic(kaddr, uaddr, PAGE_SIZE))
			clear_page(kaddr);
		kunmap_atomic(kaddr);
		flush_dcache_page(dst);
	} else
		copy_user_highpage(dst, src, va, vma);
}

/*
 * This routine handles present pages, when users try to write
 * to a shared page. It is done by copying the page to a new address
 * and decrementing the shared-page counter for the old page.
 *
 * Note that this routine assumes that the protection checks have been
 * done by the caller (the low-level page fault routine in most cases).
 * Thus we can safely just mark it writable once we've done any necessary
 * COW.
 *
 * We also mark the page dirty at this point even though the page will
 * change only once the write actually happens. This avoids a few races,
 * and potentially makes it more efficient.
 *
 * We enter with non-exclusive mmap_sem (to exclude vma changes,
 * but allow concurrent faults), with pte both mapped and locked.
 * We return with mmap_sem still held, but pte unmapped and unlocked.
 */
static int do_wp_page(struct mm_struct *mm, struct vm_area_struct *vma,
		unsigned long address, pte_t *page_table, pmd_t *pmd,
		spinlock_t *ptl, pte_t orig_pte)
	__releases(ptl)
{
	struct page *old_page, *new_page;
	pte_t entry;
	int ret = 0;
	int page_mkwrite = 0;
	struct page *dirty_page = NULL;

	old_page = vm_normal_page(vma, address, orig_pte);
	if (!old_page) {
		/*
		 * VM_MIXEDMAP !pfn_valid() case
		 *
		 * We should not cow pages in a shared writeable mapping.
		 * Just mark the pages writable as we can't do any dirty
		 * accounting on raw pfn maps.
		 */
		if ((vma->vm_flags & (VM_WRITE|VM_SHARED)) ==
				     (VM_WRITE|VM_SHARED))
			goto reuse;
		goto gotten;
	}

	/*
	 * Take out anonymous pages first, anonymous shared vmas are
	 * not dirty accountable.
	 */
	if (PageAnon(old_page) && !PageKsm(old_page)) {
		if (!trylock_page(old_page)) {
			page_cache_get(old_page);
			pte_unmap_unlock(page_table, ptl);
			lock_page(old_page);
			page_table = pte_offset_map_lock(mm, pmd, address,
							 &ptl);
			if (!pte_same(*page_table, orig_pte)) {
				unlock_page(old_page);
				goto unlock;
			}
			page_cache_release(old_page);
		}
		if (reuse_swap_page(old_page)) {
			/*
			 * The page is all ours.  Move it to our anon_vma so
			 * the rmap code will not search our parent or siblings.
			 * Protected against the rmap code by the page lock.
			 */
			page_move_anon_rmap(old_page, vma, address);
			unlock_page(old_page);
			goto reuse;
		}
		unlock_page(old_page);
	} else if (unlikely((vma->vm_flags & (VM_WRITE|VM_SHARED)) ==
					(VM_WRITE|VM_SHARED))) {
		/*
		 * Only catch write-faults on shared writable pages,
		 * read-only shared pages can get COWed by
		 * get_user_pages(.write=1, .force=1).
		 */
		if (vma->vm_ops && vma->vm_ops->page_mkwrite) {
			struct vm_fault vmf;
			int tmp;

			vmf.virtual_address = (void __user *)(address &
								PAGE_MASK);
			vmf.pgoff = old_page->index;
			vmf.flags = FAULT_FLAG_WRITE|FAULT_FLAG_MKWRITE;
			vmf.page = old_page;

			/*
			 * Notify the address space that the page is about to
			 * become writable so that it can prohibit this or wait
			 * for the page to get into an appropriate state.
			 *
			 * We do this without the lock held, so that it can
			 * sleep if it needs to.
			 */
			page_cache_get(old_page);
			pte_unmap_unlock(page_table, ptl);

			tmp = vma->vm_ops->page_mkwrite(vma, &vmf);
			if (unlikely(tmp &
					(VM_FAULT_ERROR | VM_FAULT_NOPAGE))) {
				ret = tmp;
				goto unwritable_page;
			}
			if (unlikely(!(tmp & VM_FAULT_LOCKED))) {
				lock_page(old_page);
				if (!old_page->mapping) {
					ret = 0; /* retry the fault */
					unlock_page(old_page);
					goto unwritable_page;
				}
			} else
				VM_BUG_ON(!PageLocked(old_page));

			/*
			 * Since we dropped the lock we need to revalidate
			 * the PTE as someone else may have changed it.  If
			 * they did, we just return, as we can count on the
			 * MMU to tell us if they didn't also make it writable.
			 */
			page_table = pte_offset_map_lock(mm, pmd, address,
							 &ptl);
			if (!pte_same(*page_table, orig_pte)) {
				unlock_page(old_page);
				goto unlock;
			}

			page_mkwrite = 1;
		}
		dirty_page = old_page;
		get_page(dirty_page);

reuse:
		flush_cache_page(vma, address, pte_pfn(orig_pte));
		entry = pte_mkyoung(orig_pte);
		entry = maybe_mkwrite(pte_mkdirty(entry), vma);
		if (ptep_set_access_flags(vma, address, page_table, entry,1))
			update_mmu_cache(vma, address, page_table);
		pte_unmap_unlock(page_table, ptl);
		ret |= VM_FAULT_WRITE;

		if (!dirty_page)
			return ret;

		if (!page_mkwrite) {
			struct address_space *mapping;
			int dirtied;

			lock_page(dirty_page);
			dirtied = set_page_dirty(dirty_page);
			VM_BUG_ON(dirty_page);
			mapping = dirty_page->mapping;
			unlock_page(dirty_page);

			if (dirtied && mapping) {
				/*
				 * Some device drivers do not set page.mapping
				 * but still dirty their pages
				 */
				balance_dirty_pages_ratelimited(mapping);
			}
		}

		put_page(dirty_page);
		if (page_mkwrite) {
			struct address_space *mapping = dirty_page->mapping;

			set_page_dirty(dirty_page);
			unlock_page(dirty_page);
			page_cache_release(dirty_page);
			if (mapping)	{
				/*
				 * Some device drivers do not set page.mapping
				 * but still dirty their pages
				 */
				balance_dirty_pages_ratelimited(mapping);
			}
		}

		/* file_update_time outside page_lock */
		if (vma->vm_file)
			file_update_time(vma->vm_file);

		return ret;
	}

	/*
	 * Ok, we need to copy. Oh, well..
	 */
	page_cache_get(old_page);
gotten:
	pte_unmap_unlock(page_table, ptl);

	if (unlikely(anon_vma_prepare(vma)))
		goto oom;

	if (is_zero_pfn(pte_pfn(orig_pte))) {
		new_page = alloc_zeroed_user_highpage_movable(vma, address);
		if (!new_page)
			goto oom;
	} else {
		new_page = alloc_page_vma(GFP_HIGHUSER_MOVABLE, vma, address);
		if (!new_page)
			goto oom;
		cow_user_page(new_page, old_page, address, vma);
	}
	__SetPageUptodate(new_page);

	if (mem_cgroup_newpage_charge(new_page, mm, GFP_KERNEL))
		goto oom_free_new;

	/*
	 * Re-check the pte - we dropped the lock
	 */
	page_table = pte_offset_map_lock(mm, pmd, address, &ptl);
	if (likely(pte_same(*page_table, orig_pte))) {
		if (old_page) {
			if (!PageAnon(old_page)) {
				dec_mm_counter_fast(mm, MM_FILEPAGES);
				inc_mm_counter_fast(mm, MM_ANONPAGES);
			}
		} else
			inc_mm_counter_fast(mm, MM_ANONPAGES);
		flush_cache_page(vma, address, pte_pfn(orig_pte));
		entry = mk_pte(new_page, vma->vm_page_prot);
		entry = maybe_mkwrite(pte_mkdirty(entry), vma);
		/*
		 * Clear the pte entry and flush it first, before updating the
		 * pte with the new entry. This will avoid a race condition
		 * seen in the presence of one thread doing SMC and another
		 * thread doing COW.
		 */
		ptep_clear_flush(vma, address, page_table);
		page_add_new_anon_rmap(new_page, vma, address);
		/*
		 * We call the notify macro here because, when using secondary
		 * mmu page tables (such as kvm shadow page tables), we want the
		 * new page to be mapped directly into the secondary page table.
		 */
		set_pte_at_notify(mm, address, page_table, entry);
		update_mmu_cache(vma, address, page_table);
		if (old_page) {
			/*
			 * Only after switching the pte to the new page may
			 * we remove the mapcount here. Otherwise another
			 * process may come and find the rmap count decremented
			 * before the pte is switched to the new page, and
			 * "reuse" the old page writing into it while our pte
			 * here still points into it and can be read by other
			 * threads.
			 *
			 * The critical issue is to order this
			 * page_remove_rmap with the ptp_clear_flush above.
			 * Those stores are ordered by (if nothing else,)
			 * the barrier present in the atomic_add_negative
			 * in page_remove_rmap.
			 *
			 * Then the TLB flush in ptep_clear_flush ensures that
			 * no process can access the old page before the
			 * decremented mapcount is visible. And the old page
			 * cannot be reused until after the decremented
			 * mapcount is visible. So transitively, TLBs to
			 * old page will be flushed before it can be reused.
			 */
			page_remove_rmap(old_page);
		}

		/* Free the old page.. */
		new_page = old_page;
		ret |= VM_FAULT_WRITE;
	} else
		mem_cgroup_uncharge_page(new_page);

	if (new_page)
		page_cache_release(new_page);
unlock:
	pte_unmap_unlock(page_table, ptl);
	if (old_page) {
		/*
		 * Don't let another task, with possibly unlocked vma,
		 * keep the mlocked page.
		 */
		if ((ret & VM_FAULT_WRITE) && (vma->vm_flags & VM_LOCKED)) {
			lock_page(old_page);	/* LRU manipulation */
			munlock_vma_page(old_page);
			unlock_page(old_page);
		}
		page_cache_release(old_page);
	}
	return ret;
oom_free_new:
	page_cache_release(new_page);
oom:
	if (old_page) {
		if (page_mkwrite) {
			unlock_page(old_page);
			page_cache_release(old_page);
		}
		page_cache_release(old_page);
	}
	return VM_FAULT_OOM;

unwritable_page:
	page_cache_release(old_page);
	return ret;
}

static void unmap_mapping_range_vma(struct vm_area_struct *vma,
		unsigned long start_addr, unsigned long end_addr,
		struct zap_details *details)
{
	zap_page_range_single(vma, start_addr, end_addr - start_addr, details);
}

static inline void unmap_mapping_range_tree(struct prio_tree_root *root,
					    struct zap_details *details)
{
	struct vm_area_struct *vma;
	struct prio_tree_iter iter;
	pgoff_t vba, vea, zba, zea;

	vma_prio_tree_foreach(vma, &iter, root,
			details->first_index, details->last_index) {

		vba = vma->vm_pgoff;
		vea = vba + ((vma->vm_end - vma->vm_start) >> PAGE_SHIFT) - 1;
		/* Assume for now that PAGE_CACHE_SHIFT == PAGE_SHIFT */
		zba = details->first_index;
		if (zba < vba)
			zba = vba;
		zea = details->last_index;
		if (zea > vea)
			zea = vea;

		unmap_mapping_range_vma(vma,
			((zba - vba) << PAGE_SHIFT) + vma->vm_start,
			((zea - vba + 1) << PAGE_SHIFT) + vma->vm_start,
				details);
	}
}

static inline void unmap_mapping_range_list(struct list_head *head,
					    struct zap_details *details)
{
	struct vm_area_struct *vma;

	/*
	 * In nonlinear VMAs there is no correspondence between virtual address
	 * offset and file offset.  So we must perform an exhaustive search
	 * across *all* the pages in each nonlinear VMA, not just the pages
	 * whose virtual address lies outside the file truncation point.
	 */
	list_for_each_entry(vma, head, shared.vm_set.list) {
		details->nonlinear_vma = vma;
		unmap_mapping_range_vma(vma, vma->vm_start, vma->vm_end, details);
	}
}

/**
 * unmap_mapping_range - unmap the portion of all mmaps in the specified address_space corresponding to the specified page range in the underlying file.
 * @mapping: the address space containing mmaps to be unmapped.
 * @holebegin: byte in first page to unmap, relative to the start of
 * the underlying file.  This will be rounded down to a PAGE_SIZE
 * boundary.  Note that this is different from truncate_pagecache(), which
 * must keep the partial page.  In contrast, we must get rid of
 * partial pages.
 * @holelen: size of prospective hole in bytes.  This will be rounded
 * up to a PAGE_SIZE boundary.  A holelen of zero truncates to the
 * end of the file.
 * @even_cows: 1 when truncating a file, unmap even private COWed pages;
 * but 0 when invalidating pagecache, don't throw away private data.
 */
void unmap_mapping_range(struct address_space *mapping,
		loff_t const holebegin, loff_t const holelen, int even_cows)
{
	struct zap_details details;
	pgoff_t hba = holebegin >> PAGE_SHIFT;
	pgoff_t hlen = (holelen + PAGE_SIZE - 1) >> PAGE_SHIFT;

	/* Check for overflow. */
	if (sizeof(holelen) > sizeof(hlen)) {
		long long holeend =
			(holebegin + holelen + PAGE_SIZE - 1) >> PAGE_SHIFT;
		if (holeend & ~(long long)ULONG_MAX)
			hlen = ULONG_MAX - hba + 1;
	}

	details.check_mapping = even_cows? NULL: mapping;
	details.nonlinear_vma = NULL;
	details.first_index = hba;
	details.last_index = hba + hlen - 1;
	if (details.last_index < details.first_index)
		details.last_index = ULONG_MAX;


	mutex_lock(&mapping->i_mmap_mutex);
	if (unlikely(!prio_tree_empty(&mapping->i_mmap)))
		unmap_mapping_range_tree(&mapping->i_mmap, &details);
	if (unlikely(!list_empty(&mapping->i_mmap_nonlinear)))
		unmap_mapping_range_list(&mapping->i_mmap_nonlinear, &details);
	mutex_unlock(&mapping->i_mmap_mutex);
}
EXPORT_SYMBOL(unmap_mapping_range);

/*
 * We enter with non-exclusive mmap_sem (to exclude vma changes,
 * but allow concurrent faults), and pte mapped but not yet locked.
 * We return with mmap_sem still held, but pte unmapped and unlocked.
 */
static int do_swap_page(struct mm_struct *mm, struct vm_area_struct *vma,
		unsigned long address, pte_t *page_table, pmd_t *pmd,
		unsigned int flags, pte_t orig_pte)
{
	spinlock_t *ptl;
	struct page *page, *swapcache = NULL;
	swp_entry_t entry;
	pte_t pte;
	int locked;
	struct mem_cgroup *ptr;
	int exclusive = 0;
	int ret = 0;

	if (!pte_unmap_same(mm, pmd, page_table, orig_pte))
		goto out;

	entry = pte_to_swp_entry(orig_pte);
	if (unlikely(non_swap_entry(entry))) {
		if (is_migration_entry(entry)) {
#ifdef CONFIG_CMA
			/*
			 * FIXME: mszyprow: cruel, brute-force method for
			 * letting cma/migration to finish it's job without
			 * stealing the lock migration_entry_wait() and creating
			 * a live-lock on the faulted page
			 * (page->_count == 2 migration failure issue)
			 */
			mdelay(10);
#endif
			migration_entry_wait(mm, pmd, address);
		} else if (is_hwpoison_entry(entry)) {
			ret = VM_FAULT_HWPOISON;
		} else {
			print_bad_pte(vma, address, orig_pte, NULL);
			ret = VM_FAULT_SIGBUS;
		}
		goto out;
	}
	delayacct_set_flag(DELAYACCT_PF_SWAPIN);
	page = lookup_swap_cache(entry);
	if (!page) {
		page = swapin_readahead(entry,
					GFP_HIGHUSER_MOVABLE, vma, address);
		if (!page) {
			/*
			 * Back out if somebody else faulted in this pte
			 * while we released the pte lock.
			 */
			page_table = pte_offset_map_lock(mm, pmd, address, &ptl);
			if (likely(pte_same(*page_table, orig_pte)))
				ret = VM_FAULT_OOM;
			delayacct_clear_flag(DELAYACCT_PF_SWAPIN);
			goto unlock;
		}

		/* Had to read the page from swap area: Major fault */
		ret = VM_FAULT_MAJOR;
		count_vm_event(PGMAJFAULT);
		mem_cgroup_count_vm_event(mm, PGMAJFAULT);
	} else if (PageHWPoison(page)) {
		/*
		 * hwpoisoned dirty swapcache pages are kept for killing
		 * owner processes (which may be unknown at hwpoison time)
		 */
		ret = VM_FAULT_HWPOISON;
		delayacct_clear_flag(DELAYACCT_PF_SWAPIN);
		goto out_release;
	}

	locked = lock_page_or_retry(page, mm, flags);

	delayacct_clear_flag(DELAYACCT_PF_SWAPIN);
	if (!locked) {
		ret |= VM_FAULT_RETRY;
		goto out_release;
	}

	/*
	 * Make sure try_to_free_swap or reuse_swap_page or swapoff did not
	 * release the swapcache from under us.  The page pin, and pte_same
	 * test below, are not enough to exclude that.  Even if it is still
	 * swapcache, we need to check that the page's swap has not changed.
	 */
	if (unlikely(!PageSwapCache(page) || page_private(page) != entry.val))
		goto out_page;

	if (ksm_might_need_to_copy(page, vma, address)) {
		swapcache = page;
		page = ksm_does_need_to_copy(page, vma, address);

		if (unlikely(!page)) {
			ret = VM_FAULT_OOM;
			page = swapcache;
			swapcache = NULL;
			goto out_page;
		}
	}

	if (mem_cgroup_try_charge_swapin(mm, page, GFP_KERNEL, &ptr)) {
		ret = VM_FAULT_OOM;
		goto out_page;
	}

	/*
	 * Back out if somebody else already faulted in this pte.
	 */
	page_table = pte_offset_map_lock(mm, pmd, address, &ptl);
	if (unlikely(!pte_same(*page_table, orig_pte)))
		goto out_nomap;

	if (unlikely(!PageUptodate(page))) {
		ret = VM_FAULT_SIGBUS;
		goto out_nomap;
	}

	/*
	 * The page isn't present yet, go ahead with the fault.
	 *
	 * Be careful about the sequence of operations here.
	 * To get its accounting right, reuse_swap_page() must be called
	 * while the page is counted on swap but not yet in mapcount i.e.
	 * before page_add_anon_rmap() and swap_free(); try_to_free_swap()
	 * must be called after the swap_free(), or it will never succeed.
	 * Because delete_from_swap_page() may be called by reuse_swap_page(),
	 * mem_cgroup_commit_charge_swapin() may not be able to find swp_entry
	 * in page->private. In this case, a record in swap_cgroup  is silently
	 * discarded at swap_free().
	 */

	inc_mm_counter_fast(mm, MM_ANONPAGES);
	dec_mm_counter_fast(mm, MM_SWAPENTS);
	pte = mk_pte(page, vma->vm_page_prot);
	if ((flags & FAULT_FLAG_WRITE) && reuse_swap_page(page)) {
		pte = maybe_mkwrite(pte_mkdirty(pte), vma);
		flags &= ~FAULT_FLAG_WRITE;
		ret |= VM_FAULT_WRITE;
		exclusive = 1;
	}
	flush_icache_page(vma, page);
	set_pte_at(mm, address, page_table, pte);
	do_page_add_anon_rmap(page, vma, address, exclusive);
	/* It's better to call commit-charge after rmap is established */
	mem_cgroup_commit_charge_swapin(page, ptr);

	swap_free(entry);
	if (vm_swap_full() || (vma->vm_flags & VM_LOCKED) || PageMlocked(page))
		try_to_free_swap(page);
	unlock_page(page);
	if (swapcache) {
		/*
		 * Hold the lock to avoid the swap entry to be reused
		 * until we take the PT lock for the pte_same() check
		 * (to avoid false positives from pte_same). For
		 * further safety release the lock after the swap_free
		 * so that the swap count won't change under a
		 * parallel locked swapcache.
		 */
		unlock_page(swapcache);
		page_cache_release(swapcache);
	}

	if (flags & FAULT_FLAG_WRITE) {
		ret |= do_wp_page(mm, vma, address, page_table, pmd, ptl, pte);
		if (ret & VM_FAULT_ERROR)
			ret &= VM_FAULT_ERROR;
		goto out;
	}

	/* No need to invalidate - it was non-present before */
	update_mmu_cache(vma, address, page_table);
unlock:
	pte_unmap_unlock(page_table, ptl);
out:
	return ret;
out_nomap:
	mem_cgroup_cancel_charge_swapin(ptr);
	pte_unmap_unlock(page_table, ptl);
out_page:
	unlock_page(page);
out_release:
	page_cache_release(page);
	if (swapcache) {
		unlock_page(swapcache);
		page_cache_release(swapcache);
	}
	return ret;
}

/*
<<<<<<< HEAD
=======
 * This is like a special single-page "expand_{down|up}wards()",
 * except we must first make sure that 'address{-|+}PAGE_SIZE'
 * doesn't hit another vma.
 */
static inline int check_stack_guard_page(struct vm_area_struct *vma, unsigned long address)
{
	address &= PAGE_MASK;
	if ((vma->vm_flags & VM_GROWSDOWN) && address == vma->vm_start) {
		struct vm_area_struct *prev = vma->vm_prev;

		/*
		 * Is there a mapping abutting this one below?
		 *
		 * That's only ok if it's the same stack mapping
		 * that has gotten split..
		 */
		if (prev && prev->vm_end == address)
			return prev->vm_flags & VM_GROWSDOWN ? 0 : -ENOMEM;

		return expand_downwards(vma, address - PAGE_SIZE);
	}
	if ((vma->vm_flags & VM_GROWSUP) && address + PAGE_SIZE == vma->vm_end) {
		struct vm_area_struct *next = vma->vm_next;

		/* As VM_GROWSDOWN but s/below/above/ */
		if (next && next->vm_start == address + PAGE_SIZE)
			return next->vm_flags & VM_GROWSUP ? 0 : -ENOMEM;

		return expand_upwards(vma, address + PAGE_SIZE);
	}
	return 0;
}

/*
>>>>>>> 8d1988f8
 * We enter with non-exclusive mmap_sem (to exclude vma changes,
 * but allow concurrent faults), and pte mapped but not yet locked.
 * We return with mmap_sem still held, but pte unmapped and unlocked.
 */
static int do_anonymous_page(struct mm_struct *mm, struct vm_area_struct *vma,
		unsigned long address, pte_t *page_table, pmd_t *pmd,
		unsigned int flags)
{
	struct page *page;
	spinlock_t *ptl;
	pte_t entry;

	pte_unmap(page_table);

	/* File mapping without ->vm_ops ? */
	if (vma->vm_flags & VM_SHARED)
		return VM_FAULT_SIGBUS;

	/* File mapping without ->vm_ops ? */
	if (vma->vm_flags & VM_SHARED)
		return VM_FAULT_SIGBUS;
<<<<<<< HEAD
=======

	/* Check if we need to add a guard page to the stack */
	if (check_stack_guard_page(vma, address) < 0)
		return VM_FAULT_SIGSEGV;
>>>>>>> 8d1988f8

	/* Use the zero-page for reads */
	if (!(flags & FAULT_FLAG_WRITE)) {
		entry = pte_mkspecial(pfn_pte(my_zero_pfn(address),
						vma->vm_page_prot));
		page_table = pte_offset_map_lock(mm, pmd, address, &ptl);
		if (!pte_none(*page_table))
			goto unlock;
		goto setpte;
	}

	/* Allocate our own private page. */
	if (unlikely(anon_vma_prepare(vma)))
		goto oom;
	page = alloc_zeroed_user_highpage_movable(vma, address);
	if (!page)
		goto oom;
	__SetPageUptodate(page);

	if (mem_cgroup_newpage_charge(page, mm, GFP_KERNEL))
		goto oom_free_page;

	entry = mk_pte(page, vma->vm_page_prot);
	if (vma->vm_flags & VM_WRITE)
		entry = pte_mkwrite(pte_mkdirty(entry));

	page_table = pte_offset_map_lock(mm, pmd, address, &ptl);
	if (!pte_none(*page_table))
		goto release;

	inc_mm_counter_fast(mm, MM_ANONPAGES);
	page_add_new_anon_rmap(page, vma, address);
setpte:
	set_pte_at(mm, address, page_table, entry);

	/* No need to invalidate - it was non-present before */
	update_mmu_cache(vma, address, page_table);
unlock:
	pte_unmap_unlock(page_table, ptl);
	return 0;
release:
	mem_cgroup_uncharge_page(page);
	page_cache_release(page);
	goto unlock;
oom_free_page:
	page_cache_release(page);
oom:
	return VM_FAULT_OOM;
}

/*
 * __do_fault() tries to create a new page mapping. It aggressively
 * tries to share with existing pages, but makes a separate copy if
 * the FAULT_FLAG_WRITE is set in the flags parameter in order to avoid
 * the next page fault.
 *
 * As this is called only for pages that do not currently exist, we
 * do not need to flush old virtual caches or the TLB.
 *
 * We enter with non-exclusive mmap_sem (to exclude vma changes,
 * but allow concurrent faults), and pte neither mapped nor locked.
 * We return with mmap_sem still held, but pte unmapped and unlocked.
 */
static int __do_fault(struct mm_struct *mm, struct vm_area_struct *vma,
		unsigned long address, pmd_t *pmd,
		pgoff_t pgoff, unsigned int flags, pte_t orig_pte)
{
	pte_t *page_table;
	spinlock_t *ptl;
	struct page *page;
	struct page *cow_page;
	pte_t entry;
	int anon = 0;
	struct page *dirty_page = NULL;
	struct vm_fault vmf;
	int ret;
	int page_mkwrite = 0;

	/*
	 * If we do COW later, allocate page befor taking lock_page()
	 * on the file cache page. This will reduce lock holding time.
	 */
	if ((flags & FAULT_FLAG_WRITE) && !(vma->vm_flags & VM_SHARED)) {

		if (unlikely(anon_vma_prepare(vma)))
			return VM_FAULT_OOM;

		cow_page = alloc_page_vma(GFP_HIGHUSER_MOVABLE, vma, address);
		if (!cow_page)
			return VM_FAULT_OOM;

		if (mem_cgroup_newpage_charge(cow_page, mm, GFP_KERNEL)) {
			page_cache_release(cow_page);
			return VM_FAULT_OOM;
		}
	} else
		cow_page = NULL;

	vmf.virtual_address = (void __user *)(address & PAGE_MASK);
	vmf.pgoff = pgoff;
	vmf.flags = flags;
	vmf.page = NULL;

	ret = vma->vm_ops->fault(vma, &vmf);
	if (unlikely(ret & (VM_FAULT_ERROR | VM_FAULT_NOPAGE |
			    VM_FAULT_RETRY)))
		goto uncharge_out;

	if (unlikely(PageHWPoison(vmf.page))) {
		if (ret & VM_FAULT_LOCKED)
			unlock_page(vmf.page);
		ret = VM_FAULT_HWPOISON;
		goto uncharge_out;
	}

	/*
	 * For consistency in subsequent calls, make the faulted page always
	 * locked.
	 */
	if (unlikely(!(ret & VM_FAULT_LOCKED)))
		lock_page(vmf.page);
	else
		VM_BUG_ON(!PageLocked(vmf.page));

	/*
	 * Should we do an early C-O-W break?
	 */
	page = vmf.page;
	if (flags & FAULT_FLAG_WRITE) {
		if (!(vma->vm_flags & VM_SHARED)) {
			page = cow_page;
			anon = 1;
			copy_user_highpage(page, vmf.page, address, vma);
			__SetPageUptodate(page);
		} else {
			/*
			 * If the page will be shareable, see if the backing
			 * address space wants to know that the page is about
			 * to become writable
			 */
			if (vma->vm_ops->page_mkwrite) {
				int tmp;

				unlock_page(page);
				vmf.flags = FAULT_FLAG_WRITE|FAULT_FLAG_MKWRITE;
				tmp = vma->vm_ops->page_mkwrite(vma, &vmf);
				if (unlikely(tmp &
					  (VM_FAULT_ERROR | VM_FAULT_NOPAGE))) {
					ret = tmp;
					goto unwritable_page;
				}
				if (unlikely(!(tmp & VM_FAULT_LOCKED))) {
					lock_page(page);
					if (!page->mapping) {
						ret = 0; /* retry the fault */
						unlock_page(page);
						goto unwritable_page;
					}
				} else
					VM_BUG_ON(!PageLocked(page));
				page_mkwrite = 1;
			}
		}

	}

	page_table = pte_offset_map_lock(mm, pmd, address, &ptl);

	/*
	 * This silly early PAGE_DIRTY setting removes a race
	 * due to the bad i386 page protection. But it's valid
	 * for other architectures too.
	 *
	 * Note that if FAULT_FLAG_WRITE is set, we either now have
	 * an exclusive copy of the page, or this is a shared mapping,
	 * so we can make it writable and dirty to avoid having to
	 * handle that later.
	 */
	/* Only go through if we didn't race with anybody else... */
	if (likely(pte_same(*page_table, orig_pte))) {
		flush_icache_page(vma, page);
		entry = mk_pte(page, vma->vm_page_prot);
		if (flags & FAULT_FLAG_WRITE)
			entry = maybe_mkwrite(pte_mkdirty(entry), vma);
		if (anon) {
			inc_mm_counter_fast(mm, MM_ANONPAGES);
			page_add_new_anon_rmap(page, vma, address);
		} else {
			inc_mm_counter_fast(mm, MM_FILEPAGES);
			page_add_file_rmap(page);
			if (flags & FAULT_FLAG_WRITE) {
				dirty_page = page;
				get_page(dirty_page);
			}
		}
		set_pte_at(mm, address, page_table, entry);

		/* no need to invalidate: a not-present page won't be cached */
		update_mmu_cache(vma, address, page_table);
	} else {
		if (cow_page)
			mem_cgroup_uncharge_page(cow_page);
		if (anon)
			page_cache_release(page);
		else
			anon = 1; /* no anon but release faulted_page */
	}

	pte_unmap_unlock(page_table, ptl);

	if (dirty_page) {
		struct address_space *mapping = page->mapping;

		if (set_page_dirty(dirty_page))
			page_mkwrite = 1;
		unlock_page(dirty_page);
		put_page(dirty_page);
		if (page_mkwrite && mapping) {
			/*
			 * Some device drivers do not set page.mapping but still
			 * dirty their pages
			 */
			balance_dirty_pages_ratelimited(mapping);
		}

		/* file_update_time outside page_lock */
		if (vma->vm_file)
			file_update_time(vma->vm_file);
	} else {
		unlock_page(vmf.page);
		if (anon)
			page_cache_release(vmf.page);
	}

	return ret;

unwritable_page:
	page_cache_release(page);
	return ret;
uncharge_out:
	/* fs's fault handler get error */
	if (cow_page) {
		mem_cgroup_uncharge_page(cow_page);
		page_cache_release(cow_page);
	}
	return ret;
}

static int do_linear_fault(struct mm_struct *mm, struct vm_area_struct *vma,
		unsigned long address, pte_t *page_table, pmd_t *pmd,
		unsigned int flags, pte_t orig_pte)
{
	pgoff_t pgoff = (((address & PAGE_MASK)
			- vma->vm_start) >> PAGE_SHIFT) + vma->vm_pgoff;

	pte_unmap(page_table);
	/* The VMA was not fully populated on mmap() or missing VM_DONTEXPAND */
	if (!vma->vm_ops->fault)
		return VM_FAULT_SIGBUS;
	return __do_fault(mm, vma, address, pmd, pgoff, flags, orig_pte);
}

/*
 * Fault of a previously existing named mapping. Repopulate the pte
 * from the encoded file_pte if possible. This enables swappable
 * nonlinear vmas.
 *
 * We enter with non-exclusive mmap_sem (to exclude vma changes,
 * but allow concurrent faults), and pte mapped but not yet locked.
 * We return with mmap_sem still held, but pte unmapped and unlocked.
 */
static int do_nonlinear_fault(struct mm_struct *mm, struct vm_area_struct *vma,
		unsigned long address, pte_t *page_table, pmd_t *pmd,
		unsigned int flags, pte_t orig_pte)
{
	pgoff_t pgoff;

	flags |= FAULT_FLAG_NONLINEAR;

	if (!pte_unmap_same(mm, pmd, page_table, orig_pte))
		return 0;

	if (unlikely(!(vma->vm_flags & VM_NONLINEAR))) {
		/*
		 * Page table corrupted: show pte and kill process.
		 */
		print_bad_pte(vma, address, orig_pte, NULL);
		return VM_FAULT_SIGBUS;
	}

	pgoff = pte_to_pgoff(orig_pte);
	return __do_fault(mm, vma, address, pmd, pgoff, flags, orig_pte);
}

/*
 * These routines also need to handle stuff like marking pages dirty
 * and/or accessed for architectures that don't do it in hardware (most
 * RISC architectures).  The early dirtying is also good on the i386.
 *
 * There is also a hook called "update_mmu_cache()" that architectures
 * with external mmu caches can use to update those (ie the Sparc or
 * PowerPC hashed page tables that act as extended TLBs).
 *
 * We enter with non-exclusive mmap_sem (to exclude vma changes,
 * but allow concurrent faults), and pte mapped but not yet locked.
 * We return with mmap_sem still held, but pte unmapped and unlocked.
 */
int handle_pte_fault(struct mm_struct *mm,
		     struct vm_area_struct *vma, unsigned long address,
		     pte_t *pte, pmd_t *pmd, unsigned int flags)
{
	pte_t entry;
	spinlock_t *ptl;

	entry = *pte;
	if (!pte_present(entry)) {
		if (pte_none(entry)) {
			if (vma->vm_ops)
				return do_linear_fault(mm, vma, address,
						pte, pmd, flags, entry);
			return do_anonymous_page(mm, vma, address,
						 pte, pmd, flags);
		}
		if (pte_file(entry))
			return do_nonlinear_fault(mm, vma, address,
					pte, pmd, flags, entry);
		return do_swap_page(mm, vma, address,
					pte, pmd, flags, entry);
	}

	ptl = pte_lockptr(mm, pmd);
	spin_lock(ptl);
	if (unlikely(!pte_same(*pte, entry)))
		goto unlock;
	if (flags & FAULT_FLAG_WRITE) {
		if (!pte_write(entry))
			return do_wp_page(mm, vma, address,
					pte, pmd, ptl, entry);
		entry = pte_mkdirty(entry);
	}
	entry = pte_mkyoung(entry);
	if (ptep_set_access_flags(vma, address, pte, entry, flags & FAULT_FLAG_WRITE)) {
		update_mmu_cache(vma, address, pte);
	} else {
		/*
		 * This is needed only for protection faults but the arch code
		 * is not yet telling us if this is a protection fault or not.
		 * This still avoids useless tlb flushes for .text page faults
		 * with threads.
		 */
		if (flags & FAULT_FLAG_WRITE)
			flush_tlb_fix_spurious_fault(vma, address);
	}
unlock:
	pte_unmap_unlock(pte, ptl);
	return 0;
}

/*
 * By the time we get here, we already hold the mm semaphore
 */
int handle_mm_fault(struct mm_struct *mm, struct vm_area_struct *vma,
		unsigned long address, unsigned int flags)
{
	pgd_t *pgd;
	pud_t *pud;
	pmd_t *pmd;
	pte_t *pte;

	__set_current_state(TASK_RUNNING);

	count_vm_event(PGFAULT);
	mem_cgroup_count_vm_event(mm, PGFAULT);

	/* do counter updates before entering really critical section. */
	check_sync_rss_stat(current);

	if (unlikely(is_vm_hugetlb_page(vma)))
		return hugetlb_fault(mm, vma, address, flags);

retry:
	pgd = pgd_offset(mm, address);
	pud = pud_alloc(mm, pgd, address);
	if (!pud)
		return VM_FAULT_OOM;
	pmd = pmd_alloc(mm, pud, address);
	if (!pmd)
		return VM_FAULT_OOM;
	if (pmd_none(*pmd) && transparent_hugepage_enabled(vma)) {
		if (!vma->vm_ops)
			return do_huge_pmd_anonymous_page(mm, vma, address,
							  pmd, flags);
	} else {
		pmd_t orig_pmd = *pmd;
		int ret;

		barrier();
		if (pmd_trans_huge(orig_pmd)) {
			if (flags & FAULT_FLAG_WRITE &&
			    !pmd_write(orig_pmd) &&
			    !pmd_trans_splitting(orig_pmd)) {
				ret = do_huge_pmd_wp_page(mm, vma, address, pmd,
							  orig_pmd);
				/*
				 * If COW results in an oom, the huge pmd will
				 * have been split, so retry the fault on the
				 * pte for a smaller charge.
				 */
				if (unlikely(ret & VM_FAULT_OOM))
					goto retry;
				return ret;
			}
			return 0;
		}
	}

	/*
	 * Use __pte_alloc instead of pte_alloc_map, because we can't
	 * run pte_offset_map on the pmd, if an huge pmd could
	 * materialize from under us from a different thread.
	 */
	if (unlikely(pmd_none(*pmd)) && __pte_alloc(mm, vma, pmd, address))
		return VM_FAULT_OOM;
	/* if an huge pmd materialized from under us just retry later */
	if (unlikely(pmd_trans_huge(*pmd)))
		return 0;
	/*
	 * A regular pmd is established and it can't morph into a huge pmd
	 * from under us anymore at this point because we hold the mmap_sem
	 * read mode and khugepaged takes it in write mode. So now it's
	 * safe to run pte_offset_map().
	 */
	pte = pte_offset_map(pmd, address);

	return handle_pte_fault(mm, vma, address, pte, pmd, flags);
}

#ifndef __PAGETABLE_PUD_FOLDED
/*
 * Allocate page upper directory.
 * We've already handled the fast-path in-line.
 */
int __pud_alloc(struct mm_struct *mm, pgd_t *pgd, unsigned long address)
{
	pud_t *new = pud_alloc_one(mm, address);
	if (!new)
		return -ENOMEM;

	smp_wmb(); /* See comment in __pte_alloc */

	spin_lock(&mm->page_table_lock);
	if (pgd_present(*pgd))		/* Another has populated it */
		pud_free(mm, new);
	else
		pgd_populate(mm, pgd, new);
	spin_unlock(&mm->page_table_lock);
	return 0;
}
#endif /* __PAGETABLE_PUD_FOLDED */

#ifndef __PAGETABLE_PMD_FOLDED
/*
 * Allocate page middle directory.
 * We've already handled the fast-path in-line.
 */
int __pmd_alloc(struct mm_struct *mm, pud_t *pud, unsigned long address)
{
	pmd_t *new = pmd_alloc_one(mm, address);
	if (!new)
		return -ENOMEM;

	smp_wmb(); /* See comment in __pte_alloc */

	spin_lock(&mm->page_table_lock);
#ifndef __ARCH_HAS_4LEVEL_HACK
	if (pud_present(*pud))		/* Another has populated it */
		pmd_free(mm, new);
	else
		pud_populate(mm, pud, new);
#else
	if (pgd_present(*pud))		/* Another has populated it */
		pmd_free(mm, new);
	else
		pgd_populate(mm, pud, new);
#endif /* __ARCH_HAS_4LEVEL_HACK */
	spin_unlock(&mm->page_table_lock);
	return 0;
}
#endif /* __PAGETABLE_PMD_FOLDED */

int make_pages_present(unsigned long addr, unsigned long end)
{
	int ret, len, write;
	struct vm_area_struct * vma;

	vma = find_vma(current->mm, addr);
	if (!vma)
		return -ENOMEM;
	/*
	 * We want to touch writable mappings with a write fault in order
	 * to break COW, except for shared mappings because these don't COW
	 * and we would not want to dirty them for nothing.
	 */
	write = (vma->vm_flags & (VM_WRITE | VM_SHARED)) == VM_WRITE;
	BUG_ON(addr >= end);
	BUG_ON(end > vma->vm_end);
	len = DIV_ROUND_UP(end, PAGE_SIZE) - addr/PAGE_SIZE;
	ret = get_user_pages(current, current->mm, addr,
			len, write, 0, NULL, NULL);
	if (ret < 0)
		return ret;
	return ret == len ? 0 : -EFAULT;
}

#if !defined(__HAVE_ARCH_GATE_AREA)

#if defined(AT_SYSINFO_EHDR)
static struct vm_area_struct gate_vma;

static int __init gate_vma_init(void)
{
	gate_vma.vm_mm = NULL;
	gate_vma.vm_start = FIXADDR_USER_START;
	gate_vma.vm_end = FIXADDR_USER_END;
	gate_vma.vm_flags = VM_READ | VM_MAYREAD | VM_EXEC | VM_MAYEXEC;
	gate_vma.vm_page_prot = __P101;

	return 0;
}
__initcall(gate_vma_init);
#endif

struct vm_area_struct *get_gate_vma(struct mm_struct *mm)
{
#ifdef AT_SYSINFO_EHDR
	return &gate_vma;
#else
	return NULL;
#endif
}

int in_gate_area_no_mm(unsigned long addr)
{
#ifdef AT_SYSINFO_EHDR
	if ((addr >= FIXADDR_USER_START) && (addr < FIXADDR_USER_END))
		return 1;
#endif
	return 0;
}

#endif	/* __HAVE_ARCH_GATE_AREA */

static int __follow_pte(struct mm_struct *mm, unsigned long address,
		pte_t **ptepp, spinlock_t **ptlp)
{
	pgd_t *pgd;
	pud_t *pud;
	pmd_t *pmd;
	pte_t *ptep;

	pgd = pgd_offset(mm, address);
	if (pgd_none(*pgd) || unlikely(pgd_bad(*pgd)))
		goto out;

	pud = pud_offset(pgd, address);
	if (pud_none(*pud) || unlikely(pud_bad(*pud)))
		goto out;

	pmd = pmd_offset(pud, address);
	VM_BUG_ON(pmd_trans_huge(*pmd));
	if (pmd_none(*pmd) || unlikely(pmd_bad(*pmd)))
		goto out;

	/* We cannot handle huge page PFN maps. Luckily they don't exist. */
	if (pmd_huge(*pmd))
		goto out;

	ptep = pte_offset_map_lock(mm, pmd, address, ptlp);
	if (!ptep)
		goto out;
	if (!pte_present(*ptep))
		goto unlock;
	*ptepp = ptep;
	return 0;
unlock:
	pte_unmap_unlock(ptep, *ptlp);
out:
	return -EINVAL;
}

static inline int follow_pte(struct mm_struct *mm, unsigned long address,
			     pte_t **ptepp, spinlock_t **ptlp)
{
	int res;

	/* (void) is needed to make gcc happy */
	(void) __cond_lock(*ptlp,
			   !(res = __follow_pte(mm, address, ptepp, ptlp)));
	return res;
}

/**
 * follow_pfn - look up PFN at a user virtual address
 * @vma: memory mapping
 * @address: user virtual address
 * @pfn: location to store found PFN
 *
 * Only IO mappings and raw PFN mappings are allowed.
 *
 * Returns zero and the pfn at @pfn on success, -ve otherwise.
 */
int follow_pfn(struct vm_area_struct *vma, unsigned long address,
	unsigned long *pfn)
{
	int ret = -EINVAL;
	spinlock_t *ptl;
	pte_t *ptep;

	if (!(vma->vm_flags & (VM_IO | VM_PFNMAP)))
		return ret;

	ret = follow_pte(vma->vm_mm, address, &ptep, &ptl);
	if (ret)
		return ret;
	*pfn = pte_pfn(*ptep);
	pte_unmap_unlock(ptep, ptl);
	return 0;
}
EXPORT_SYMBOL(follow_pfn);

#ifdef CONFIG_HAVE_IOREMAP_PROT
int follow_phys(struct vm_area_struct *vma,
		unsigned long address, unsigned int flags,
		unsigned long *prot, resource_size_t *phys)
{
	int ret = -EINVAL;
	pte_t *ptep, pte;
	spinlock_t *ptl;

	if (!(vma->vm_flags & (VM_IO | VM_PFNMAP)))
		goto out;

	if (follow_pte(vma->vm_mm, address, &ptep, &ptl))
		goto out;
	pte = *ptep;

	if ((flags & FOLL_WRITE) && !pte_write(pte))
		goto unlock;

	*prot = pgprot_val(pte_pgprot(pte));
	*phys = (resource_size_t)pte_pfn(pte) << PAGE_SHIFT;

	ret = 0;
unlock:
	pte_unmap_unlock(ptep, ptl);
out:
	return ret;
}

int generic_access_phys(struct vm_area_struct *vma, unsigned long addr,
			void *buf, int len, int write)
{
	resource_size_t phys_addr;
	unsigned long prot = 0;
	void __iomem *maddr;
	int offset = addr & (PAGE_SIZE-1);

	if (follow_phys(vma, addr, write, &prot, &phys_addr))
		return -EINVAL;

	maddr = ioremap_prot(phys_addr, PAGE_ALIGN(len + offset), prot);
	if (write)
		memcpy_toio(maddr + offset, buf, len);
	else
		memcpy_fromio(buf, maddr + offset, len);
	iounmap(maddr);

	return len;
}
#endif

/*
 * Access another process' address space as given in mm.  If non-NULL, use the
 * given task for page fault accounting.
 */
static int __access_remote_vm(struct task_struct *tsk, struct mm_struct *mm,
		unsigned long addr, void *buf, int len, int write)
{
	struct vm_area_struct *vma;
	void *old_buf = buf;

	down_read(&mm->mmap_sem);
	/* ignore errors, just check how much was successfully transferred */
	while (len) {
		int bytes, ret, offset;
		void *maddr;
		struct page *page = NULL;

		ret = get_user_pages(tsk, mm, addr, 1,
				write, 1, &page, &vma);
		if (ret <= 0) {
			/*
			 * Check if this is a VM_IO | VM_PFNMAP VMA, which
			 * we can access using slightly different code.
			 */
#ifdef CONFIG_HAVE_IOREMAP_PROT
			vma = find_vma(mm, addr);
			if (!vma || vma->vm_start > addr)
				break;
			if (vma->vm_ops && vma->vm_ops->access)
				ret = vma->vm_ops->access(vma, addr, buf,
							  len, write);
			if (ret <= 0)
#endif
				break;
			bytes = ret;
		} else {
			bytes = len;
			offset = addr & (PAGE_SIZE-1);
			if (bytes > PAGE_SIZE-offset)
				bytes = PAGE_SIZE-offset;

			maddr = kmap(page);
			if (write) {
				copy_to_user_page(vma, page, addr,
						  maddr + offset, buf, bytes);
				set_page_dirty_lock(page);
			} else {
				copy_from_user_page(vma, page, addr,
						    buf, maddr + offset, bytes);
			}
			kunmap(page);
			page_cache_release(page);
		}
		len -= bytes;
		buf += bytes;
		addr += bytes;
	}
	up_read(&mm->mmap_sem);

	return buf - old_buf;
}

/**
 * access_remote_vm - access another process' address space
 * @mm:		the mm_struct of the target address space
 * @addr:	start address to access
 * @buf:	source or destination buffer
 * @len:	number of bytes to transfer
 * @write:	whether the access is a write
 *
 * The caller must hold a reference on @mm.
 */
int access_remote_vm(struct mm_struct *mm, unsigned long addr,
		void *buf, int len, int write)
{
	return __access_remote_vm(NULL, mm, addr, buf, len, write);
}

/*
 * Access another process' address space.
 * Source/target buffer must be kernel space,
 * Do not walk the page table directly, use get_user_pages
 */
int access_process_vm(struct task_struct *tsk, unsigned long addr,
		void *buf, int len, int write)
{
	struct mm_struct *mm;
	int ret;

	mm = get_task_mm(tsk);
	if (!mm)
		return 0;

	ret = __access_remote_vm(tsk, mm, addr, buf, len, write);
	mmput(mm);

	return ret;
}

/*
 * Print the name of a VMA.
 */
void print_vma_addr(char *prefix, unsigned long ip)
{
	struct mm_struct *mm = current->mm;
	struct vm_area_struct *vma;

	/*
	 * Do not print if we are in atomic
	 * contexts (in exception stacks, etc.):
	 */
	if (preempt_count())
		return;

	down_read(&mm->mmap_sem);
	vma = find_vma(mm, ip);
	if (vma && vma->vm_file) {
		struct file *f = vma->vm_file;
		char *buf = (char *)__get_free_page(GFP_KERNEL);
		if (buf) {
			char *p, *s;

			p = d_path(&f->f_path, buf, PAGE_SIZE);
			if (IS_ERR(p))
				p = "?";
			s = strrchr(p, '/');
			if (s)
				p = s+1;
			printk("%s%s[%lx+%lx]", prefix, p,
					vma->vm_start,
					vma->vm_end - vma->vm_start);
			free_page((unsigned long)buf);
		}
	}
	up_read(&current->mm->mmap_sem);
}

#ifdef CONFIG_PROVE_LOCKING
void might_fault(void)
{
	/*
	 * Some code (nfs/sunrpc) uses socket ops on kernel memory while
	 * holding the mmap_sem, this is safe because kernel memory doesn't
	 * get paged out, therefore we'll never actually fault, and the
	 * below annotations will generate false positives.
	 */
	if (segment_eq(get_fs(), KERNEL_DS))
		return;

	might_sleep();
	/*
	 * it would be nicer only to annotate paths which are not under
	 * pagefault_disable, however that requires a larger audit and
	 * providing helpers like get_user_atomic.
	 */
	if (!in_atomic() && current->mm)
		might_lock_read(&current->mm->mmap_sem);
}
EXPORT_SYMBOL(might_fault);
#endif

#if defined(CONFIG_TRANSPARENT_HUGEPAGE) || defined(CONFIG_HUGETLBFS)
static void clear_gigantic_page(struct page *page,
				unsigned long addr,
				unsigned int pages_per_huge_page)
{
	int i;
	struct page *p = page;

	might_sleep();
	for (i = 0; i < pages_per_huge_page;
	     i++, p = mem_map_next(p, page, i)) {
		cond_resched();
		clear_user_highpage(p, addr + i * PAGE_SIZE);
	}
}
void clear_huge_page(struct page *page,
		     unsigned long addr, unsigned int pages_per_huge_page)
{
	int i;

	if (unlikely(pages_per_huge_page > MAX_ORDER_NR_PAGES)) {
		clear_gigantic_page(page, addr, pages_per_huge_page);
		return;
	}

	might_sleep();
	for (i = 0; i < pages_per_huge_page; i++) {
		cond_resched();
		clear_user_highpage(page + i, addr + i * PAGE_SIZE);
	}
}

static void copy_user_gigantic_page(struct page *dst, struct page *src,
				    unsigned long addr,
				    struct vm_area_struct *vma,
				    unsigned int pages_per_huge_page)
{
	int i;
	struct page *dst_base = dst;
	struct page *src_base = src;

	for (i = 0; i < pages_per_huge_page; ) {
		cond_resched();
		copy_user_highpage(dst, src, addr + i*PAGE_SIZE, vma);

		i++;
		dst = mem_map_next(dst, dst_base, i);
		src = mem_map_next(src, src_base, i);
	}
}

void copy_user_huge_page(struct page *dst, struct page *src,
			 unsigned long addr, struct vm_area_struct *vma,
			 unsigned int pages_per_huge_page)
{
	int i;

	if (unlikely(pages_per_huge_page > MAX_ORDER_NR_PAGES)) {
		copy_user_gigantic_page(dst, src, addr, vma,
					pages_per_huge_page);
		return;
	}

	might_sleep();
	for (i = 0; i < pages_per_huge_page; i++) {
		cond_resched();
		copy_user_highpage(dst + i, src + i, addr + i*PAGE_SIZE, vma);
	}
}
#endif /* CONFIG_TRANSPARENT_HUGEPAGE || CONFIG_HUGETLBFS */<|MERGE_RESOLUTION|>--- conflicted
+++ resolved
@@ -1452,16 +1452,6 @@
 }
 EXPORT_SYMBOL_GPL(zap_vma_ptes);
 
-<<<<<<< HEAD
-/*
- * FOLL_FORCE can write to even unwritable pte's, but only
- * after we've gone through a COW cycle and they are dirty.
- */
-static inline bool can_follow_write_pte(pte_t pte, unsigned int flags)
-{
-	return pte_write(pte) ||
-		((flags & FOLL_FORCE) && (flags & FOLL_COW) && pte_dirty(pte));
-=======
 static inline bool can_follow_write_pte(pte_t pte, struct page *page,
 					unsigned int flags)
 {
@@ -1478,7 +1468,6 @@
 		return page && PageAnon(page) && !PageKsm(page);
 
 	return false;
->>>>>>> 8d1988f8
 }
 
 /**
@@ -1563,11 +1552,6 @@
 	pte = *ptep;
 	if (!pte_present(pte))
 		goto no_page;
-<<<<<<< HEAD
-	if ((flags & FOLL_WRITE) && !can_follow_write_pte(pte, flags))
-		goto unlock;
-=======
->>>>>>> 8d1988f8
 
 	page = vm_normal_page(vma, address, pte);
 	if ((flags & FOLL_WRITE) && !can_follow_write_pte(pte, page, flags)) {
@@ -3175,8 +3159,6 @@
 }
 
 /*
-<<<<<<< HEAD
-=======
  * This is like a special single-page "expand_{down|up}wards()",
  * except we must first make sure that 'address{-|+}PAGE_SIZE'
  * doesn't hit another vma.
@@ -3211,7 +3193,6 @@
 }
 
 /*
->>>>>>> 8d1988f8
  * We enter with non-exclusive mmap_sem (to exclude vma changes,
  * but allow concurrent faults), and pte mapped but not yet locked.
  * We return with mmap_sem still held, but pte unmapped and unlocked.
@@ -3233,13 +3214,10 @@
 	/* File mapping without ->vm_ops ? */
 	if (vma->vm_flags & VM_SHARED)
 		return VM_FAULT_SIGBUS;
-<<<<<<< HEAD
-=======
 
 	/* Check if we need to add a guard page to the stack */
 	if (check_stack_guard_page(vma, address) < 0)
 		return VM_FAULT_SIGSEGV;
->>>>>>> 8d1988f8
 
 	/* Use the zero-page for reads */
 	if (!(flags & FAULT_FLAG_WRITE)) {
