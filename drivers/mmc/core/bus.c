--- conflicted
+++ resolved
@@ -120,16 +120,12 @@
 	return 0;
 }
 
-<<<<<<< HEAD
-static int mmc_bus_suspend(struct device *dev)
-=======
+#ifdef CONFIG_PM_SLEEP
 static int mmc_bus_pm_suspend(struct device *dev)
->>>>>>> 5ded52c2
 {
 	struct mmc_driver *drv = to_mmc_driver(dev->driver);
 	struct mmc_card *card = mmc_dev_to_card(dev);
 	int ret = 0;
-	pm_message_t state = { PM_EVENT_SUSPEND };
 
 	if (dev->driver && drv->suspend)
 		ret = drv->suspend(card);
@@ -146,6 +142,7 @@
 		ret = drv->resume(card);
 	return ret;
 }
+#endif
 
 #ifdef CONFIG_PM_RUNTIME
 static int mmc_runtime_suspend(struct device *dev)
@@ -168,23 +165,9 @@
 }
 #endif /* CONFIG_PM_RUNTIME */
 
-#else /* !CONFIG_PM_RUNTIME */
-#define mmc_runtime_suspend	NULL
-#define mmc_runtime_resume	NULL
-#define mmc_runtime_idle	NULL
-#endif /* !CONFIG_PM_RUNTIME */
-
 static const struct dev_pm_ops mmc_bus_pm_ops = {
-<<<<<<< HEAD
-	.runtime_suspend	= mmc_runtime_suspend,
-	.runtime_resume		= mmc_runtime_resume,
-	.runtime_idle		= mmc_runtime_idle,
-	.suspend		= mmc_bus_suspend,
-	.resume			= mmc_bus_resume,
-=======
 	SET_SYSTEM_SLEEP_PM_OPS(mmc_bus_pm_suspend, mmc_bus_pm_resume)
 	SET_RUNTIME_PM_OPS(mmc_runtime_suspend, mmc_runtime_resume, mmc_runtime_idle)
->>>>>>> 5ded52c2
 };
 
 static struct bus_type mmc_bus_type = {
