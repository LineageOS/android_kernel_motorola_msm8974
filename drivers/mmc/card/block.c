--- conflicted
+++ resolved
@@ -1752,21 +1752,9 @@
 	 */
 	if (!mmc_host_is_spi(card->host) && rq_data_dir(req) != READ) {
 		u32 status;
-<<<<<<< HEAD
 		unsigned long timeout;
 
 		timeout = jiffies + msecs_to_jiffies(MMC_BLK_TIMEOUT_MS);
-=======
-
-		/* Check stop command response */
-		if (brq->stop.resp[0] & R1_ERROR) {
-			pr_err("%s: %s: general error sending stop command, stop cmd response %#x\n",
-			       req->rq_disk->disk_name, __func__,
-			       brq->stop.resp[0]);
-			gen_err = 1;
-		}
-
->>>>>>> 8d1988f8
 		do {
 			int err = get_card_status(card, &status, 5);
 			if (err) {
@@ -1775,7 +1763,6 @@
 				return MMC_BLK_CMD_ERR;
 			}
 
-<<<<<<< HEAD
 			/* Timeout if the device never becomes ready for data
 			 * and never leaves the program state.
 			 */
@@ -1785,15 +1772,6 @@
 
 				return MMC_BLK_CMD_ERR;
 			}
-=======
-			if (status & R1_ERROR) {
-				pr_err("%s: %s: general error sending status command, card status %#x\n",
-				       req->rq_disk->disk_name, __func__,
-				       status);
-				gen_err = 1;
-			}
-
->>>>>>> 8d1988f8
 			/*
 			 * Some cards mishandle the status bits,
 			 * so make sure to check both the busy
@@ -2816,7 +2794,6 @@
 			break;
 		case MMC_BLK_CMD_ERR:
 			ret = mmc_blk_cmd_err(md, card, brq, req, ret);
-<<<<<<< HEAD
 			if (!mmc_blk_reset(md, card->host, type, status)) {
 				if (!ret) {
 					/*
@@ -2832,13 +2809,6 @@
 				break;
 			}
 			goto cmd_abort;
-=======
-			if (mmc_blk_reset(md, card->host, type))
-				goto cmd_abort;
-			if (!ret)
-				goto start_new_req;
-			break;
->>>>>>> 8d1988f8
 		case MMC_BLK_RETRY:
 			if (retry++ < 5)
 				break;
