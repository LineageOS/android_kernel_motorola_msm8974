/* Copyright (c) 2002,2007-2014, The Linux Foundation. All rights reserved.
 *
 * This program is free software; you can redistribute it and/or modify
 * it under the terms of the GNU General Public License version 2 and
 * only version 2 as published by the Free Software Foundation.
 *
 * This program is distributed in the hope that it will be useful,
 * but WITHOUT ANY WARRANTY; without even the implied warranty of
 * MERCHANTABILITY or FITNESS FOR A PARTICULAR PURPOSE.  See the
 * GNU General Public License for more details.
 *
 */
#include <linux/module.h>
#include <linux/uaccess.h>
#include <linux/vmalloc.h>
#include <linux/ioctl.h>
#include <linux/sched.h>
#include <linux/of.h>
#include <linux/of_device.h>
#include <linux/delay.h>
#include <linux/of_coresight.h>
#include <linux/input.h>

#include <mach/socinfo.h>
#include <mach/msm_bus_board.h>
#include <mach/msm_bus.h>

#include "kgsl.h"
#include "kgsl_pwrscale.h"
#include "kgsl_cffdump.h"
#include "kgsl_sharedmem.h"
#include "kgsl_iommu.h"

#include "adreno.h"
#include "adreno_pm4types.h"
#include "adreno_trace.h"

#include "a2xx_reg.h"
#include "a3xx_reg.h"

#define DRIVER_VERSION_MAJOR   3
#define DRIVER_VERSION_MINOR   1

/* Number of times to try hard reset */
#define NUM_TIMES_RESET_RETRY 5

/* Adreno MH arbiter config*/
#define ADRENO_CFG_MHARB \
	(0x10 \
		| (0 << MH_ARBITER_CONFIG__SAME_PAGE_GRANULARITY__SHIFT) \
		| (1 << MH_ARBITER_CONFIG__L1_ARB_ENABLE__SHIFT) \
		| (1 << MH_ARBITER_CONFIG__L1_ARB_HOLD_ENABLE__SHIFT) \
		| (0 << MH_ARBITER_CONFIG__L2_ARB_CONTROL__SHIFT) \
		| (1 << MH_ARBITER_CONFIG__PAGE_SIZE__SHIFT) \
		| (1 << MH_ARBITER_CONFIG__TC_REORDER_ENABLE__SHIFT) \
		| (1 << MH_ARBITER_CONFIG__TC_ARB_HOLD_ENABLE__SHIFT) \
		| (0 << MH_ARBITER_CONFIG__IN_FLIGHT_LIMIT_ENABLE__SHIFT) \
		| (0x8 << MH_ARBITER_CONFIG__IN_FLIGHT_LIMIT__SHIFT) \
		| (1 << MH_ARBITER_CONFIG__CP_CLNT_ENABLE__SHIFT) \
		| (1 << MH_ARBITER_CONFIG__VGT_CLNT_ENABLE__SHIFT) \
		| (1 << MH_ARBITER_CONFIG__TC_CLNT_ENABLE__SHIFT) \
		| (1 << MH_ARBITER_CONFIG__RB_CLNT_ENABLE__SHIFT) \
		| (1 << MH_ARBITER_CONFIG__PA_CLNT_ENABLE__SHIFT))

#define ADRENO_MMU_CONFIG						\
	(0x01								\
	 | (MMU_CONFIG << MH_MMU_CONFIG__RB_W_CLNT_BEHAVIOR__SHIFT)	\
	 | (MMU_CONFIG << MH_MMU_CONFIG__CP_W_CLNT_BEHAVIOR__SHIFT)	\
	 | (MMU_CONFIG << MH_MMU_CONFIG__CP_R0_CLNT_BEHAVIOR__SHIFT)	\
	 | (MMU_CONFIG << MH_MMU_CONFIG__CP_R1_CLNT_BEHAVIOR__SHIFT)	\
	 | (MMU_CONFIG << MH_MMU_CONFIG__CP_R2_CLNT_BEHAVIOR__SHIFT)	\
	 | (MMU_CONFIG << MH_MMU_CONFIG__CP_R3_CLNT_BEHAVIOR__SHIFT)	\
	 | (MMU_CONFIG << MH_MMU_CONFIG__CP_R4_CLNT_BEHAVIOR__SHIFT)	\
	 | (MMU_CONFIG << MH_MMU_CONFIG__VGT_R0_CLNT_BEHAVIOR__SHIFT)	\
	 | (MMU_CONFIG << MH_MMU_CONFIG__VGT_R1_CLNT_BEHAVIOR__SHIFT)	\
	 | (MMU_CONFIG << MH_MMU_CONFIG__TC_R_CLNT_BEHAVIOR__SHIFT)	\
	 | (MMU_CONFIG << MH_MMU_CONFIG__PA_W_CLNT_BEHAVIOR__SHIFT))

#define KGSL_LOG_LEVEL_DEFAULT 3

static void adreno_input_work(struct work_struct *work);

/*
 * The default values for the simpleondemand governor are 90 and 5,
 * we use different values here.
 * They have to be tuned and compare with the tz governor anyway.
 */
static struct devfreq_simple_ondemand_data adreno_ondemand_data = {
	.upthreshold = 80,
	.downdifferential = 20,
};

static struct devfreq_msm_adreno_tz_data adreno_tz_data = {
	.bus = {
		.max = 450,
	},
	.device_id = KGSL_DEVICE_3D0,
};

static const struct devfreq_governor_data adreno_governors[] = {
	{ .name = "simple_ondemand", .data = &adreno_ondemand_data },
	{ .name = "msm-adreno-tz", .data = &adreno_tz_data },
};

static const struct kgsl_functable adreno_functable;

static struct adreno_device device_3d0 = {
	.dev = {
		KGSL_DEVICE_COMMON_INIT(device_3d0.dev),
		.pwrscale = KGSL_PWRSCALE_INIT(adreno_governors,
					ARRAY_SIZE(adreno_governors)),
		.name = DEVICE_3D0_NAME,
		.id = KGSL_DEVICE_3D0,
		.mh = {
			.mharb  = ADRENO_CFG_MHARB,
			/* Remove 1k boundary check in z470 to avoid a GPU
			 * hang.  Notice that this solution won't work if
			 * both EBI and SMI are used
			 */
			.mh_intf_cfg1 = 0x00032f07,
			/* turn off memory protection unit by setting
			   acceptable physical address range to include
			   all pages. */
			.mpu_base = 0x00000000,
			.mpu_range =  0xFFFFF000,
		},
		.mmu = {
			.config = ADRENO_MMU_CONFIG,
		},
		.pwrctrl = {
			.irq_name = KGSL_3D0_IRQ,
		},
		.iomemname = KGSL_3D0_REG_MEMORY,
		.shadermemname = KGSL_3D0_SHADER_MEMORY,
		.ftbl = &adreno_functable,
		.cmd_log = KGSL_LOG_LEVEL_DEFAULT,
		.ctxt_log = KGSL_LOG_LEVEL_DEFAULT,
		.drv_log = KGSL_LOG_LEVEL_DEFAULT,
		.mem_log = KGSL_LOG_LEVEL_DEFAULT,
		.pwr_log = KGSL_LOG_LEVEL_DEFAULT,
		.pm_dump_enable = 0,
	},
	.gmem_base = 0,
	.gmem_size = SZ_256K,
	.pfp_fw = NULL,
	.pm4_fw = NULL,
	.wait_timeout = 0, /* in milliseconds, 0 means disabled */
	.ib_check_level = 0,
	.ft_policy = KGSL_FT_DEFAULT_POLICY,
	.ft_pf_policy = KGSL_FT_PAGEFAULT_DEFAULT_POLICY,
	.fast_hang_detect = 1,
	.long_ib_detect = 1,
	.input_work = __WORK_INITIALIZER(device_3d0.input_work,
		adreno_input_work),
};

unsigned int ft_detect_regs[FT_DETECT_REGS_COUNT];

/*
 * This is the master list of all GPU cores that are supported by this
 * driver.
 */

#define ANY_ID (~0)
#define NO_VER (~0)

static const struct {
	enum adreno_gpurev gpurev;
	unsigned int core, major, minor, patchid;
	const char *pm4fw;
	const char *pfpfw;
	struct adreno_gpudev *gpudev;
	unsigned int istore_size;
	unsigned int pix_shader_start;
	/* Size of an instruction in dwords */
	unsigned int instruction_size;
	/* size of gmem for gpu*/
	unsigned int gmem_size;
	/* version of pm4 microcode that supports sync_lock
	   between CPU and GPU for IOMMU-v0 programming */
	unsigned int sync_lock_pm4_ver;
	/* version of pfp microcode that supports sync_lock
	   between CPU and GPU for IOMMU-v0 programming */
	unsigned int sync_lock_pfp_ver;
	/* PM4 jump table index */
	unsigned int pm4_jt_idx;
	/* PM4 jump table load addr */
	unsigned int pm4_jt_addr;
	/* PFP jump table index */
	unsigned int pfp_jt_idx;
	/* PFP jump table load addr */
	unsigned int pfp_jt_addr;
	/* PM4 bootstrap loader size */
	unsigned int pm4_bstrp_size;
	/* PFP bootstrap loader size */
	unsigned int pfp_bstrp_size;
	/* PFP bootstrap loader supported version */
	unsigned int pfp_bstrp_ver;

} adreno_gpulist[] = {
	{ ADRENO_REV_A200, 0, 2, ANY_ID, ANY_ID,
		"yamato_pm4.fw", "yamato_pfp.fw", &adreno_a2xx_gpudev,
		512, 384, 3, SZ_256K, NO_VER, NO_VER },
	{ ADRENO_REV_A203, 0, 1, 1, ANY_ID,
		"yamato_pm4.fw", "yamato_pfp.fw", &adreno_a2xx_gpudev,
		512, 384, 3, SZ_256K, NO_VER, NO_VER },
	{ ADRENO_REV_A205, 0, 1, 0, ANY_ID,
		"yamato_pm4.fw", "yamato_pfp.fw", &adreno_a2xx_gpudev,
		512, 384, 3, SZ_256K, NO_VER, NO_VER },
	{ ADRENO_REV_A220, 2, 1, ANY_ID, ANY_ID,
		"leia_pm4_470.fw", "leia_pfp_470.fw", &adreno_a2xx_gpudev,
		512, 384, 3, SZ_512K, NO_VER, NO_VER },
	/*
	 * patchlevel 5 (8960v2) needs special pm4 firmware to work around
	 * a hardware problem.
	 */
	{ ADRENO_REV_A225, 2, 2, 0, 5,
		"a225p5_pm4.fw", "a225_pfp.fw", &adreno_a2xx_gpudev,
		1536, 768, 3, SZ_512K, NO_VER, NO_VER },
	{ ADRENO_REV_A225, 2, 2, 0, 6,
		"a225_pm4.fw", "a225_pfp.fw", &adreno_a2xx_gpudev,
		1536, 768, 3, SZ_512K, 0x225011, 0x225002 },
	{ ADRENO_REV_A225, 2, 2, ANY_ID, ANY_ID,
		"a225_pm4.fw", "a225_pfp.fw", &adreno_a2xx_gpudev,
		1536, 768, 3, SZ_512K, 0x225011, 0x225002 },
	/* A3XX doesn't use the pix_shader_start */
	{ ADRENO_REV_A305, 3, 0, 5, 0,
		"a300_pm4.fw", "a300_pfp.fw", &adreno_a3xx_gpudev,
		512, 0, 2, SZ_256K, 0x3FF037, 0x3FF016 },
	/* A3XX doesn't use the pix_shader_start */
	{ ADRENO_REV_A320, 3, 2, ANY_ID, ANY_ID,
		"a300_pm4.fw", "a300_pfp.fw", &adreno_a3xx_gpudev,
		512, 0, 2, SZ_512K, 0x3FF037, 0x3FF016 },
	{ ADRENO_REV_A330, 3, 3, 0, ANY_ID,
		"a330_pm4.fw", "a330_pfp.fw", &adreno_a3xx_gpudev,
		512, 0, 2, SZ_1M, NO_VER, NO_VER, 0x8AD, 0x2E4, 0x201, 0x200,
		0x6, 0x20, 0x330020 },
	{ ADRENO_REV_A305B, 3, 0, 5, 0x10,
		"a330_pm4.fw", "a330_pfp.fw", &adreno_a3xx_gpudev,
		512, 0, 2, SZ_128K, NO_VER, NO_VER, 0x8AD, 0x2E4,
		0x201, 0x200 },
	/* 8226v2 */
	{ ADRENO_REV_A305B, 3, 0, 5, 0x12,
		"a330_pm4.fw", "a330_pfp.fw", &adreno_a3xx_gpudev,
		512, 0, 2, SZ_128K, NO_VER, NO_VER, 0x8AD, 0x2E4,
		0x201, 0x200 },
	{ ADRENO_REV_A305C, 3, 0, 5, 0x20,
		"a300_pm4.fw", "a300_pfp.fw", &adreno_a3xx_gpudev,
		512, 0, 2, SZ_128K, 0x3FF037, 0x3FF016 },
};

/* Nice level for the higher priority GPU start thread */
static int _wake_nice = -7;

/* Number of milliseconds to stay active active after a wake on touch */
static unsigned int _wake_timeout = 100;

/*
 * A workqueue callback responsible for actually turning on the GPU after a
 * touch event. kgsl_pwrctrl_wake() is used without any active_count protection
 * to avoid the need to maintain state.  Either somebody will start using the
 * GPU or the idle timer will fire and put the GPU back into slumber
 */
static void adreno_input_work(struct work_struct *work)
{
	struct adreno_device *adreno_dev = container_of(work,
			struct adreno_device, input_work);
	struct kgsl_device *device = &adreno_dev->dev;

	kgsl_mutex_lock(&device->mutex, &device->mutex_owner);

	device->flags |= KGSL_FLAG_WAKE_ON_TOUCH;

	/*
	 * Don't schedule adreno_start in a high priority workqueue, we are
	 * already in a workqueue which should be sufficient
	 */
	kgsl_pwrctrl_wake(device, 0);

	/*
	 * When waking up from a touch event we want to stay active long enough
	 * for the user to send a draw command.  The default idle timer timeout
	 * is shorter than we want so go ahead and push the idle timer out
	 * further for this special case
	 */
	mod_timer(&device->idle_timer,
		jiffies + msecs_to_jiffies(_wake_timeout));
	kgsl_mutex_unlock(&device->mutex, &device->mutex_owner);
}

/*
 * Process input events and schedule work if needed.  At this point we are only
 * interested in groking EV_ABS touchscreen events
 */
static void adreno_input_event(struct input_handle *handle, unsigned int type,
		unsigned int code, int value)
{
	struct kgsl_device *device = handle->handler->private;
	struct adreno_device *adreno_dev = ADRENO_DEVICE(device);

	/*
	 * Only queue the work under certain circumstances: we have to be in
	 * slumber, the event has to be EV_EBS and we had to have processed an
	 * IB since the last time we called wake on touch.
	 */
	if ((type == EV_ABS) &&
		!(device->flags & KGSL_FLAG_WAKE_ON_TOUCH) &&
		(device->state == KGSL_STATE_SLUMBER))
		schedule_work(&adreno_dev->input_work);
}

static int adreno_input_connect(struct input_handler *handler,
		struct input_dev *dev, const struct input_device_id *id)
{
	struct input_handle *handle;
	int ret;

	handle = kzalloc(sizeof(*handle), GFP_KERNEL);
	if (handle == NULL)
		return -ENOMEM;

	handle->dev = dev;
	handle->handler = handler;
	handle->name = handler->name;

	ret = input_register_handle(handle);
	if (ret) {
		kfree(handle);
		return ret;
	}

	ret = input_open_device(handle);
	if (ret) {
		input_unregister_handle(handle);
		kfree(handle);
	}

	return ret;
}

static void adreno_input_disconnect(struct input_handle *handle)
{
	input_close_device(handle);
	input_unregister_handle(handle);
	kfree(handle);
}

/*
 * We are only interested in EV_ABS events so only register handlers for those
 * input devices that have EV_ABS events
 */
static const struct input_device_id adreno_input_ids[] = {
	{
		.flags = INPUT_DEVICE_ID_MATCH_EVBIT,
		.evbit = { BIT_MASK(EV_ABS) },
<<<<<<< HEAD
		/* assumption: MT_.._X & MT_.._Y are in the same long */
		.absbit = { [BIT_WORD(ABS_MT_POSITION_X)] =
				BIT_MASK(ABS_MT_POSITION_X) |
				BIT_MASK(ABS_MT_POSITION_Y) },
=======
		.absbit = { [BIT_WORD(ABS_MT_POSITION_X)] =
			BIT_MASK(ABS_MT_POSITION_X) |
			BIT_MASK(ABS_MT_POSITION_Y) |
			BIT_MASK(ABS_MT_TRACKING_ID) },
>>>>>>> 9a2e5d08
	},
	{ },
};

static struct input_handler adreno_input_handler = {
	.event = adreno_input_event,
	.connect = adreno_input_connect,
	.disconnect = adreno_input_disconnect,
	.name = "kgsl",
	.id_table = adreno_input_ids,
};

/**
 * adreno_perfcounter_init: Reserve kernel performance counters
 * @device: device to configure
 *
 * The kernel needs/wants a certain group of performance counters for
 * its own activities.  Reserve these performance counters at init time
 * to ensure that they are always reserved for the kernel.  The performance
 * counters used by the kernel can be obtained by the user, but these
 * performance counters will remain active as long as the device is alive.
 */

static int adreno_perfcounter_init(struct kgsl_device *device)
{
	struct adreno_device *adreno_dev = ADRENO_DEVICE(device);

	if (adreno_dev->gpudev->perfcounter_init)
		return adreno_dev->gpudev->perfcounter_init(adreno_dev);
	return 0;
};

/**
 * adreno_perfcounter_close: Release counters initialized by
 * adreno_perfcounter_init
 * @device: device to realease counters for
 *
 */
static void adreno_perfcounter_close(struct kgsl_device *device)
{
	struct adreno_device *adreno_dev = ADRENO_DEVICE(device);
	if (adreno_dev->gpudev->perfcounter_close)
		return adreno_dev->gpudev->perfcounter_close(adreno_dev);
}

/**
 * adreno_perfcounter_start: Enable performance counters
 * @adreno_dev: Adreno device to configure
 *
 * Ensure all performance counters are enabled that are allocated.  Since
 * the device was most likely stopped, we can't trust that the counters
 * are still valid so make it so.
 * Returns 0 on success else error code
 */

static int adreno_perfcounter_start(struct adreno_device *adreno_dev)
{
	struct adreno_perfcounters *counters = adreno_dev->gpudev->perfcounters;
	struct adreno_perfcount_group *group;
	unsigned int i, j;
	int ret = 0;

	if (NULL == counters)
		return 0;

	/* group id iter */
	for (i = 0; i < counters->group_count; i++) {
		group = &(counters->groups[i]);

		/* countable iter */
		for (j = 0; j < group->reg_count; j++) {
			if (group->regs[j].countable ==
					KGSL_PERFCOUNTER_NOT_USED ||
					group->regs[j].countable ==
					KGSL_PERFCOUNTER_BROKEN)
				continue;

			if (adreno_dev->gpudev->perfcounter_enable)
				ret = adreno_dev->gpudev->perfcounter_enable(
					adreno_dev, i, j,
					group->regs[j].countable);
				if (ret)
					goto done;
		}
	}
done:
	return ret;
}

/**
 * adreno_perfcounter_read_group() - Determine which countables are in counters
 * @adreno_dev: Adreno device to configure
 * @reads: List of kgsl_perfcounter_read_groups
 * @count: Length of list
 *
 * Read the performance counters for the groupid/countable pairs and return
 * the 64 bit result for each pair
 */

int adreno_perfcounter_read_group(struct adreno_device *adreno_dev,
	struct kgsl_perfcounter_read_group __user *reads, unsigned int count)
{
	struct adreno_perfcounters *counters = adreno_dev->gpudev->perfcounters;
	struct kgsl_device *device = &adreno_dev->dev;
	struct adreno_perfcount_group *group;
	struct kgsl_perfcounter_read_group *list = NULL;
	unsigned int i, j;
	int ret = 0;

	if (NULL == counters)
		return -EINVAL;

	/* sanity check for later */
	if (!adreno_dev->gpudev->perfcounter_read)
		return -EINVAL;

	/* sanity check params passed in */
	if (reads == NULL || count == 0 || count > 100)
		return -EINVAL;

	list = kmalloc(sizeof(struct kgsl_perfcounter_read_group) * count,
			GFP_KERNEL);
	if (!list)
		return -ENOMEM;

	if (copy_from_user(list, reads,
			sizeof(struct kgsl_perfcounter_read_group) * count)) {
		ret = -EFAULT;
		goto done;
	}

	kgsl_mutex_lock(&device->mutex, &device->mutex_owner);
	ret = kgsl_active_count_get(device);
	if (ret) {
		kgsl_mutex_unlock(&device->mutex, &device->mutex_owner);
		goto done;
	}

	/* list iterator */
	for (j = 0; j < count; j++) {

		list[j].value = 0;

		/* Verify that the group ID is within range */
		if (list[j].groupid >= counters->group_count) {
			ret = -EINVAL;
			break;
		}

		group = &(counters->groups[list[j].groupid]);

		/* group/counter iterator */
		for (i = 0; i < group->reg_count; i++) {
			if (group->regs[i].countable == list[j].countable) {
				list[j].value =
					adreno_dev->gpudev->perfcounter_read(
					adreno_dev, list[j].groupid, i);
				break;
			}
		}
	}

	kgsl_active_count_put(device);
	kgsl_mutex_unlock(&device->mutex, &device->mutex_owner);

	/* write the data */
	if (ret == 0)
		ret = copy_to_user(reads, list,
			sizeof(struct kgsl_perfcounter_read_group) * count);

done:
	kfree(list);
	return ret;
}

/**
 * adreno_perfcounter_get_groupid() - Get the performance counter ID
 * @adreno_dev: Adreno device
 * @name: Performance counter group name string
 *
 * Get the groupid based on the name and return this ID
 */

int adreno_perfcounter_get_groupid(struct adreno_device *adreno_dev,
					const char *name)
{

	struct adreno_perfcounters *counters = adreno_dev->gpudev->perfcounters;
	struct adreno_perfcount_group *group;
	int i;

	if (name == NULL)
		return -EINVAL;

	if (NULL == counters)
		return -EINVAL;

	for (i = 0; i < counters->group_count; ++i) {
		group = &(counters->groups[i]);
		if (!strcmp(group->name, name))
			return i;
	}

	return -EINVAL;
}

/**
 * adreno_perfcounter_get_name() - Get the group name
 * @adreno_dev: Adreno device
 * @groupid: Desired performance counter groupid
 *
 * Get the name based on the groupid and return it
 */

const char *adreno_perfcounter_get_name(struct adreno_device *adreno_dev,
		unsigned int groupid)
{
	struct adreno_perfcounters *counters = adreno_dev->gpudev->perfcounters;

	if (NULL == counters)
		return NULL;

	if (groupid >= counters->group_count)
		return NULL;

	return counters->groups[groupid].name;
}

/**
 * adreno_perfcounter_query_group: Determine which countables are in counters
 * @adreno_dev: Adreno device to configure
 * @groupid: Desired performance counter group
 * @countables: Return list of all countables in the groups counters
 * @count: Max length of the array
 * @max_counters: max counters for the groupid
 *
 * Query the current state of counters for the group.
 */

int adreno_perfcounter_query_group(struct adreno_device *adreno_dev,
	unsigned int groupid, unsigned int *countables, unsigned int count,
	unsigned int *max_counters)
{
	struct adreno_perfcounters *counters = adreno_dev->gpudev->perfcounters;
	struct kgsl_device *device = &adreno_dev->dev;
	struct adreno_perfcount_group *group;
	unsigned int i, t;
	int ret;
	unsigned int *buf;

	*max_counters = 0;

	if (NULL == counters)
		return -EINVAL;

	if (groupid >= counters->group_count)
		return -EINVAL;

	kgsl_mutex_lock(&device->mutex, &device->mutex_owner);

	group = &(counters->groups[groupid]);
	*max_counters = group->reg_count;

	/*
	 * if NULL countable or *count of zero, return max reg_count in
	 * *max_counters and return success
	 */
	if (countables == NULL || count == 0) {
		kgsl_mutex_unlock(&device->mutex, &device->mutex_owner);
		return 0;
	}

	t = min_t(int, group->reg_count, count);

	buf = kmalloc(t * sizeof(unsigned int), GFP_KERNEL);
	if (buf == NULL) {
		kgsl_mutex_unlock(&device->mutex, &device->mutex_owner);
		return -ENOMEM;
	}

	for (i = 0; i < t; i++)
		buf[i] = group->regs[i].countable;

	kgsl_mutex_unlock(&device->mutex, &device->mutex_owner);

	ret = copy_to_user(countables, buf, sizeof(unsigned int) * t);
	kfree(buf);

	return ret;
}

static inline void refcount_group(struct adreno_perfcount_group *group,
	unsigned int reg, unsigned int flags,
	unsigned int *lo, unsigned int *hi)
{
	if (flags & PERFCOUNTER_FLAG_KERNEL)
		group->regs[reg].kernelcount++;
	else
		group->regs[reg].usercount++;

	if (lo)
		*lo = group->regs[reg].offset;

	if (hi)
		*hi = group->regs[reg].offset_hi;
}

/**
 * adreno_perfcounter_get: Try to put a countable in an available counter
 * @adreno_dev: Adreno device to configure
 * @groupid: Desired performance counter group
 * @countable: Countable desired to be in a counter
 * @offset: Return offset of the LO counter assigned
 * @offset_hi: Return offset of the HI counter assigned
 * @flags: Used to setup kernel perf counters
 *
 * Try to place a countable in an available counter.  If the countable is
 * already in a counter, reference count the counter/countable pair resource
 * and return success
 */

int adreno_perfcounter_get(struct adreno_device *adreno_dev,
	unsigned int groupid, unsigned int countable, unsigned int *offset,
	unsigned int *offset_hi, unsigned int flags)
{
	struct adreno_perfcounters *counters = adreno_dev->gpudev->perfcounters;
	struct adreno_perfcount_group *group;
	unsigned int empty = -1;
	int ret = 0;

	/* always clear return variables */
	if (offset)
		*offset = 0;
	if (offset_hi)
		*offset_hi = 0;

	if (NULL == counters)
		return -EINVAL;

	if (groupid >= counters->group_count)
		return -EINVAL;

	group = &(counters->groups[groupid]);

	if (group->flags & ADRENO_PERFCOUNTER_GROUP_FIXED) {
		/*
		 * In fixed groups the countable equals the fixed register the
		 * user wants. First make sure it is in range
		 */

		if (countable >= group->reg_count)
			return -EINVAL;

		/* If it is already reserved, just increase the refcounts */
		if ((group->regs[countable].kernelcount != 0) ||
			(group->regs[countable].usercount != 0)) {
				refcount_group(group, countable, flags,
					offset, offset_hi);
				return 0;
		}

		empty = countable;
	} else {
		unsigned int i;

		/*
		 * Check if the countable is already associated with a counter.
		 * Refcount and return the offset, otherwise, try and find an
		 * empty counter and assign the countable to it.
		 */

		for (i = 0; i < group->reg_count; i++) {
			if (group->regs[i].countable == countable) {
				refcount_group(group, i, flags,
					offset, offset_hi);
				return 0;
			} else if (group->regs[i].countable ==
			KGSL_PERFCOUNTER_NOT_USED) {
				/* keep track of unused counter */
				empty = i;
			}
		}
	}

	/* no available counters, so do nothing else */
	if (empty == -1)
		return -EBUSY;

	/* enable the new counter */
	ret = adreno_dev->gpudev->perfcounter_enable(adreno_dev, groupid, empty,
		countable);
	if (ret)
		return ret;
	/* initialize the new counter */
	group->regs[empty].countable = countable;

	/* set initial kernel and user count */
	if (flags & PERFCOUNTER_FLAG_KERNEL) {
		group->regs[empty].kernelcount = 1;
		group->regs[empty].usercount = 0;
	} else {
		group->regs[empty].kernelcount = 0;
		group->regs[empty].usercount = 1;
	}

	if (offset)
		*offset = group->regs[empty].offset;
	if (offset_hi)
		*offset_hi = group->regs[empty].offset_hi;

	return ret;
}


/**
 * adreno_perfcounter_put: Release a countable from counter resource
 * @adreno_dev: Adreno device to configure
 * @groupid: Desired performance counter group
 * @countable: Countable desired to be freed from a  counter
 * @flags: Flag to determine if kernel or user space request
 *
 * Put a performance counter/countable pair that was previously received.  If
 * noone else is using the countable, free up the counter for others.
 */
int adreno_perfcounter_put(struct adreno_device *adreno_dev,
	unsigned int groupid, unsigned int countable, unsigned int flags)
{
	struct adreno_perfcounters *counters = adreno_dev->gpudev->perfcounters;
	struct adreno_perfcount_group *group;

	unsigned int i;

	if (NULL == counters)
		return -EINVAL;

	if (groupid >= counters->group_count)
		return -EINVAL;

	group = &(counters->groups[groupid]);

	/*
	 * Find if the counter/countable pair is used currently.
	 * Start cycling through registers in the bank.
	 */
	for (i = 0; i < group->reg_count; i++) {
		/* check if countable assigned is what we are looking for */
		if (group->regs[i].countable == countable) {
			/* found pair, book keep count based on request type */
			if (flags & PERFCOUNTER_FLAG_KERNEL &&
					group->regs[i].kernelcount > 0)
				group->regs[i].kernelcount--;
			else if (group->regs[i].usercount > 0)
				group->regs[i].usercount--;
			else
				break;

			/* mark available if not used anymore */
			if (group->regs[i].kernelcount == 0 &&
					group->regs[i].usercount == 0)
				group->regs[i].countable =
					KGSL_PERFCOUNTER_NOT_USED;

			return 0;
		}
	}

	return -EINVAL;
}

/**
 * adreno_perfcounter_restore() - Restore performance counters
 * @adreno_dev: adreno device to configure
 *
 * Load the physical performance counters with 64 bit value which are
 * saved on GPU power collapse.
 */
static inline void adreno_perfcounter_restore(struct adreno_device *adreno_dev)
{
	if (adreno_dev->gpudev->perfcounter_restore)
		adreno_dev->gpudev->perfcounter_restore(adreno_dev);
}

/**
 * adreno_perfcounter_save() - Save performance counters
 * @adreno_dev: adreno device to configure
 *
 * Save the performance counter values before GPU power collapse.
 * The saved values are restored on restart.
 * This ensures physical counters are coherent across power-collapse.
 */
static inline void adreno_perfcounter_save(struct adreno_device *adreno_dev)
{
	if (adreno_dev->gpudev->perfcounter_save)
		adreno_dev->gpudev->perfcounter_save(adreno_dev);
}

static irqreturn_t adreno_irq_handler(struct kgsl_device *device)
{
	struct adreno_device *adreno_dev = ADRENO_DEVICE(device);

	return adreno_dev->gpudev->irq_handler(adreno_dev);
}

static void adreno_cleanup_pt(struct kgsl_device *device,
			struct kgsl_pagetable *pagetable)
{
	struct adreno_device *adreno_dev = ADRENO_DEVICE(device);
	struct adreno_ringbuffer *rb = &adreno_dev->ringbuffer;

	kgsl_mmu_unmap(pagetable, &rb->buffer_desc);

	kgsl_mmu_unmap(pagetable, &device->memstore);

	kgsl_mmu_unmap(pagetable, &adreno_dev->pwron_fixup);

	kgsl_mmu_unmap(pagetable, &device->mmu.setstate_memory);

	kgsl_mmu_unmap(pagetable, &adreno_dev->profile.shared_buffer);
}

static int adreno_setup_pt(struct kgsl_device *device,
			struct kgsl_pagetable *pagetable)
{
	int result;
	struct adreno_device *adreno_dev = ADRENO_DEVICE(device);
	struct adreno_ringbuffer *rb = &adreno_dev->ringbuffer;

	result = kgsl_mmu_map_global(pagetable, &rb->buffer_desc);

	/*
	 * ALERT: Order of these mapping is important to
	 * Keep the most used entries like memstore
	 * and mmu setstate memory by TLB prefetcher.
	 */

	if (!result)
		result = kgsl_mmu_map_global(pagetable, &device->memstore);

	if (!result)
		result = kgsl_mmu_map_global(pagetable,
			&adreno_dev->pwron_fixup);

	if (!result)
		result = kgsl_mmu_map_global(pagetable,
			&device->mmu.setstate_memory);

	if (!result)
		result = kgsl_mmu_map_global(pagetable,
			&adreno_dev->profile.shared_buffer);

	if (result) {
		/* On error clean up what we have wrought */
		adreno_cleanup_pt(device, pagetable);
		return result;
	}

	/*
	 * Set the mpu end to the last "normal" global memory we use.
	 * For the IOMMU, this will be used to restrict access to the
	 * mapped registers.
	 */
	device->mh.mpu_range = adreno_dev->profile.shared_buffer.gpuaddr +
				adreno_dev->profile.shared_buffer.size;

	return 0;
}

static unsigned int _adreno_iommu_setstate_v0(struct kgsl_device *device,
					unsigned int *cmds_orig,
					phys_addr_t pt_val,
					int num_iommu_units, uint32_t flags)
{
	phys_addr_t reg_pt_val;
	unsigned int *cmds = cmds_orig;
	struct adreno_device *adreno_dev = ADRENO_DEVICE(device);
	int i;

	if (cpu_is_msm8960())
		cmds += adreno_add_change_mh_phys_limit_cmds(cmds, 0xFFFFF000,
					device->mmu.setstate_memory.gpuaddr +
					KGSL_IOMMU_SETSTATE_NOP_OFFSET);
	else
		cmds += adreno_add_bank_change_cmds(cmds,
					KGSL_IOMMU_CONTEXT_USER,
					device->mmu.setstate_memory.gpuaddr +
					KGSL_IOMMU_SETSTATE_NOP_OFFSET);

	cmds += adreno_add_idle_cmds(adreno_dev, cmds);

	/* Acquire GPU-CPU sync Lock here */
	cmds += kgsl_mmu_sync_lock(&device->mmu, cmds);

	if (flags & KGSL_MMUFLAGS_PTUPDATE) {
		/*
		 * We need to perfrom the following operations for all
		 * IOMMU units
		 */
		for (i = 0; i < num_iommu_units; i++) {
			reg_pt_val = kgsl_mmu_get_default_ttbr0(&device->mmu,
						i, KGSL_IOMMU_CONTEXT_USER);
			reg_pt_val &= ~KGSL_IOMMU_CTX_TTBR0_ADDR_MASK;
			reg_pt_val |= (pt_val & KGSL_IOMMU_CTX_TTBR0_ADDR_MASK);
			/*
			 * Set address of the new pagetable by writng to IOMMU
			 * TTBR0 register
			 */
			*cmds++ = cp_type3_packet(CP_MEM_WRITE, 2);
			*cmds++ = kgsl_mmu_get_reg_gpuaddr(&device->mmu, i,
				KGSL_IOMMU_CONTEXT_USER, KGSL_IOMMU_CTX_TTBR0);
			*cmds++ = reg_pt_val;
			*cmds++ = cp_type3_packet(CP_WAIT_FOR_IDLE, 1);
			*cmds++ = 0x00000000;

			/*
			 * Read back the ttbr0 register as a barrier to ensure
			 * above writes have completed
			 */
			cmds += adreno_add_read_cmds(device, cmds,
				kgsl_mmu_get_reg_gpuaddr(&device->mmu, i,
				KGSL_IOMMU_CONTEXT_USER, KGSL_IOMMU_CTX_TTBR0),
				reg_pt_val,
				device->mmu.setstate_memory.gpuaddr +
				KGSL_IOMMU_SETSTATE_NOP_OFFSET);
		}
	}
	if (flags & KGSL_MMUFLAGS_TLBFLUSH) {
		/*
		 * tlb flush
		 */
		for (i = 0; i < num_iommu_units; i++) {
			reg_pt_val = (pt_val + kgsl_mmu_get_default_ttbr0(
						&device->mmu,
						i, KGSL_IOMMU_CONTEXT_USER));
			reg_pt_val &= ~KGSL_IOMMU_CTX_TTBR0_ADDR_MASK;
			reg_pt_val |= (pt_val & KGSL_IOMMU_CTX_TTBR0_ADDR_MASK);

			*cmds++ = cp_type3_packet(CP_MEM_WRITE, 2);
			*cmds++ = kgsl_mmu_get_reg_gpuaddr(&device->mmu, i,
				KGSL_IOMMU_CONTEXT_USER,
				KGSL_IOMMU_CTX_TLBIALL);
			*cmds++ = 1;

			cmds += __adreno_add_idle_indirect_cmds(cmds,
			device->mmu.setstate_memory.gpuaddr +
			KGSL_IOMMU_SETSTATE_NOP_OFFSET);

			cmds += adreno_add_read_cmds(device, cmds,
				kgsl_mmu_get_reg_gpuaddr(&device->mmu, i,
					KGSL_IOMMU_CONTEXT_USER,
					KGSL_IOMMU_CTX_TTBR0),
				reg_pt_val,
				device->mmu.setstate_memory.gpuaddr +
				KGSL_IOMMU_SETSTATE_NOP_OFFSET);
		}
	}

	/* Release GPU-CPU sync Lock here */
	cmds += kgsl_mmu_sync_unlock(&device->mmu, cmds);

	if (cpu_is_msm8960())
		cmds += adreno_add_change_mh_phys_limit_cmds(cmds,
			kgsl_mmu_get_reg_gpuaddr(&device->mmu, 0,
						0, KGSL_IOMMU_GLOBAL_BASE),
			device->mmu.setstate_memory.gpuaddr +
			KGSL_IOMMU_SETSTATE_NOP_OFFSET);
	else
		cmds += adreno_add_bank_change_cmds(cmds,
			KGSL_IOMMU_CONTEXT_PRIV,
			device->mmu.setstate_memory.gpuaddr +
			KGSL_IOMMU_SETSTATE_NOP_OFFSET);

	cmds += adreno_add_idle_cmds(adreno_dev, cmds);

	return cmds - cmds_orig;
}

static unsigned int _adreno_iommu_setstate_v1(struct kgsl_device *device,
					unsigned int *cmds_orig,
					phys_addr_t pt_val,
					int num_iommu_units, uint32_t flags)
{
	struct adreno_device *adreno_dev = ADRENO_DEVICE(device);
	phys_addr_t ttbr0_val;
	unsigned int reg_pt_val;
	unsigned int *cmds = cmds_orig;
	int i;
	unsigned int ttbr0, tlbiall, tlbstatus, tlbsync, mmu_ctrl;

	cmds += adreno_add_idle_cmds(adreno_dev, cmds);

	for (i = 0; i < num_iommu_units; i++) {
		ttbr0_val = kgsl_mmu_get_default_ttbr0(&device->mmu,
				i, KGSL_IOMMU_CONTEXT_USER);
		ttbr0_val &= ~KGSL_IOMMU_CTX_TTBR0_ADDR_MASK;
		ttbr0_val |= (pt_val & KGSL_IOMMU_CTX_TTBR0_ADDR_MASK);
		if (flags & KGSL_MMUFLAGS_PTUPDATE) {
			mmu_ctrl = kgsl_mmu_get_reg_ahbaddr(
				&device->mmu, i,
				KGSL_IOMMU_CONTEXT_USER,
				KGSL_IOMMU_IMPLDEF_MICRO_MMU_CTRL) >> 2;

			ttbr0 = kgsl_mmu_get_reg_ahbaddr(&device->mmu, i,
						KGSL_IOMMU_CONTEXT_USER,
						KGSL_IOMMU_CTX_TTBR0) >> 2;

			if (kgsl_mmu_hw_halt_supported(&device->mmu, i)) {
				*cmds++ = cp_type3_packet(CP_WAIT_FOR_IDLE, 1);
				*cmds++ = 0;
				/*
				 * glue commands together until next
				 * WAIT_FOR_ME
				 */
				cmds += adreno_wait_reg_eq(cmds,
					adreno_getreg(adreno_dev,
						ADRENO_REG_CP_WFI_PEND_CTR),
					1, 0xFFFFFFFF, 0xF);

				/* set the iommu lock bit */
				*cmds++ = cp_type3_packet(CP_REG_RMW, 3);
				*cmds++ = mmu_ctrl;
				/* AND to unmask the lock bit */
				*cmds++ =
				 ~(KGSL_IOMMU_IMPLDEF_MICRO_MMU_CTRL_HALT);
				/* OR to set the IOMMU lock bit */
				*cmds++ =
				   KGSL_IOMMU_IMPLDEF_MICRO_MMU_CTRL_HALT;
				/* wait for smmu to lock */
				cmds += adreno_wait_reg_eq(cmds, mmu_ctrl,
				KGSL_IOMMU_IMPLDEF_MICRO_MMU_CTRL_IDLE,
				KGSL_IOMMU_IMPLDEF_MICRO_MMU_CTRL_IDLE, 0xF);
			}
			/* set ttbr0 */
			if (sizeof(phys_addr_t) > sizeof(unsigned long)) {
				reg_pt_val = ttbr0_val & 0xFFFFFFFF;
				*cmds++ = cp_type0_packet(ttbr0, 1);
				*cmds++ = reg_pt_val;
				reg_pt_val = (unsigned int)
				((ttbr0_val & 0xFFFFFFFF00000000ULL) >> 32);
				*cmds++ = cp_type0_packet(ttbr0 + 1, 1);
				*cmds++ = reg_pt_val;
			} else {
				reg_pt_val = ttbr0_val;
				*cmds++ = cp_type0_packet(ttbr0, 1);
				*cmds++ = reg_pt_val;
			}
			if (kgsl_mmu_hw_halt_supported(&device->mmu, i)) {
				/* unlock the IOMMU lock */
				*cmds++ = cp_type3_packet(CP_REG_RMW, 3);
				*cmds++ = mmu_ctrl;
				/* AND to unmask the lock bit */
				*cmds++ =
				   ~(KGSL_IOMMU_IMPLDEF_MICRO_MMU_CTRL_HALT);
				/* OR with 0 so lock bit is unset */
				*cmds++ = 0;
				/* release all commands with wait_for_me */
				*cmds++ = cp_type3_packet(CP_WAIT_FOR_ME, 1);
				*cmds++ = 0;
			}
		}
		if (flags & KGSL_MMUFLAGS_TLBFLUSH) {
			tlbiall = kgsl_mmu_get_reg_ahbaddr(&device->mmu, i,
						KGSL_IOMMU_CONTEXT_USER,
						KGSL_IOMMU_CTX_TLBIALL) >> 2;
			*cmds++ = cp_type0_packet(tlbiall, 1);
			*cmds++ = 1;

			tlbsync = kgsl_mmu_get_reg_ahbaddr(&device->mmu, i,
						KGSL_IOMMU_CONTEXT_USER,
						KGSL_IOMMU_CTX_TLBSYNC) >> 2;
			*cmds++ = cp_type0_packet(tlbsync, 1);
			*cmds++ = 0;

			tlbstatus = kgsl_mmu_get_reg_ahbaddr(&device->mmu, i,
					KGSL_IOMMU_CONTEXT_USER,
					KGSL_IOMMU_CTX_TLBSTATUS) >> 2;
			cmds += adreno_wait_reg_eq(cmds, tlbstatus, 0,
					KGSL_IOMMU_CTX_TLBSTATUS_SACTIVE, 0xF);
			/* release all commands with wait_for_me */
			*cmds++ = cp_type3_packet(CP_WAIT_FOR_ME, 1);
			*cmds++ = 0;
		}
	}

	cmds += adreno_add_idle_cmds(adreno_dev, cmds);

	return cmds - cmds_orig;
}

/**
 * adreno_use_default_setstate() - Use CPU instead of the GPU to manage the mmu?
 * @adreno_dev: the device
 *
 * In many cases it is preferable to poke the iommu or gpummu directly rather
 * than using the GPU command stream. If we are idle or trying to go to a low
 * power state, using the command stream will be slower and asynchronous, which
 * needlessly complicates the power state transitions. Additionally,
 * the hardware simulators do not support command stream MMU operations so
 * the command stream can never be used if we are capturing CFF data.
 *
 */
static bool adreno_use_default_setstate(struct adreno_device *adreno_dev)
{
	return (adreno_isidle(&adreno_dev->dev) ||
		KGSL_STATE_ACTIVE != adreno_dev->dev.state ||
		atomic_read(&adreno_dev->dev.active_cnt) == 0 ||
		adreno_dev->dev.cff_dump_enable);
}

static int adreno_iommu_setstate(struct kgsl_device *device,
					unsigned int context_id,
					uint32_t flags)
{
	phys_addr_t pt_val;
	unsigned int *link = NULL, *cmds;
	struct adreno_device *adreno_dev = ADRENO_DEVICE(device);
	int num_iommu_units;
	struct kgsl_context *context;
	struct adreno_context *adreno_ctx = NULL;
	struct adreno_ringbuffer *rb = &adreno_dev->ringbuffer;
	unsigned int result;

	if (adreno_use_default_setstate(adreno_dev)) {
		kgsl_mmu_device_setstate(&device->mmu, flags);
		return 0;
	}
	num_iommu_units = kgsl_mmu_get_num_iommu_units(&device->mmu);

	context = kgsl_context_get(device, context_id);
	if (!context) {
		kgsl_mmu_device_setstate(&device->mmu, flags);
		return 0;
	}
	adreno_ctx = ADRENO_CONTEXT(context);

	link = kmalloc(PAGE_SIZE, GFP_KERNEL);
	if (link == NULL) {
		result = -ENOMEM;
		goto done;
	}

	cmds = link;

	result = kgsl_mmu_enable_clk(&device->mmu, KGSL_IOMMU_CONTEXT_USER);

	if (result)
		goto done;

	pt_val = kgsl_mmu_get_pt_base_addr(&device->mmu,
				device->mmu.hwpagetable);

	cmds += __adreno_add_idle_indirect_cmds(cmds,
		device->mmu.setstate_memory.gpuaddr +
		KGSL_IOMMU_SETSTATE_NOP_OFFSET);

	if (msm_soc_version_supports_iommu_v0())
		cmds += _adreno_iommu_setstate_v0(device, cmds, pt_val,
						num_iommu_units, flags);
	else
		cmds += _adreno_iommu_setstate_v1(device, cmds, pt_val,
						num_iommu_units, flags);

	/* invalidate all base pointers */
	*cmds++ = cp_type3_packet(CP_INVALIDATE_STATE, 1);
	*cmds++ = 0x7fff;

	if ((unsigned int) (cmds - link) > (PAGE_SIZE / sizeof(unsigned int))) {
		KGSL_DRV_ERR(device, "Temp command buffer overflow\n");
		BUG();
	}
	/*
	 * This returns the per context timestamp but we need to
	 * use the global timestamp for iommu clock disablement
	 */
	result = adreno_ringbuffer_issuecmds(device, adreno_ctx,
			KGSL_CMD_FLAGS_PMODE, link,
			(unsigned int)(cmds - link));

	/*
	 * On error disable the IOMMU clock right away otherwise turn it off
	 * after the command has been retired
	 */
	if (result)
		kgsl_mmu_disable_clk(&device->mmu,
						KGSL_IOMMU_CONTEXT_USER);
	else
		kgsl_mmu_disable_clk_on_ts(&device->mmu, rb->global_ts,
						KGSL_IOMMU_CONTEXT_USER);

done:
	kfree(link);
	kgsl_context_put(context);
	return result;
}

static int adreno_gpummu_setstate(struct kgsl_device *device,
					unsigned int context_id,
					uint32_t flags)
{
	struct adreno_device *adreno_dev = ADRENO_DEVICE(device);
	unsigned int link[32];
	unsigned int *cmds = &link[0];
	int sizedwords = 0;
	unsigned int mh_mmu_invalidate = 0x00000003; /*invalidate all and tc */
	struct kgsl_context *context;
	struct adreno_context *adreno_ctx = NULL;
	int ret = 0;

	/*
	 * Fix target freeze issue by adding TLB flush for each submit
	 * on A20X based targets.
	 */
	if (adreno_is_a20x(adreno_dev))
		flags |= KGSL_MMUFLAGS_TLBFLUSH;
	/*
	 * If possible, then set the state via the command stream to avoid
	 * a CPU idle.  Otherwise, use the default setstate which uses register
	 * writes For CFF dump we must idle and use the registers so that it is
	 * easier to filter out the mmu accesses from the dump
	 */
	if (!adreno_use_default_setstate(adreno_dev)) {
		context = kgsl_context_get(device, context_id);
		if (context == NULL)
			return -EINVAL;

		adreno_ctx = ADRENO_CONTEXT(context);

		if (flags & KGSL_MMUFLAGS_PTUPDATE) {
			/* wait for graphics pipe to be idle */
			*cmds++ = cp_type3_packet(CP_WAIT_FOR_IDLE, 1);
			*cmds++ = 0x00000000;

			/* set page table base */
			*cmds++ = cp_type0_packet(MH_MMU_PT_BASE, 1);
			*cmds++ = kgsl_mmu_get_pt_base_addr(&device->mmu,
					device->mmu.hwpagetable);
			sizedwords += 4;
		}

		if (flags & KGSL_MMUFLAGS_TLBFLUSH) {
			if (!(flags & KGSL_MMUFLAGS_PTUPDATE)) {
				*cmds++ = cp_type3_packet(CP_WAIT_FOR_IDLE,
								1);
				*cmds++ = 0x00000000;
				sizedwords += 2;
			}
			*cmds++ = cp_type0_packet(MH_MMU_INVALIDATE, 1);
			*cmds++ = mh_mmu_invalidate;
			sizedwords += 2;
		}

		if (flags & KGSL_MMUFLAGS_PTUPDATE &&
			adreno_is_a20x(adreno_dev)) {
			/* HW workaround: to resolve MMU page fault interrupts
			* caused by the VGT.It prevents the CP PFP from filling
			* the VGT DMA request fifo too early,thereby ensuring
			* that the VGT will not fetch vertex/bin data until
			* after the page table base register has been updated.
			*
			* Two null DRAW_INDX_BIN packets are inserted right
			* after the page table base update, followed by a
			* wait for idle. The null packets will fill up the
			* VGT DMA request fifo and prevent any further
			* vertex/bin updates from occurring until the wait
			* has finished. */
			*cmds++ = cp_type3_packet(CP_SET_CONSTANT, 2);
			*cmds++ = (0x4 << 16) |
				(REG_PA_SU_SC_MODE_CNTL - 0x2000);
			*cmds++ = 0;	  /* disable faceness generation */
			*cmds++ = cp_type3_packet(CP_SET_BIN_BASE_OFFSET, 1);
			*cmds++ = device->mmu.setstate_memory.gpuaddr;
			*cmds++ = cp_type3_packet(CP_DRAW_INDX_BIN, 6);
			*cmds++ = 0;	  /* viz query info */
			*cmds++ = 0x0003C004; /* draw indicator */
			*cmds++ = 0;	  /* bin base */
			*cmds++ = 3;	  /* bin size */
			*cmds++ =
			device->mmu.setstate_memory.gpuaddr; /* dma base */
			*cmds++ = 6;	  /* dma size */
			*cmds++ = cp_type3_packet(CP_DRAW_INDX_BIN, 6);
			*cmds++ = 0;	  /* viz query info */
			*cmds++ = 0x0003C004; /* draw indicator */
			*cmds++ = 0;	  /* bin base */
			*cmds++ = 3;	  /* bin size */
			/* dma base */
			*cmds++ = device->mmu.setstate_memory.gpuaddr;
			*cmds++ = 6;	  /* dma size */
			*cmds++ = cp_type3_packet(CP_WAIT_FOR_IDLE, 1);
			*cmds++ = 0x00000000;
			sizedwords += 21;
		}


		if (flags & (KGSL_MMUFLAGS_PTUPDATE | KGSL_MMUFLAGS_TLBFLUSH)) {
			*cmds++ = cp_type3_packet(CP_INVALIDATE_STATE, 1);
			*cmds++ = 0x7fff; /* invalidate all base pointers */
			sizedwords += 2;
		}

		ret = adreno_ringbuffer_issuecmds(device, adreno_ctx,
					KGSL_CMD_FLAGS_PMODE,
					&link[0], sizedwords);

		kgsl_context_put(context);
	} else {
		kgsl_mmu_device_setstate(&device->mmu, flags);
	}

	return ret;
}

static int adreno_setstate(struct kgsl_device *device,
			unsigned int context_id,
			uint32_t flags)
{
	/* call the mmu specific handler */
	if (KGSL_MMU_TYPE_GPU == kgsl_mmu_get_mmutype())
		return adreno_gpummu_setstate(device, context_id, flags);
	else if (KGSL_MMU_TYPE_IOMMU == kgsl_mmu_get_mmutype())
		return adreno_iommu_setstate(device, context_id, flags);

	return 0;
}

static unsigned int
a3xx_getchipid(struct kgsl_device *device)
{
	struct kgsl_device_platform_data *pdata =
		kgsl_device_get_drvdata(device);

	/*
	 * All current A3XX chipids are detected at the SOC level. Leave this
	 * function here to support any future GPUs that have working
	 * chip ID registers
	 */

	return pdata->chipid;
}

static unsigned int
a2xx_getchipid(struct kgsl_device *device)
{
	unsigned int chipid = 0;
	unsigned int coreid, majorid, minorid, patchid, revid;
	struct kgsl_device_platform_data *pdata =
		kgsl_device_get_drvdata(device);

	/* If the chip id is set at the platform level, then just use that */

	if (pdata->chipid != 0)
		return pdata->chipid;

	kgsl_regread(device, REG_RBBM_PERIPHID1, &coreid);
	kgsl_regread(device, REG_RBBM_PERIPHID2, &majorid);
	kgsl_regread(device, REG_RBBM_PATCH_RELEASE, &revid);

	/*
	* adreno 22x gpus are indicated by coreid 2,
	* but REG_RBBM_PERIPHID1 always contains 0 for this field
	*/
	if (cpu_is_msm8x60())
		chipid = 2 << 24;
	else
		chipid = (coreid & 0xF) << 24;

	chipid |= ((majorid >> 4) & 0xF) << 16;

	minorid = ((revid >> 0)  & 0xFF);

	patchid = ((revid >> 16) & 0xFF);

	/* 8x50 returns 0 for patch release, but it should be 1 */
	/* 8x25 returns 0 for minor id, but it should be 1 */
	if (cpu_is_qsd8x50())
		patchid = 1;
	else if ((cpu_is_msm8625() || cpu_is_msm8625q()) && minorid == 0)
		minorid = 1;

	chipid |= (minorid << 8) | patchid;

	return chipid;
}

static unsigned int
adreno_getchipid(struct kgsl_device *device)
{
	struct kgsl_device_platform_data *pdata =
		kgsl_device_get_drvdata(device);

	/*
	 * All A3XX chipsets will have pdata set, so assume !pdata->chipid is
	 * an A2XX processor
	 */

	if (pdata->chipid == 0 || ADRENO_CHIPID_MAJOR(pdata->chipid) == 2)
		return a2xx_getchipid(device);
	else
		return a3xx_getchipid(device);
}

static inline bool _rev_match(unsigned int id, unsigned int entry)
{
	return (entry == ANY_ID || entry == id);
}

static void
adreno_identify_gpu(struct adreno_device *adreno_dev)
{
	unsigned int i, core, major, minor, patchid;

	adreno_dev->chip_id = adreno_getchipid(&adreno_dev->dev);

	core = ADRENO_CHIPID_CORE(adreno_dev->chip_id);
	major = ADRENO_CHIPID_MAJOR(adreno_dev->chip_id);
	minor = ADRENO_CHIPID_MINOR(adreno_dev->chip_id);
	patchid = ADRENO_CHIPID_PATCH(adreno_dev->chip_id);

	for (i = 0; i < ARRAY_SIZE(adreno_gpulist); i++) {
		if (core == adreno_gpulist[i].core &&
		    _rev_match(major, adreno_gpulist[i].major) &&
		    _rev_match(minor, adreno_gpulist[i].minor) &&
		    _rev_match(patchid, adreno_gpulist[i].patchid))
			break;
	}

	if (i == ARRAY_SIZE(adreno_gpulist)) {
		adreno_dev->gpurev = ADRENO_REV_UNKNOWN;
		return;
	}

	adreno_dev->gpurev = adreno_gpulist[i].gpurev;
	adreno_dev->gpudev = adreno_gpulist[i].gpudev;
	adreno_dev->pfp_fwfile = adreno_gpulist[i].pfpfw;
	adreno_dev->pm4_fwfile = adreno_gpulist[i].pm4fw;
	adreno_dev->istore_size = adreno_gpulist[i].istore_size;
	adreno_dev->pix_shader_start = adreno_gpulist[i].pix_shader_start;
	adreno_dev->instruction_size = adreno_gpulist[i].instruction_size;
	adreno_dev->gmem_size = adreno_gpulist[i].gmem_size;
	adreno_dev->pm4_jt_idx = adreno_gpulist[i].pm4_jt_idx;
	adreno_dev->pm4_jt_addr = adreno_gpulist[i].pm4_jt_addr;
	adreno_dev->pm4_bstrp_size = adreno_gpulist[i].pm4_bstrp_size;
	adreno_dev->pfp_jt_idx = adreno_gpulist[i].pfp_jt_idx;
	adreno_dev->pfp_jt_addr = adreno_gpulist[i].pfp_jt_addr;
	adreno_dev->pfp_bstrp_size = adreno_gpulist[i].pfp_bstrp_size;
	adreno_dev->pfp_bstrp_ver = adreno_gpulist[i].pfp_bstrp_ver;
	adreno_dev->gpulist_index = i;
	/*
	 * Initialize uninitialzed gpu registers, only needs to be done once
	 * Make all offsets that are not initialized to ADRENO_REG_UNUSED
	 */
	for (i = 0; i < ADRENO_REG_REGISTER_MAX; i++) {
		if (adreno_dev->gpudev->reg_offsets->offset_0 != i &&
			!adreno_dev->gpudev->reg_offsets->offsets[i]) {
			adreno_dev->gpudev->reg_offsets->offsets[i] =
						ADRENO_REG_UNUSED;
		}
	}
}

static struct platform_device_id adreno_id_table[] = {
	{ DEVICE_3D0_NAME, (kernel_ulong_t)&device_3d0.dev, },
	{},
};

MODULE_DEVICE_TABLE(platform, adreno_id_table);

static struct of_device_id adreno_match_table[] = {
	{ .compatible = "qcom,kgsl-3d0", },
	{}
};

static inline int adreno_of_read_property(struct device_node *node,
	const char *prop, unsigned int *ptr)
{
	int ret = of_property_read_u32(node, prop, ptr);
	if (ret)
		KGSL_CORE_ERR("Unable to read '%s'\n", prop);
	return ret;
}

static struct device_node *adreno_of_find_subnode(struct device_node *parent,
	const char *name)
{
	struct device_node *child;

	for_each_child_of_node(parent, child) {
		if (of_device_is_compatible(child, name))
			return child;
	}

	return NULL;
}

static int adreno_of_get_pwrlevels(struct device_node *parent,
	struct kgsl_device_platform_data *pdata)
{
	struct device_node *node, *child;
	int ret = -EINVAL;

	node = adreno_of_find_subnode(parent, "qcom,gpu-pwrlevels");

	if (node == NULL) {
		KGSL_CORE_ERR("Unable to find 'qcom,gpu-pwrlevels'\n");
		return -EINVAL;
	}

	pdata->num_levels = 0;

	for_each_child_of_node(node, child) {
		unsigned int index;
		struct kgsl_pwrlevel *level;

		if (adreno_of_read_property(child, "reg", &index))
			goto done;

		if (index >= KGSL_MAX_PWRLEVELS) {
			KGSL_CORE_ERR("Pwrlevel index %d is out of range\n",
				index);
			continue;
		}

		if (index >= pdata->num_levels)
			pdata->num_levels = index + 1;

		level = &pdata->pwrlevel[index];

		if (adreno_of_read_property(child, "qcom,gpu-freq",
			&level->gpu_freq))
			goto done;

		if (adreno_of_read_property(child, "qcom,bus-freq",
			&level->bus_freq))
			goto done;

		if (adreno_of_read_property(child, "qcom,io-fraction",
			&level->io_fraction))
			level->io_fraction = 0;
	}

	if (adreno_of_read_property(parent, "qcom,initial-pwrlevel",
		&pdata->init_level))
		pdata->init_level = 1;

	if (pdata->init_level < 0 || pdata->init_level > pdata->num_levels) {
		KGSL_CORE_ERR("Initial power level out of range\n");
		pdata->init_level = 1;
	}

	ret = 0;
done:
	return ret;

}

static int adreno_of_get_iommu(struct device_node *parent,
	struct kgsl_device_platform_data *pdata)
{
	struct device_node *node, *child;
	struct kgsl_device_iommu_data *data = NULL;
	struct kgsl_iommu_ctx *ctxs = NULL;
	u32 reg_val[2];
	int ctx_index = 0;

	node = of_parse_phandle(parent, "iommu", 0);
	if (node == NULL)
		return -EINVAL;

	data = kzalloc(sizeof(*data), GFP_KERNEL);
	if (data == NULL) {
		KGSL_CORE_ERR("kzalloc(%d) failed\n", sizeof(*data));
		goto err;
	}

	if (of_property_read_u32_array(node, "reg", reg_val, 2))
		goto err;

	data->physstart = reg_val[0];
	data->physend = data->physstart + reg_val[1] - 1;
	data->iommu_halt_enable = of_property_read_bool(node,
					"qcom,iommu-enable-halt");

	data->iommu_ctx_count = 0;

	for_each_child_of_node(node, child)
		data->iommu_ctx_count++;

	ctxs = kzalloc(data->iommu_ctx_count * sizeof(struct kgsl_iommu_ctx),
		GFP_KERNEL);

	if (ctxs == NULL) {
		KGSL_CORE_ERR("kzalloc(%d) failed\n",
			data->iommu_ctx_count * sizeof(struct kgsl_iommu_ctx));
		goto err;
	}

	for_each_child_of_node(node, child) {
		int ret = of_property_read_string(child, "label",
				&ctxs[ctx_index].iommu_ctx_name);

		if (ret) {
			KGSL_CORE_ERR("Unable to read KGSL IOMMU 'label'\n");
			goto err;
		}

		if (!strcmp("gfx3d_user", ctxs[ctx_index].iommu_ctx_name)) {
			ctxs[ctx_index].ctx_id = 0;
		} else if (!strcmp("gfx3d_priv",
					ctxs[ctx_index].iommu_ctx_name)) {
			ctxs[ctx_index].ctx_id = 1;
		} else if (!strcmp("gfx3d_spare",
					ctxs[ctx_index].iommu_ctx_name)) {
			ctxs[ctx_index].ctx_id = 2;
		} else {
			KGSL_CORE_ERR("dt: IOMMU context %s is invalid\n",
				ctxs[ctx_index].iommu_ctx_name);
			goto err;
		}

		ctx_index++;
	}

	data->iommu_ctxs = ctxs;

	pdata->iommu_data = data;
	pdata->iommu_count = 1;

	return 0;

err:
	kfree(ctxs);
	kfree(data);

	return -EINVAL;
}

static int adreno_of_get_pdata(struct platform_device *pdev)
{
	struct kgsl_device_platform_data *pdata = NULL;
	struct kgsl_device *device;
	int ret = -EINVAL;

	pdev->id_entry = adreno_id_table;

	pdata = pdev->dev.platform_data;
	if (pdata)
		return 0;

	if (of_property_read_string(pdev->dev.of_node, "label", &pdev->name)) {
		KGSL_CORE_ERR("Unable to read 'label'\n");
		goto err;
	}

	if (adreno_of_read_property(pdev->dev.of_node, "qcom,id", &pdev->id))
		goto err;

	pdata = kzalloc(sizeof(*pdata), GFP_KERNEL);
	if (pdata == NULL) {
		KGSL_CORE_ERR("kzalloc(%d) failed\n", sizeof(*pdata));
		ret = -ENOMEM;
		goto err;
	}

	if (adreno_of_read_property(pdev->dev.of_node, "qcom,chipid",
		&pdata->chipid))
		goto err;

	/* pwrlevel Data */
	ret = adreno_of_get_pwrlevels(pdev->dev.of_node, pdata);
	if (ret)
		goto err;

	/* get pm-qos-latency from target, set it to default if not found */
	if (adreno_of_read_property(pdev->dev.of_node, "qcom,pm-qos-latency",
		&pdata->pm_qos_latency))
		pdata->pm_qos_latency = 501;


	if (adreno_of_read_property(pdev->dev.of_node, "qcom,idle-timeout",
		&pdata->idle_timeout))
		pdata->idle_timeout = HZ/12;

	pdata->strtstp_sleepwake = of_property_read_bool(pdev->dev.of_node,
						"qcom,strtstp-sleepwake");

	pdata->bus_control = of_property_read_bool(pdev->dev.of_node,
					"qcom,bus-control");

	if (adreno_of_read_property(pdev->dev.of_node, "qcom,clk-map",
		&pdata->clk_map))
		goto err;

	device = (struct kgsl_device *)pdev->id_entry->driver_data;

	if (device->id != KGSL_DEVICE_3D0)
		goto err;

	/* Bus Scale Data */

	pdata->bus_scale_table = msm_bus_cl_get_pdata(pdev);
	if (IS_ERR_OR_NULL(pdata->bus_scale_table)) {
		ret = PTR_ERR(pdata->bus_scale_table);
		if (!ret)
			ret = -EINVAL;
		goto err;
	}

	ret = adreno_of_get_iommu(pdev->dev.of_node, pdata);
	if (ret)
		goto err;

	pdata->coresight_pdata = of_get_coresight_platform_data(&pdev->dev,
			pdev->dev.of_node);

	pdev->dev.platform_data = pdata;
	return 0;

err:
	if (pdata) {
		if (pdata->iommu_data)
			kfree(pdata->iommu_data->iommu_ctxs);

		kfree(pdata->iommu_data);
	}

	kfree(pdata);

	return ret;
}

#ifdef CONFIG_MSM_OCMEM
static int
adreno_ocmem_gmem_malloc(struct adreno_device *adreno_dev)
{
	if (!(adreno_is_a330(adreno_dev) ||
		adreno_is_a305b(adreno_dev)))
		return 0;

	/* OCMEM is only needed once, do not support consective allocation */
	if (adreno_dev->ocmem_hdl != NULL)
		return 0;

	adreno_dev->ocmem_hdl =
		ocmem_allocate(OCMEM_GRAPHICS, adreno_dev->gmem_size);
	if (adreno_dev->ocmem_hdl == NULL)
		return -ENOMEM;

	adreno_dev->gmem_size = adreno_dev->ocmem_hdl->len;
	adreno_dev->ocmem_base = adreno_dev->ocmem_hdl->addr;

	return 0;
}

static void
adreno_ocmem_gmem_free(struct adreno_device *adreno_dev)
{
	if (!(adreno_is_a330(adreno_dev) ||
		adreno_is_a305b(adreno_dev)))
		return;

	if (adreno_dev->ocmem_hdl == NULL)
		return;

	ocmem_free(OCMEM_GRAPHICS, adreno_dev->ocmem_hdl);
	adreno_dev->ocmem_hdl = NULL;
}
#else
static int
adreno_ocmem_gmem_malloc(struct adreno_device *adreno_dev)
{
	return 0;
}

static void
adreno_ocmem_gmem_free(struct adreno_device *adreno_dev)
{
}
#endif

static int __devinit
adreno_probe(struct platform_device *pdev)
{
	struct kgsl_device *device;
	struct kgsl_device_platform_data *pdata = NULL;
	struct adreno_device *adreno_dev;
	int status = -EINVAL;
	bool is_dt;

	is_dt = of_match_device(adreno_match_table, &pdev->dev);

	if (is_dt && pdev->dev.of_node) {
		status = adreno_of_get_pdata(pdev);
		if (status)
			goto error_return;
	}

	device = (struct kgsl_device *)pdev->id_entry->driver_data;
	adreno_dev = ADRENO_DEVICE(device);
	device->parentdev = &pdev->dev;

	status = adreno_ringbuffer_init(device);
	if (status != 0)
		goto error;

	status = kgsl_device_platform_probe(device);
	if (status)
		goto error_close_rb;

	status = adreno_dispatcher_init(adreno_dev);
	if (status)
		goto error_close_device;

	adreno_debugfs_init(device);
	adreno_profile_init(device);

	adreno_ft_init_sysfs(device);

	kgsl_pwrscale_init(&pdev->dev, CONFIG_MSM_ADRENO_DEFAULT_GOVERNOR);


	device->flags &= ~KGSL_FLAGS_SOFT_RESET;
	pdata = kgsl_device_get_drvdata(device);

	adreno_coresight_init(pdev);

	adreno_input_handler.private = device;

	/*
	 * It isn't fatal if we cannot register the input handler.  Sad,
	 * perhaps, but not fatal
	 */
	if (input_register_handler(&adreno_input_handler))
		KGSL_DRV_ERR(device, "Unable to register the input handler\n");

	return 0;

error_close_device:
	kgsl_device_platform_remove(device);
error_close_rb:
	adreno_ringbuffer_close(&adreno_dev->ringbuffer);
error:
	device->parentdev = NULL;
error_return:
	return status;
}

static int __devexit adreno_remove(struct platform_device *pdev)
{
	struct kgsl_device *device;
	struct adreno_device *adreno_dev;

	device = (struct kgsl_device *)pdev->id_entry->driver_data;
	adreno_dev = ADRENO_DEVICE(device);

	input_unregister_handler(&adreno_input_handler);

	adreno_coresight_remove(pdev);
	adreno_profile_close(device);

	kgsl_pwrscale_close(device);

	adreno_dispatcher_close(adreno_dev);
	adreno_ringbuffer_close(&adreno_dev->ringbuffer);
	adreno_perfcounter_close(device);
	kgsl_device_platform_remove(device);

	clear_bit(ADRENO_DEVICE_INITIALIZED, &adreno_dev->priv);

	return 0;
}

static int adreno_init(struct kgsl_device *device)
{
	struct adreno_device *adreno_dev = ADRENO_DEVICE(device);
	int i;
	int ret;

	kgsl_pwrctrl_set_state(device, KGSL_STATE_INIT);
	/*
	 * initialization only needs to be done once initially until
	 * device is shutdown
	 */
	if (test_bit(ADRENO_DEVICE_INITIALIZED, &adreno_dev->priv))
		return 0;

	/* Power up the device */
	kgsl_pwrctrl_enable(device);

	/* Identify the specific GPU */
	adreno_identify_gpu(adreno_dev);

	if (adreno_ringbuffer_read_pm4_ucode(device)) {
		KGSL_DRV_ERR(device, "Reading pm4 microcode failed %s\n",
			adreno_dev->pm4_fwfile);
		BUG_ON(1);
	}

	if (adreno_ringbuffer_read_pfp_ucode(device)) {
		KGSL_DRV_ERR(device, "Reading pfp microcode failed %s\n",
			adreno_dev->pfp_fwfile);
		BUG_ON(1);
	}

	if (adreno_dev->gpurev == ADRENO_REV_UNKNOWN) {
		KGSL_DRV_ERR(device, "Unknown chip ID %x\n",
			adreno_dev->chip_id);
		BUG_ON(1);
	}

	kgsl_pwrctrl_set_state(device, KGSL_STATE_INIT);
	/*
	 * Check if firmware supports the sync lock PM4 packets needed
	 * for IOMMUv1
	 */

	if ((adreno_dev->pm4_fw_version >=
		adreno_gpulist[adreno_dev->gpulist_index].sync_lock_pm4_ver) &&
		(adreno_dev->pfp_fw_version >=
		adreno_gpulist[adreno_dev->gpulist_index].sync_lock_pfp_ver))
		device->mmu.flags |= KGSL_MMU_FLAGS_IOMMU_SYNC;

	/* Initialize ft detection register offsets */
	ft_detect_regs[0] = adreno_getreg(adreno_dev,
						ADRENO_REG_RBBM_STATUS);
	ft_detect_regs[1] = adreno_getreg(adreno_dev,
						ADRENO_REG_CP_RB_RPTR);
	ft_detect_regs[2] = adreno_getreg(adreno_dev,
						ADRENO_REG_CP_IB1_BASE);
	ft_detect_regs[3] = adreno_getreg(adreno_dev,
						ADRENO_REG_CP_IB1_BUFSZ);
	ft_detect_regs[4] = adreno_getreg(adreno_dev,
						ADRENO_REG_CP_IB2_BASE);
	ft_detect_regs[5] = adreno_getreg(adreno_dev,
						ADRENO_REG_CP_IB2_BUFSZ);
	for (i = 6; i < FT_DETECT_REGS_COUNT; i++)
		ft_detect_regs[i] = 0;

	/* turn on hang interrupt for a330v2 by default */
	if (adreno_is_a330v2(adreno_dev))
		set_bit(ADRENO_DEVICE_HANG_INTR, &adreno_dev->priv);

	ret = adreno_perfcounter_init(device);
	if (ret)
		goto done;

	/* Power down the device */
	kgsl_pwrctrl_disable(device);

	/* Enable the power on shader corruption fix for all A3XX targets */
	if (adreno_is_a3xx(adreno_dev))
		adreno_a3xx_pwron_fixup_init(adreno_dev);

	set_bit(ADRENO_DEVICE_INITIALIZED, &adreno_dev->priv);
done:
	return ret;
}

/**
 * _adreno_start - Power up the GPU and prepare to accept commands
 * @adreno_dev: Pointer to an adreno_device structure
 *
 * The core function that powers up and initalizes the GPU.  This function is
 * called at init and after coming out of SLUMBER
 */
static int _adreno_start(struct adreno_device *adreno_dev)
{
	struct kgsl_device *device = &adreno_dev->dev;
	int status = -EINVAL;
	unsigned int state = device->state;
	unsigned int regulator_left_on = 0;

	kgsl_cffdump_open(device);

	kgsl_pwrctrl_set_state(device, KGSL_STATE_INIT);

	regulator_left_on = (regulator_is_enabled(device->pwrctrl.gpu_reg) ||
				(device->pwrctrl.gpu_cx &&
				regulator_is_enabled(device->pwrctrl.gpu_cx)));

	/* Clear any GPU faults that might have been left over */
	adreno_clear_gpu_fault(adreno_dev);

	/* Power up the device */
	kgsl_pwrctrl_enable(device);

	/* Set the bit to indicate that we've just powered on */
	set_bit(ADRENO_DEVICE_PWRON, &adreno_dev->priv);

	/* Set up a2xx special case */
	if (adreno_is_a2xx(adreno_dev)) {
		/*
		 * the MH_CLNT_INTF_CTRL_CONFIG registers aren't present
		 * on older gpus
		 */
		if (adreno_is_a20x(adreno_dev)) {
			device->mh.mh_intf_cfg1 = 0;
			device->mh.mh_intf_cfg2 = 0;
		}

		kgsl_mh_start(device);
	}

	status = kgsl_mmu_start(device);
	if (status)
		goto error_clk_off;

	status = adreno_ocmem_gmem_malloc(adreno_dev);
	if (status) {
		KGSL_DRV_ERR(device, "OCMEM malloc failed\n");
		goto error_mmu_off;
	}

	if (regulator_left_on && adreno_dev->gpudev->soft_reset) {
		/*
		 * Reset the GPU for A3xx. A2xx does a soft reset in
		 * the start function.
		 */
		adreno_dev->gpudev->soft_reset(adreno_dev);
	}

	/* Restore performance counter registers with saved values */
	adreno_perfcounter_restore(adreno_dev);

	/* Start the GPU */
	adreno_dev->gpudev->start(adreno_dev);

	kgsl_pwrctrl_irq(device, KGSL_PWRFLAGS_ON);
	device->ftbl->irqctrl(device, 1);

	status = adreno_ringbuffer_cold_start(&adreno_dev->ringbuffer);
	if (status)
		goto error_irq_off;

	status = adreno_perfcounter_start(adreno_dev);
	if (status)
		goto error_rb_stop;

	/* Start the dispatcher */
	adreno_dispatcher_start(device);

	device->reset_counter++;

	set_bit(ADRENO_DEVICE_STARTED, &adreno_dev->priv);

	return 0;

error_rb_stop:
	adreno_ringbuffer_stop(&adreno_dev->ringbuffer);
error_irq_off:
	kgsl_pwrctrl_irq(device, KGSL_PWRFLAGS_OFF);

error_mmu_off:
	kgsl_mmu_stop(&device->mmu);

error_clk_off:
	kgsl_pwrctrl_disable(device);
	/* set the state back to original state */
	kgsl_pwrctrl_set_state(device, state);

	return status;
}

/**
 * adreno_start() - Power up and initialize the GPU
 * @device: Pointer to the KGSL device to power up
 * @priority:  Boolean flag to specify of the start should be scheduled in a low
 * latency work queue
 *
 * Power up the GPU and initialize it.  If priority is specified then elevate
 * the thread priority for the duration of the start operation
 */
static int adreno_start(struct kgsl_device *device, int priority)
{
	struct adreno_device *adreno_dev = ADRENO_DEVICE(device);
	int nice = task_nice(current);
	int ret;

	if (priority && (_wake_nice < nice))
		set_user_nice(current, _wake_nice);

	ret = _adreno_start(adreno_dev);

	if (priority)
		set_user_nice(current, nice);

	return ret;
}

static int adreno_stop(struct kgsl_device *device)
{
	struct adreno_device *adreno_dev = ADRENO_DEVICE(device);

	if (adreno_dev->drawctxt_active)
		kgsl_context_put(&adreno_dev->drawctxt_active->base);

	adreno_dev->drawctxt_active = NULL;

	adreno_dispatcher_stop(adreno_dev);
	adreno_ringbuffer_stop(&adreno_dev->ringbuffer);

	kgsl_mmu_stop(&device->mmu);

	device->ftbl->irqctrl(device, 0);
	kgsl_pwrctrl_irq(device, KGSL_PWRFLAGS_OFF);
	del_timer_sync(&device->idle_timer);

	adreno_ocmem_gmem_free(adreno_dev);

	/* Save physical performance counter values before GPU power down*/
	adreno_perfcounter_save(adreno_dev);

	/* Power down the device */
	kgsl_pwrctrl_disable(device);

	kgsl_cffdump_close(device);

	clear_bit(ADRENO_DEVICE_STARTED, &adreno_dev->priv);

	return 0;
}

/**
 * adreno_reset() - Helper function to reset the GPU
 * @device: Pointer to the KGSL device structure for the GPU
 *
 * Try to reset the GPU to recover from a fault.  First, try to do a low latency
 * soft reset.  If the soft reset fails for some reason, then bring out the big
 * guns and toggle the footswitch.
 */
int adreno_reset(struct kgsl_device *device)
{
	int ret = -EINVAL;
	struct kgsl_mmu *mmu = &device->mmu;
	int i = 0;

	/* Try soft reset first, for non mmu fault case only */
	if (!atomic_read(&mmu->fault)) {
		ret = adreno_soft_reset(device);
		if (ret)
			KGSL_DEV_ERR_ONCE(device, "Device soft reset failed\n");
	}
	if (ret) {
		/* If soft reset failed/skipped, then pull the power */
		adreno_stop(device);

		/* Keep trying to start the device until it works */
		for (i = 0; i < NUM_TIMES_RESET_RETRY; i++) {
			ret = adreno_start(device, 0);
			if (!ret)
				break;

			msleep(20);
		}
	}
	if (ret)
		return ret;

	if (0 != i)
		KGSL_DRV_WARN(device, "Device hard reset tried %d tries\n", i);

	/*
	 * If active_cnt is non-zero then the system was active before
	 * going into a reset - put it back in that state
	 */

	if (atomic_read(&device->active_cnt))
		kgsl_pwrctrl_set_state(device, KGSL_STATE_ACTIVE);

	/* Set the page table back to the default page table */
	kgsl_mmu_setstate(&device->mmu, device->mmu.defaultpagetable,
			KGSL_MEMSTORE_GLOBAL);

	return ret;
}

/**
 * _ft_sysfs_store() -  Common routine to write to FT sysfs files
 * @buf: value to write
 * @count: size of the value to write
 * @sysfs_cfg: KGSL FT sysfs config to write
 *
 * This is a common routine to write to FT sysfs files.
 */
static int _ft_sysfs_store(const char *buf, size_t count, unsigned int *ptr)
{
	char temp[20];
	unsigned long val;
	int rc;

	snprintf(temp, sizeof(temp), "%.*s",
			 (int)min(count, sizeof(temp) - 1), buf);
	rc = kstrtoul(temp, 0, &val);
	if (rc)
		return rc;

	*ptr = val;

	return count;
}

/**
 * _get_adreno_dev() -  Routine to get a pointer to adreno dev
 * @dev: device ptr
 * @attr: Device attribute
 * @buf: value to write
 * @count: size of the value to write
 */
struct adreno_device *_get_adreno_dev(struct device *dev)
{
	struct kgsl_device *device = kgsl_device_from_dev(dev);
	return device ? ADRENO_DEVICE(device) : NULL;
}

/**
 * _ft_policy_store() -  Routine to configure FT policy
 * @dev: device ptr
 * @attr: Device attribute
 * @buf: value to write
 * @count: size of the value to write
 *
 * FT policy can be set to any of the options below.
 * KGSL_FT_DISABLE -> BIT(0) Set to disable FT
 * KGSL_FT_REPLAY  -> BIT(1) Set to enable replay
 * KGSL_FT_SKIPIB  -> BIT(2) Set to skip IB
 * KGSL_FT_SKIPFRAME -> BIT(3) Set to skip frame
 * by default set FT policy to KGSL_FT_DEFAULT_POLICY
 */
static int _ft_policy_store(struct device *dev,
				     struct device_attribute *attr,
				     const char *buf, size_t count)
{
	struct adreno_device *adreno_dev = _get_adreno_dev(dev);
	int ret;
	if (adreno_dev == NULL)
		return 0;

	mutex_lock(&adreno_dev->dev.mutex);
	ret = _ft_sysfs_store(buf, count, &adreno_dev->ft_policy);
	mutex_unlock(&adreno_dev->dev.mutex);

	return ret;
}

/**
 * _ft_policy_show() -  Routine to read FT policy
 * @dev: device ptr
 * @attr: Device attribute
 * @buf: value read
 *
 * This is a routine to read current FT policy
 */
static int _ft_policy_show(struct device *dev,
					struct device_attribute *attr,
					char *buf)
{
	struct adreno_device *adreno_dev = _get_adreno_dev(dev);
	if (adreno_dev == NULL)
		return 0;
	return snprintf(buf, PAGE_SIZE, "0x%X\n", adreno_dev->ft_policy);
}

/**
 * _ft_pagefault_policy_store() -  Routine to configure FT
 * pagefault policy
 * @dev: device ptr
 * @attr: Device attribute
 * @buf: value to write
 * @count: size of the value to write
 *
 * FT pagefault policy can be set to any of the options below.
 * KGSL_FT_PAGEFAULT_INT_ENABLE -> BIT(0) set to enable pagefault INT
 * KGSL_FT_PAGEFAULT_GPUHALT_ENABLE  -> BIT(1) Set to enable GPU HALT on
 * pagefaults. This stalls the GPU on a pagefault on IOMMU v1 HW.
 * KGSL_FT_PAGEFAULT_LOG_ONE_PER_PAGE  -> BIT(2) Set to log only one
 * pagefault per page.
 * KGSL_FT_PAGEFAULT_LOG_ONE_PER_INT -> BIT(3) Set to log only one
 * pagefault per INT.
 */
static int _ft_pagefault_policy_store(struct device *dev,
				     struct device_attribute *attr,
				     const char *buf, size_t count)
{
	struct adreno_device *adreno_dev = _get_adreno_dev(dev);
	int ret = 0;
	unsigned int policy = 0;
	if (adreno_dev == NULL)
		return 0;

	mutex_lock(&adreno_dev->dev.mutex);

	/* MMU option changed call function to reset MMU options */
	if (count != _ft_sysfs_store(buf, count, &policy))
		ret = -EINVAL;

	if (!ret) {
		policy &= (KGSL_FT_PAGEFAULT_INT_ENABLE |
				KGSL_FT_PAGEFAULT_GPUHALT_ENABLE |
				KGSL_FT_PAGEFAULT_LOG_ONE_PER_PAGE |
				KGSL_FT_PAGEFAULT_LOG_ONE_PER_INT);
		ret = kgsl_mmu_set_pagefault_policy(&(adreno_dev->dev.mmu),
				adreno_dev->ft_pf_policy);
		if (!ret)
			adreno_dev->ft_pf_policy = policy;
	}
	mutex_unlock(&adreno_dev->dev.mutex);

	if (!ret)
		return count;
	else
		return 0;
}

/**
 * _ft_pagefault_policy_show() -  Routine to read FT pagefault
 * policy
 * @dev: device ptr
 * @attr: Device attribute
 * @buf: value read
 *
 * This is a routine to read current FT pagefault policy
 */
static int _ft_pagefault_policy_show(struct device *dev,
					struct device_attribute *attr,
					char *buf)
{
	struct adreno_device *adreno_dev = _get_adreno_dev(dev);
	if (adreno_dev == NULL)
		return 0;
	return snprintf(buf, PAGE_SIZE, "0x%X\n", adreno_dev->ft_pf_policy);
}

/**
 * _ft_fast_hang_detect_store() -  Routine to configure FT fast
 * hang detect policy
 * @dev: device ptr
 * @attr: Device attribute
 * @buf: value to write
 * @count: size of the value to write
 *
 * 0x1 - Enable fast hang detection
 * 0x0 - Disable fast hang detection
 */
static int _ft_fast_hang_detect_store(struct device *dev,
				     struct device_attribute *attr,
				     const char *buf, size_t count)
{
	struct adreno_device *adreno_dev = _get_adreno_dev(dev);
	int ret, tmp;

	if (adreno_dev == NULL)
		return 0;

	mutex_lock(&adreno_dev->dev.mutex);

	tmp = adreno_dev->fast_hang_detect;

	ret = _ft_sysfs_store(buf, count, &adreno_dev->fast_hang_detect);

	if (tmp != adreno_dev->fast_hang_detect) {
		if (adreno_dev->fast_hang_detect) {
			if (adreno_dev->gpudev->fault_detect_start &&
				!kgsl_active_count_get(&adreno_dev->dev)) {
				adreno_dev->gpudev->fault_detect_start(
					adreno_dev);
				kgsl_active_count_put(&adreno_dev->dev);
			}
		} else {
			if (adreno_dev->gpudev->fault_detect_stop)
				adreno_dev->gpudev->fault_detect_stop(
					adreno_dev);
		}
	}

	mutex_unlock(&adreno_dev->dev.mutex);

	return ret;

}

/**
 * _ft_fast_hang_detect_show() -  Routine to read FT fast
 * hang detect policy
 * @dev: device ptr
 * @attr: Device attribute
 * @buf: value read
 */
static int _ft_fast_hang_detect_show(struct device *dev,
					struct device_attribute *attr,
					char *buf)
{
	struct adreno_device *adreno_dev = _get_adreno_dev(dev);
	if (adreno_dev == NULL)
		return 0;
	return snprintf(buf, PAGE_SIZE, "%d\n",
				(adreno_dev->fast_hang_detect ? 1 : 0));
}

/**
 * _ft_long_ib_detect_store() -  Routine to configure FT long IB
 * detect policy
 * @dev: device ptr
 * @attr: Device attribute
 * @buf: value to write
 * @count: size of the value to write
 *
 * 0x0 - Enable long IB detection
 * 0x1 - Disable long IB detection
 */
static int _ft_long_ib_detect_store(struct device *dev,
				     struct device_attribute *attr,
				     const char *buf, size_t count)
{
	struct adreno_device *adreno_dev = _get_adreno_dev(dev);
	int ret;
	if (adreno_dev == NULL)
		return 0;

	mutex_lock(&adreno_dev->dev.mutex);
	ret = _ft_sysfs_store(buf, count, &adreno_dev->long_ib_detect);
	mutex_unlock(&adreno_dev->dev.mutex);

	return ret;

}

/**
 * _ft_long_ib_detect_show() -  Routine to read FT long IB
 * detect policy
 * @dev: device ptr
 * @attr: Device attribute
 * @buf: value read
 */
static int _ft_long_ib_detect_show(struct device *dev,
					struct device_attribute *attr,
					char *buf)
{
	struct adreno_device *adreno_dev = _get_adreno_dev(dev);
	if (adreno_dev == NULL)
		return 0;
	return snprintf(buf, PAGE_SIZE, "%d\n",
				(adreno_dev->long_ib_detect ? 1 : 0));
}

/**
 * _wake_timeout_store() - Store the amount of time to extend idle check after
 * wake on touch
 * @dev: device ptr
 * @attr: Device attribute
 * @buf: value to write
 * @count: size of the value to write
 *
 */
static ssize_t _wake_timeout_store(struct device *dev,
				     struct device_attribute *attr,
				     const char *buf, size_t count)
{
	return _ft_sysfs_store(buf, count, &_wake_timeout);
}

/**
 * _wake_timeout_show() -  Show the amount of time idle check gets extended
 * after wake on touch
 * detect policy
 * @dev: device ptr
 * @attr: Device attribute
 * @buf: value read
 */
static ssize_t _wake_timeout_show(struct device *dev,
					struct device_attribute *attr,
					char *buf)
{
	return snprintf(buf, PAGE_SIZE, "%d\n", _wake_timeout);
}

/**
 * _ft_hang_intr_status_store -  Routine to enable/disable h/w hang interrupt
 * @dev: device ptr
 * @attr: Device attribute
 * @buf: value to write
 * @count: size of the value to write
 */
static ssize_t _ft_hang_intr_status_store(struct device *dev,
				struct device_attribute *attr,
				const char *buf, size_t count)
{
	unsigned int new_setting, old_setting;
	struct kgsl_device *device = kgsl_device_from_dev(dev);
	struct adreno_device *adreno_dev;
	int ret;
	if (device == NULL)
		return 0;
	adreno_dev = ADRENO_DEVICE(device);

	mutex_lock(&device->mutex);
	ret = _ft_sysfs_store(buf, count, &new_setting);
	if (ret != count)
		goto done;
	if (new_setting)
		new_setting = 1;
	old_setting =
		(test_bit(ADRENO_DEVICE_HANG_INTR, &adreno_dev->priv) ? 1 : 0);
	if (new_setting != old_setting) {
		if (new_setting)
			set_bit(ADRENO_DEVICE_HANG_INTR, &adreno_dev->priv);
		else
			clear_bit(ADRENO_DEVICE_HANG_INTR, &adreno_dev->priv);
		/* Set the new setting based on device state */
		switch (device->state) {
		case KGSL_STATE_NAP:
		case KGSL_STATE_SLEEP:
			kgsl_pwrctrl_wake(device, 0);
		case KGSL_STATE_ACTIVE:
			adreno_dev->gpudev->irq_control(adreno_dev, 1);
		/*
		 * For following states setting will be picked up on device
		 * start. Still need them in switch statement to differentiate
		 * from default
		 */
		case KGSL_STATE_SLUMBER:
		case KGSL_STATE_SUSPEND:
			break;
		default:
			ret = -EACCES;
			/* reset back to old setting on error */
			if (new_setting)
				clear_bit(ADRENO_DEVICE_HANG_INTR,
					&adreno_dev->priv);
			else
				set_bit(ADRENO_DEVICE_HANG_INTR,
					&adreno_dev->priv);
			goto done;
		}
	}
done:
	mutex_unlock(&device->mutex);
	return ret;
}

/**
 * _ft_hang_intr_status_show() -  Routine to read hardware hang interrupt
 * enablement
 * @dev: device ptr
 * @attr: Device attribute
 * @buf: value read
 */
static ssize_t _ft_hang_intr_status_show(struct device *dev,
					struct device_attribute *attr,
					char *buf)
{
	struct adreno_device *adreno_dev = _get_adreno_dev(dev);
	if (adreno_dev == NULL)
		return 0;
	return snprintf(buf, PAGE_SIZE, "%d\n",
		test_bit(ADRENO_DEVICE_HANG_INTR, &adreno_dev->priv) ? 1 : 0);
}

#define FT_DEVICE_ATTR(name) \
	DEVICE_ATTR(name, 0644,	_ ## name ## _show, _ ## name ## _store);

FT_DEVICE_ATTR(ft_policy);
FT_DEVICE_ATTR(ft_pagefault_policy);
FT_DEVICE_ATTR(ft_fast_hang_detect);
FT_DEVICE_ATTR(ft_long_ib_detect);
FT_DEVICE_ATTR(ft_hang_intr_status);

static DEVICE_INT_ATTR(wake_nice, 0644, _wake_nice);
static FT_DEVICE_ATTR(wake_timeout);

const struct device_attribute *ft_attr_list[] = {
	&dev_attr_ft_policy,
	&dev_attr_ft_pagefault_policy,
	&dev_attr_ft_fast_hang_detect,
	&dev_attr_ft_long_ib_detect,
	&dev_attr_wake_nice.attr,
	&dev_attr_wake_timeout,
	&dev_attr_ft_hang_intr_status,
	NULL,
};

int adreno_ft_init_sysfs(struct kgsl_device *device)
{
	return kgsl_create_device_sysfs_files(device->dev, ft_attr_list);
}

void adreno_ft_uninit_sysfs(struct kgsl_device *device)
{
	kgsl_remove_device_sysfs_files(device->dev, ft_attr_list);
}

static int adreno_getproperty(struct kgsl_device *device,
				enum kgsl_property_type type,
				void *value,
				unsigned int sizebytes)
{
	int status = -EINVAL;
	struct adreno_device *adreno_dev = ADRENO_DEVICE(device);

	switch (type) {
	case KGSL_PROP_DEVICE_INFO:
		{
			struct kgsl_devinfo devinfo;

			if (sizebytes != sizeof(devinfo)) {
				status = -EINVAL;
				break;
			}

			memset(&devinfo, 0, sizeof(devinfo));
			devinfo.device_id = device->id+1;
			devinfo.chip_id = adreno_dev->chip_id;
			devinfo.mmu_enabled = kgsl_mmu_enabled();
			devinfo.gpu_id = adreno_dev->gpurev;
			devinfo.gmem_gpubaseaddr = adreno_dev->gmem_base;
			devinfo.gmem_sizebytes = adreno_dev->gmem_size;

			if (copy_to_user(value, &devinfo, sizeof(devinfo)) !=
					0) {
				status = -EFAULT;
				break;
			}
			status = 0;
		}
		break;
	case KGSL_PROP_DEVICE_SHADOW:
		{
			struct kgsl_shadowprop shadowprop;

			if (sizebytes != sizeof(shadowprop)) {
				status = -EINVAL;
				break;
			}
			memset(&shadowprop, 0, sizeof(shadowprop));
			if (device->memstore.hostptr) {
				/*NOTE: with mmu enabled, gpuaddr doesn't mean
				 * anything to mmap().
				 */
				shadowprop.gpuaddr = device->memstore.gpuaddr;
				shadowprop.size = device->memstore.size;
				/* GSL needs this to be set, even if it
				   appears to be meaningless */
				shadowprop.flags = KGSL_FLAGS_INITIALIZED |
					KGSL_FLAGS_PER_CONTEXT_TIMESTAMPS;
			}
			if (copy_to_user(value, &shadowprop,
				sizeof(shadowprop))) {
				status = -EFAULT;
				break;
			}
			status = 0;
		}
		break;
	case KGSL_PROP_MMU_ENABLE:
		{
			int mmu_prop = kgsl_mmu_enabled();

			if (sizebytes != sizeof(int)) {
				status = -EINVAL;
				break;
			}
			if (copy_to_user(value, &mmu_prop, sizeof(mmu_prop))) {
				status = -EFAULT;
				break;
			}
			status = 0;
		}
		break;
	case KGSL_PROP_INTERRUPT_WAITS:
		{
			int int_waits = 1;
			if (sizebytes != sizeof(int)) {
				status = -EINVAL;
				break;
			}
			if (copy_to_user(value, &int_waits, sizeof(int))) {
				status = -EFAULT;
				break;
			}
			status = 0;
		}
		break;
	default:
		status = -EINVAL;
	}

	return status;
}

static int adreno_set_constraint(struct kgsl_device *device,
				struct kgsl_context *context,
				struct kgsl_device_constraint *constraint)
{
	int status = 0;

	switch (constraint->type) {
	case KGSL_CONSTRAINT_PWRLEVEL: {
		struct kgsl_device_constraint_pwrlevel pwr;

		if (constraint->size != sizeof(pwr)) {
			status = -EINVAL;
			break;
		}

		if (copy_from_user(&pwr,
				(void __user *)constraint->data,
				sizeof(pwr))) {
			status = -EFAULT;
			break;
		}
		if (pwr.level >= KGSL_CONSTRAINT_PWR_MAXLEVELS) {
			status = -EINVAL;
			break;
		}

		context->pwr_constraint.type =
				KGSL_CONSTRAINT_PWRLEVEL;
		context->pwr_constraint.sub_type = pwr.level;
		}
		break;
	case KGSL_CONSTRAINT_NONE:
		context->pwr_constraint.type = KGSL_CONSTRAINT_NONE;
		break;

	default:
		status = -EINVAL;
		break;
	}

	return status;
}

static int adreno_setproperty(struct kgsl_device_private *dev_priv,
				enum kgsl_property_type type,
				void *value,
				unsigned int sizebytes)
{
	int status = -EINVAL;
	struct kgsl_device *device = dev_priv->device;
	struct adreno_device *adreno_dev = ADRENO_DEVICE(device);

	switch (type) {
	case KGSL_PROP_PWRCTRL: {
			unsigned int enable;

			if (sizebytes != sizeof(enable))
				break;

			if (copy_from_user(&enable, (void __user *) value,
				sizeof(enable))) {
				status = -EFAULT;
				break;
			}

			kgsl_mutex_lock(&device->mutex, &device->mutex_owner);

			if (enable) {
				device->pwrctrl.ctrl_flags = 0;
				adreno_dev->fast_hang_detect = 1;

				if (adreno_dev->gpudev->fault_detect_start)
					adreno_dev->gpudev->fault_detect_start(
						adreno_dev);

				kgsl_pwrscale_enable(device);
			} else {
				kgsl_pwrctrl_wake(device, 0);
				device->pwrctrl.ctrl_flags = KGSL_PWR_ON;
				adreno_dev->fast_hang_detect = 0;
				if (adreno_dev->gpudev->fault_detect_stop)
					adreno_dev->gpudev->fault_detect_stop(
						adreno_dev);
				kgsl_pwrscale_disable(device);
			}

			kgsl_mutex_unlock(&device->mutex, &device->mutex_owner);
			status = 0;
		}
		break;
	case KGSL_PROP_PWR_CONSTRAINT: {
			struct kgsl_device_constraint constraint;
			struct kgsl_context *context;

			if (sizebytes != sizeof(constraint))
				break;

			if (copy_from_user(&constraint, value,
				sizeof(constraint))) {
				status = -EFAULT;
				break;
			}

			context = kgsl_context_get_owner(dev_priv,
							constraint.context_id);

			if (context == NULL)
				break;

			status = adreno_set_constraint(device, context,
								&constraint);

			kgsl_context_put(context);
		}
		break;
	default:
		break;
	}

	return status;
}

/**
 * adreno_hw_isidle() - Check if the GPU core is idle
 * @device: Pointer to the KGSL device structure for the GPU
 *
 * Return true if the RBBM status register for the GPU type indicates that the
 * hardware is idle
 */
bool adreno_hw_isidle(struct kgsl_device *device)
{
	unsigned int reg_rbbm_status;
	struct adreno_device *adreno_dev = ADRENO_DEVICE(device);

	/* Don't consider ourselves idle if there is an IRQ pending */
	if (adreno_dev->gpudev->irq_pending(adreno_dev))
		return false;

	adreno_readreg(adreno_dev, ADRENO_REG_RBBM_STATUS,
		&reg_rbbm_status);

	if (adreno_is_a2xx(adreno_dev)) {
		if (reg_rbbm_status == 0x110)
			return true;
	} else if (adreno_is_a3xx(adreno_dev)) {
		if (!(reg_rbbm_status & 0x80000000))
			return true;
	}

	return false;
}

/**
 * adreno_soft_reset() -  Do a soft reset of the GPU hardware
 * @device: KGSL device to soft reset
 *
 * "soft reset" the GPU hardware - this is a fast path GPU reset
 * The GPU hardware is reset but we never pull power so we can skip
 * a lot of the standard adreno_stop/adreno_start sequence
 */
int adreno_soft_reset(struct kgsl_device *device)
{
	struct adreno_device *adreno_dev = ADRENO_DEVICE(device);
	int ret;

	if (!adreno_dev->gpudev->soft_reset) {
		dev_WARN_ONCE(device->dev, 1, "Soft reset not supported");
		return -EINVAL;
	}

	if (adreno_dev->drawctxt_active)
		kgsl_context_put(&adreno_dev->drawctxt_active->base);

	adreno_dev->drawctxt_active = NULL;

	/* Stop the ringbuffer */
	adreno_ringbuffer_stop(&adreno_dev->ringbuffer);

	if (kgsl_pwrctrl_isenabled(device))
		device->ftbl->irqctrl(device, 0);

	kgsl_pwrctrl_irq(device, KGSL_PWRFLAGS_OFF);

	adreno_clear_gpu_fault(adreno_dev);

	/* Delete the idle timer */
	del_timer_sync(&device->idle_timer);

	/* Make sure we are totally awake */
	kgsl_pwrctrl_enable(device);

	/* save physical performance counter values before GPU soft reset */
	adreno_perfcounter_save(adreno_dev);

	/* Reset the GPU */
	adreno_dev->gpudev->soft_reset(adreno_dev);

	/* Restore physical performance counter values after soft reset */
	adreno_perfcounter_restore(adreno_dev);

	/* Reinitialize the GPU */
	adreno_dev->gpudev->start(adreno_dev);

	/* Enable IRQ */
	kgsl_pwrctrl_irq(device, KGSL_PWRFLAGS_ON);
	device->ftbl->irqctrl(device, 1);

	/*
	 * If we have offsets for the jump tables we can try to do a warm start,
	 * otherwise do a full ringbuffer restart
	 */

	if (adreno_dev->pm4_jt_idx)
		ret = adreno_ringbuffer_warm_start(&adreno_dev->ringbuffer);
	else
		ret = adreno_ringbuffer_cold_start(&adreno_dev->ringbuffer);

	if (ret)
		return ret;

	device->reset_counter++;

	return 0;
}

/*
 * adreno_isidle() - return true if the GPU hardware is idle
 * @device: Pointer to the KGSL device structure for the GPU
 *
 * Return true if the GPU hardware is idle and there are no commands pending in
 * the ringbuffer
 */
bool adreno_isidle(struct kgsl_device *device)
{
	struct adreno_device *adreno_dev = ADRENO_DEVICE(device);
	unsigned int rptr;

	if (!kgsl_pwrctrl_isenabled(device))
		return true;

	rptr = adreno_get_rptr(&adreno_dev->ringbuffer);

	/*
	 * wptr is updated when we add commands to ringbuffer, add a barrier
	 * to make sure updated wptr is compared to rptr
	 */
	smp_mb();

	if (rptr == adreno_dev->ringbuffer.wptr)
		return adreno_hw_isidle(device);

	return false;
}

/**
 * adreno_idle() - wait for the GPU hardware to go idle
 * @device: Pointer to the KGSL device structure for the GPU
 *
 * Wait up to ADRENO_IDLE_TIMEOUT milliseconds for the GPU hardware to go quiet.
 */

int adreno_idle(struct kgsl_device *device)
{
	struct adreno_device *adreno_dev = ADRENO_DEVICE(device);
	unsigned long wait = jiffies + msecs_to_jiffies(ADRENO_IDLE_TIMEOUT);

	/*
	 * Make sure the device mutex is held so the dispatcher can't send any
	 * more commands to the hardware
	 */

	BUG_ON(!mutex_is_locked(&device->mutex));

	if (adreno_is_a3xx(adreno_dev))
		kgsl_cffdump_regpoll(device,
			adreno_getreg(adreno_dev, ADRENO_REG_RBBM_STATUS) << 2,
			0x00000000, 0x80000000);
	else
		kgsl_cffdump_regpoll(device,
			adreno_getreg(adreno_dev, ADRENO_REG_RBBM_STATUS) << 2,
			0x110, 0x110);

	while (time_before(jiffies, wait)) {
		/*
		 * If we fault, stop waiting and return an error. The dispatcher
		 * will clean up the fault from the work queue, but we need to
		 * make sure we don't block it by waiting for an idle that
		 * will never come.
		 */

		if (adreno_gpu_fault(adreno_dev) != 0)
			return -EDEADLK;

		if (adreno_isidle(device))
			return 0;
	}

	return -ETIMEDOUT;
}

/**
 * adreno_drain() - Drain the dispatch queue
 * @device: Pointer to the KGSL device structure for the GPU
 *
 * Drain the dispatcher of existing command batches.  This halts
 * additional commands from being issued until the gate is completed.
 */
static int adreno_drain(struct kgsl_device *device)
{
	INIT_COMPLETION(device->cmdbatch_gate);

	return 0;
}

/* Caller must hold the device mutex. */
static int adreno_suspend_context(struct kgsl_device *device)
{
	int status = 0;
	struct adreno_device *adreno_dev = ADRENO_DEVICE(device);

	/* process any profiling results that are available */
	adreno_profile_process_results(device);

	/* switch to NULL ctxt */
	if (adreno_dev->drawctxt_active != NULL) {
		adreno_drawctxt_switch(adreno_dev, NULL, 0);
		status = adreno_idle(device);
	}

	return status;
}

/* Find a memory structure attached to an adreno context */

struct kgsl_memdesc *adreno_find_ctxtmem(struct kgsl_device *device,
	phys_addr_t pt_base, unsigned int gpuaddr, unsigned int size)
{
	struct kgsl_context *context;
	int next = 0;
	struct kgsl_memdesc *desc = NULL;

	read_lock(&device->context_lock);
	while (1) {
		context = idr_get_next(&device->context_idr, &next);
		if (context == NULL)
			break;

		if (kgsl_mmu_pt_equal(&device->mmu,
					context->proc_priv->pagetable,
					pt_base)) {
			struct adreno_context *adreno_context;

			adreno_context = ADRENO_CONTEXT(context);
			desc = &adreno_context->gpustate;
			if (kgsl_gpuaddr_in_memdesc(desc, gpuaddr, size))
				break;

			desc = &adreno_context->context_gmem_shadow.gmemshadow;
			if (kgsl_gpuaddr_in_memdesc(desc, gpuaddr, size))
				break;
		}
		next = next + 1;
		desc = NULL;
	}
	read_unlock(&device->context_lock);
	return desc;
}

/*
 * adreno_find_region() - Find corresponding allocation for a given address
 * @device: Device on which address operates
 * @pt_base: The pagetable in which address is mapped
 * @gpuaddr: The gpu address
 * @size: Size in bytes of the address
 * @entry: If the allocation is part of user space allocation then the mem
 * entry is returned in this parameter. Caller is supposed to decrement
 * refcount on this entry after its done using it.
 *
 * Finds an allocation descriptor for a given gpu address range
 *
 * Returns the descriptor on success else NULL
 */
struct kgsl_memdesc *adreno_find_region(struct kgsl_device *device,
						phys_addr_t pt_base,
						unsigned int gpuaddr,
						unsigned int size,
						struct kgsl_mem_entry **entry)
{
	struct adreno_device *adreno_dev = ADRENO_DEVICE(device);
	struct adreno_ringbuffer *ringbuffer = &adreno_dev->ringbuffer;

	*entry = NULL;
	if (kgsl_gpuaddr_in_memdesc(&ringbuffer->buffer_desc, gpuaddr, size))
		return &ringbuffer->buffer_desc;

	if (kgsl_gpuaddr_in_memdesc(&device->memstore, gpuaddr, size))
		return &device->memstore;

	if (kgsl_gpuaddr_in_memdesc(&adreno_dev->pwron_fixup, gpuaddr, size))
		return &adreno_dev->pwron_fixup;

	if (kgsl_gpuaddr_in_memdesc(&device->mmu.setstate_memory, gpuaddr,
					size))
		return &device->mmu.setstate_memory;

	*entry = kgsl_get_mem_entry(device, pt_base, gpuaddr, size);

	if (*entry)
		return &((*entry)->memdesc);

	return adreno_find_ctxtmem(device, pt_base, gpuaddr, size);
}

/*
 * adreno_convertaddr() - Convert a gpu address to kernel mapped address
 * @device: Device on which the address operates
 * @pt_base: The pagetable in which address is mapped
 * @gpuaddr: The start address
 * @size: The length of address range
 * @entry: If the allocation is part of user space allocation then the mem
 * entry is returned in this parameter. Caller is supposed to decrement
 * refcount on this entry after its done using it.
 *
 * Returns the converted host pointer on success else NULL
 */
uint8_t *adreno_convertaddr(struct kgsl_device *device, phys_addr_t pt_base,
			    unsigned int gpuaddr, unsigned int size,
				struct kgsl_mem_entry **entry)
{
	struct kgsl_memdesc *memdesc;

	memdesc = adreno_find_region(device, pt_base, gpuaddr, size, entry);

	return memdesc ? kgsl_gpuaddr_to_vaddr(memdesc, gpuaddr) : NULL;
}


/**
 * adreno_read - General read function to read adreno device memory
 * @device - Pointer to the GPU device struct (for adreno device)
 * @base - Base address (kernel virtual) where the device memory is mapped
 * @offsetwords - Offset in words from the base address, of the memory that
 * is to be read
 * @value - Value read from the device memory
 * @mem_len - Length of the device memory mapped to the kernel
 */
static void adreno_read(struct kgsl_device *device, void *base,
		unsigned int offsetwords, unsigned int *value,
		unsigned int mem_len)
{

	unsigned int *reg;
	BUG_ON(offsetwords*sizeof(uint32_t) >= mem_len);
	reg = (unsigned int *)(base + (offsetwords << 2));

	if (!in_interrupt())
		kgsl_pre_hwaccess(device);

	/*ensure this read finishes before the next one.
	 * i.e. act like normal readl() */
	*value = __raw_readl(reg);
	rmb();
}

/**
 * adreno_regread - Used to read adreno device registers
 * @offsetwords - Word (4 Bytes) offset to the register to be read
 * @value - Value read from device register
 */
static void adreno_regread(struct kgsl_device *device, unsigned int offsetwords,
	unsigned int *value)
{
	adreno_read(device, device->reg_virt, offsetwords, value,
						device->reg_len);
}

/**
 * adreno_shadermem_regread - Used to read GPU (adreno) shader memory
 * @device - GPU device whose shader memory is to be read
 * @offsetwords - Offset in words, of the shader memory address to be read
 * @value - Pointer to where the read shader mem value is to be stored
 */
void adreno_shadermem_regread(struct kgsl_device *device,
	unsigned int offsetwords, unsigned int *value)
{
	adreno_read(device, device->shader_mem_virt, offsetwords, value,
					device->shader_mem_len);
}

static void adreno_regwrite(struct kgsl_device *device,
				unsigned int offsetwords,
				unsigned int value)
{
	unsigned int *reg;

	BUG_ON(offsetwords*sizeof(uint32_t) >= device->reg_len);

	if (!in_interrupt())
		kgsl_pre_hwaccess(device);

	kgsl_trace_regwrite(device, offsetwords, value);

	kgsl_cffdump_regwrite(device, offsetwords << 2, value);
	reg = (unsigned int *)(device->reg_virt + (offsetwords << 2));

	/*ensure previous writes post before this one,
	 * i.e. act like normal writel() */
	wmb();
	__raw_writel(value, reg);
}

/**
 * adreno_waittimestamp - sleep while waiting for the specified timestamp
 * @device - pointer to a KGSL device structure
 * @context - pointer to the active kgsl context
 * @timestamp - GPU timestamp to wait for
 * @msecs - amount of time to wait (in milliseconds)
 *
 * Wait up to 'msecs' milliseconds for the specified timestamp to expire.
 */
static int adreno_waittimestamp(struct kgsl_device *device,
		struct kgsl_context *context,
		unsigned int timestamp,
		unsigned int msecs)
{
	int ret;
	struct adreno_context *drawctxt;

	if (context == NULL) {
		/* If they are doing then complain once */
		dev_WARN_ONCE(device->dev, 1,
			"IOCTL_KGSL_DEVICE_WAITTIMESTAMP is deprecated\n");
		return -ENOTTY;
	}

	/* Return -EINVAL if the context has been detached */
	if (kgsl_context_detached(context))
		return -EINVAL;

	ret = adreno_drawctxt_wait(ADRENO_DEVICE(device), context,
		timestamp, msecs);

	/* If the context got invalidated then return a specific error */
	drawctxt = ADRENO_CONTEXT(context);

	if (drawctxt->state == ADRENO_CONTEXT_STATE_INVALID)
		ret = -EDEADLK;

	/*
	 * Return -EPROTO if the device has faulted since the last time we
	 * checked.  Userspace uses this as a marker for performing post
	 * fault activities
	 */

	if (!ret && test_and_clear_bit(ADRENO_CONTEXT_FAULT, &drawctxt->priv))
		ret = -EPROTO;

	return ret;
}

static unsigned int adreno_readtimestamp(struct kgsl_device *device,
		struct kgsl_context *context, enum kgsl_timestamp_type type)
{
	unsigned int timestamp = 0;
	unsigned int id = context ? context->id : KGSL_MEMSTORE_GLOBAL;

	switch (type) {
	case KGSL_TIMESTAMP_QUEUED: {
		struct adreno_device *adreno_dev = ADRENO_DEVICE(device);

		timestamp = adreno_context_timestamp(context,
				&adreno_dev->ringbuffer);
		break;
	}
	case KGSL_TIMESTAMP_CONSUMED:
		kgsl_sharedmem_readl(&device->memstore, &timestamp,
			KGSL_MEMSTORE_OFFSET(id, soptimestamp));
		break;
	case KGSL_TIMESTAMP_RETIRED:
		kgsl_sharedmem_readl(&device->memstore, &timestamp,
			KGSL_MEMSTORE_OFFSET(id, eoptimestamp));
		break;
	}

	rmb();

	return timestamp;
}

static long adreno_ioctl(struct kgsl_device_private *dev_priv,
			      unsigned int cmd, void *data)
{
	struct kgsl_device *device = dev_priv->device;
	struct adreno_device *adreno_dev = ADRENO_DEVICE(device);
	int result = 0;

	switch (cmd) {
	case IOCTL_KGSL_DRAWCTXT_SET_BIN_BASE_OFFSET: {
		struct kgsl_drawctxt_set_bin_base_offset *binbase = data;
		struct kgsl_context *context;

		binbase = data;

		context = kgsl_context_get_owner(dev_priv,
			binbase->drawctxt_id);
		if (context) {
			adreno_drawctxt_set_bin_base_offset(
				device, context, binbase->offset);
		} else {
			result = -EINVAL;
			KGSL_DRV_ERR(device,
				"invalid drawctxt drawctxt_id %d "
				"device_id=%d\n",
				binbase->drawctxt_id, device->id);
		}

		kgsl_context_put(context);
		break;
	}
	case IOCTL_KGSL_PERFCOUNTER_GET: {
		struct kgsl_perfcounter_get *get = data;
		kgsl_mutex_lock(&device->mutex, &device->mutex_owner);
		/*
		 * adreno_perfcounter_get() is called by kernel clients
		 * during start(), so it is not safe to take an
		 * active count inside this function.
		 */
		result = kgsl_active_count_get(device);
<<<<<<< HEAD
		if (result == 0) {
			result = adreno_perfcounter_get(adreno_dev,
				get->groupid, get->countable, &get->offset,
				&get->offset_hi, PERFCOUNTER_FLAG_NONE);
			kgsl_active_count_put(device);
		}
		kgsl_mutex_unlock(&device->mutex, &device->mutex_owner);
=======
		if (result)
			break;
		result = adreno_perfcounter_get(adreno_dev, get->groupid,
			get->countable, &get->offset, &get->offset_hi,
			PERFCOUNTER_FLAG_NONE);
		kgsl_active_count_put(device);
>>>>>>> 9a2e5d08
		break;
	}
	case IOCTL_KGSL_PERFCOUNTER_PUT: {
		struct kgsl_perfcounter_put *put = data;
		kgsl_mutex_lock(&device->mutex, &device->mutex_owner);
		result = adreno_perfcounter_put(adreno_dev, put->groupid,
			put->countable, PERFCOUNTER_FLAG_NONE);
		kgsl_mutex_unlock(&device->mutex, &device->mutex_owner);
		break;
	}
	case IOCTL_KGSL_PERFCOUNTER_QUERY: {
		struct kgsl_perfcounter_query *query = data;
		result = adreno_perfcounter_query_group(adreno_dev,
			query->groupid, query->countables,
			query->count, &query->max_counters);
		break;
	}
	case IOCTL_KGSL_PERFCOUNTER_READ: {
		struct kgsl_perfcounter_read *read = data;
		result = adreno_perfcounter_read_group(adreno_dev,
			read->reads, read->count);
		break;
	}
	default:
		KGSL_DRV_INFO(dev_priv->device,
			"invalid ioctl code %08x\n", cmd);
		result = -ENOIOCTLCMD;
		break;
	}
	return result;

}

static inline s64 adreno_ticks_to_us(u32 ticks, u32 freq)
{
	freq /= 1000000;
	return ticks / freq;
}

static void adreno_power_stats(struct kgsl_device *device,
				struct kgsl_power_stats *stats)
{
	struct adreno_device *adreno_dev = ADRENO_DEVICE(device);
	struct kgsl_pwrctrl *pwr = &device->pwrctrl;
	struct adreno_busy_data busy_data;

	memset(stats, 0, sizeof(*stats));

	/*
	 * If we're not currently active, there shouldn't have been
	 * any cycles since the last time this function was called.
	 */

	if (device->state != KGSL_STATE_ACTIVE)
		return;

	/* Get the busy cycles counted since the counter was last reset */
	adreno_dev->gpudev->busy_cycles(adreno_dev, &busy_data);

	stats->busy_time = adreno_ticks_to_us(busy_data.gpu_busy,
					      kgsl_pwrctrl_active_freq(pwr));
	stats->ram_time = busy_data.vbif_ram_cycles;
	stats->ram_wait = busy_data.vbif_starved_ram;
}

void adreno_irqctrl(struct kgsl_device *device, int state)
{
	struct adreno_device *adreno_dev = ADRENO_DEVICE(device);
	adreno_dev->gpudev->irq_control(adreno_dev, state);
}

static unsigned int adreno_gpuid(struct kgsl_device *device,
	unsigned int *chipid)
{
	struct adreno_device *adreno_dev = ADRENO_DEVICE(device);

	/* Some applications need to know the chip ID too, so pass
	 * that as a parameter */

	if (chipid != NULL)
		*chipid = adreno_dev->chip_id;

	/* Standard KGSL gpuid format:
	 * top word is 0x0002 for 2D or 0x0003 for 3D
	 * Bottom word is core specific identifer
	 */

	return (0x0003 << 16) | ((int) adreno_dev->gpurev);
}

static const struct kgsl_functable adreno_functable = {
	/* Mandatory functions */
	.regread = adreno_regread,
	.regwrite = adreno_regwrite,
	.idle = adreno_idle,
	.isidle = adreno_isidle,
	.suspend_context = adreno_suspend_context,
	.init = adreno_init,
	.start = adreno_start,
	.stop = adreno_stop,
	.getproperty = adreno_getproperty,
	.waittimestamp = adreno_waittimestamp,
	.readtimestamp = adreno_readtimestamp,
	.issueibcmds = adreno_ringbuffer_issueibcmds,
	.ioctl = adreno_ioctl,
	.setup_pt = adreno_setup_pt,
	.cleanup_pt = adreno_cleanup_pt,
	.power_stats = adreno_power_stats,
	.irqctrl = adreno_irqctrl,
	.gpuid = adreno_gpuid,
	.snapshot = adreno_snapshot,
	.irq_handler = adreno_irq_handler,
	.drain = adreno_drain,
	/* Optional functions */
	.setstate = adreno_setstate,
	.drawctxt_create = adreno_drawctxt_create,
	.drawctxt_detach = adreno_drawctxt_detach,
	.drawctxt_destroy = adreno_drawctxt_destroy,
	.drawctxt_dump = adreno_drawctxt_dump,
	.setproperty = adreno_setproperty,
	.postmortem_dump = adreno_dump,
	.drawctxt_sched = adreno_drawctxt_sched,
	.resume = adreno_dispatcher_start,
};

static struct platform_driver adreno_platform_driver = {
	.probe = adreno_probe,
	.remove = __devexit_p(adreno_remove),
	.suspend = kgsl_suspend_driver,
	.resume = kgsl_resume_driver,
	.id_table = adreno_id_table,
	.driver = {
		.owner = THIS_MODULE,
		.name = DEVICE_3D_NAME,
		.pm = &kgsl_pm_ops,
		.of_match_table = adreno_match_table,
	}
};

static int __init kgsl_3d_init(void)
{
	return platform_driver_register(&adreno_platform_driver);
}

static void __exit kgsl_3d_exit(void)
{
	platform_driver_unregister(&adreno_platform_driver);
}

module_init(kgsl_3d_init);
module_exit(kgsl_3d_exit);

MODULE_DESCRIPTION("3D Graphics driver");
MODULE_VERSION("1.2");
MODULE_LICENSE("GPL v2");
MODULE_ALIAS("platform:kgsl_3d");<|MERGE_RESOLUTION|>--- conflicted
+++ resolved
@@ -353,17 +353,10 @@
 	{
 		.flags = INPUT_DEVICE_ID_MATCH_EVBIT,
 		.evbit = { BIT_MASK(EV_ABS) },
-<<<<<<< HEAD
-		/* assumption: MT_.._X & MT_.._Y are in the same long */
-		.absbit = { [BIT_WORD(ABS_MT_POSITION_X)] =
-				BIT_MASK(ABS_MT_POSITION_X) |
-				BIT_MASK(ABS_MT_POSITION_Y) },
-=======
 		.absbit = { [BIT_WORD(ABS_MT_POSITION_X)] =
 			BIT_MASK(ABS_MT_POSITION_X) |
 			BIT_MASK(ABS_MT_POSITION_Y) |
 			BIT_MASK(ABS_MT_TRACKING_ID) },
->>>>>>> 9a2e5d08
 	},
 	{ },
 };
@@ -3377,7 +3370,6 @@
 		 * active count inside this function.
 		 */
 		result = kgsl_active_count_get(device);
-<<<<<<< HEAD
 		if (result == 0) {
 			result = adreno_perfcounter_get(adreno_dev,
 				get->groupid, get->countable, &get->offset,
@@ -3385,14 +3377,6 @@
 			kgsl_active_count_put(device);
 		}
 		kgsl_mutex_unlock(&device->mutex, &device->mutex_owner);
-=======
-		if (result)
-			break;
-		result = adreno_perfcounter_get(adreno_dev, get->groupid,
-			get->countable, &get->offset, &get->offset_hi,
-			PERFCOUNTER_FLAG_NONE);
-		kgsl_active_count_put(device);
->>>>>>> 9a2e5d08
 		break;
 	}
 	case IOCTL_KGSL_PERFCOUNTER_PUT: {
