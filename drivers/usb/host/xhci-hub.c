--- conflicted
+++ resolved
@@ -1245,7 +1245,6 @@
 		t1 = xhci_port_state_to_neutral(t1);
 		if (t1 != t2) {
 			xhci_writel(xhci, t2, port_array[port_index]);
-<<<<<<< HEAD
 			if (xhci->quirks & XHCI_PORTSC_DELAY)
 				ndelay(100);
 		}
@@ -1265,8 +1264,6 @@
 			if (xhci->quirks & XHCI_PORTSC_DELAY)
 				ndelay(100);
 		}
-=======
->>>>>>> 8d1988f8
 	}
 	hcd->state = HC_STATE_SUSPENDED;
 	bus_state->next_statechange = jiffies + msecs_to_jiffies(10);
@@ -1345,7 +1342,6 @@
 				xhci_ring_device(xhci, slot_id);
 		} else {
 			xhci_writel(xhci, temp, port_array[port_index]);
-<<<<<<< HEAD
 			if (xhci->quirks & XHCI_PORTSC_DELAY)
 				ndelay(100);
 		}
@@ -1365,8 +1361,6 @@
 			if (xhci->quirks & XHCI_PORTSC_DELAY)
 				ndelay(100);
 		}
-=======
->>>>>>> 8d1988f8
 	}
 
 	(void) xhci_readl(xhci, &xhci->op_regs->command);
