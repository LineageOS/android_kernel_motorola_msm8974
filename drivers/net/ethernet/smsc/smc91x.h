--- conflicted
+++ resolved
@@ -209,7 +209,6 @@
 #define RPC_LSA_DEFAULT		RPC_LED_TX_RX
 #define RPC_LSB_DEFAULT		RPC_LED_100_10
 
-<<<<<<< HEAD
 #elif	defined(CONFIG_ARCH_VERSATILE)
 
 #define SMC_CAN_USE_8BIT	1
@@ -241,8 +240,6 @@
 
 #define SMC_IRQ_FLAGS		IRQF_TRIGGER_HIGH
 
-=======
->>>>>>> 8d1988f8
 #elif defined(CONFIG_MN10300)
 
 /*
