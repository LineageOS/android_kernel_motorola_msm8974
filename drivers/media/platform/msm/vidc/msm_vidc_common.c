--- conflicted
+++ resolved
@@ -572,10 +572,6 @@
 		} else {
 			dprintk(VIDC_DBG,
 				"V4L2_EVENT_SEQ_CHANGED_SUFFICIENT\n");
-<<<<<<< HEAD
-			inst->prop.height = event_notify->height;
-			inst->prop.width = event_notify->width;
-=======
 			inst->prop.height[CAPTURE_PORT] = event_notify->height;
 			inst->prop.width[CAPTURE_PORT] = event_notify->width;
 			if (!msm_comm_get_stream_output_mode(inst) ==
@@ -585,7 +581,6 @@
 				inst->prop.width[OUTPUT_PORT] =
 					event_notify->width;
 			}
->>>>>>> 0fdb57f2
 		}
 		rc = msm_vidc_check_session_supported(inst);
 		if (!rc) {
@@ -1051,8 +1046,6 @@
 	}
 }
 
-<<<<<<< HEAD
-=======
 static int handle_multi_stream_buffers(struct msm_vidc_inst *inst,
 	u32 dev_addr)
 {
@@ -1095,7 +1088,6 @@
 		return HAL_BUFFER_OUTPUT;
 }
 
->>>>>>> 0fdb57f2
 static void handle_fbd(enum command_response cmd, void *data)
 {
 	struct msm_vidc_cb_data_done *response = data;
