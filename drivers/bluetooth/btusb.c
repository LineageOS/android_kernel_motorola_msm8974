/*
 *
 *  Generic Bluetooth USB driver
 *
 *  Copyright (C) 2005-2008  Marcel Holtmann <marcel@holtmann.org>
 *
 *
 *  This program is free software; you can redistribute it and/or modify
 *  it under the terms of the GNU General Public License as published by
 *  the Free Software Foundation; either version 2 of the License, or
 *  (at your option) any later version.
 *
 *  This program is distributed in the hope that it will be useful,
 *  but WITHOUT ANY WARRANTY; without even the implied warranty of
 *  MERCHANTABILITY or FITNESS FOR A PARTICULAR PURPOSE.  See the
 *  GNU General Public License for more details.
 *
 *  You should have received a copy of the GNU General Public License
 *  along with this program; if not, write to the Free Software
 *  Foundation, Inc., 59 Temple Place, Suite 330, Boston, MA  02111-1307  USA
 *
 */

#include <linux/kernel.h>
#include <linux/module.h>
#include <linux/init.h>
#include <linux/slab.h>
#include <linux/types.h>
#include <linux/sched.h>
#include <linux/errno.h>
#include <linux/skbuff.h>

#include <linux/usb.h>

#include <net/bluetooth/bluetooth.h>
#include <net/bluetooth/hci_core.h>

#define VERSION "0.6"

static int ignore_dga;
static int ignore_csr;
static int ignore_sniffer;
static int disable_scofix;
static int force_scofix;

static int reset = 1;

static struct usb_driver btusb_driver;

#define BTUSB_IGNORE		0x01
#define BTUSB_DIGIANSWER	0x02
#define BTUSB_CSR		0x04
#define BTUSB_SNIFFER		0x08
#define BTUSB_BCM92035		0x10
#define BTUSB_BROKEN_ISOC	0x20
#define BTUSB_WRONG_SCO_MTU	0x40
#define BTUSB_ATH3012		0x80
#define BTUSB_INTEL_BOOT	0x200

static struct usb_device_id btusb_table[] = {
	/* Generic Bluetooth USB device */
	{ USB_DEVICE_INFO(0xe0, 0x01, 0x01) },

<<<<<<< HEAD
=======
	/* Apple-specific (Broadcom) devices */
	{ USB_VENDOR_AND_INTERFACE_INFO(0x05ac, 0xff, 0x01, 0x01) },

	/* MediaTek MT76x0E */
	{ USB_DEVICE(0x0e8d, 0x763f) },

>>>>>>> 8d1988f8
	/* Broadcom SoftSailing reporting vendor specific */
	{ USB_DEVICE(0x05ac, 0x21e1) },

	/* Apple MacBookPro 7,1 */
	{ USB_DEVICE(0x05ac, 0x8213) },

	/* Apple iMac11,1 */
	{ USB_DEVICE(0x05ac, 0x8215) },

	/* Apple MacBookPro6,2 */
	{ USB_DEVICE(0x05ac, 0x8218) },

	/* Apple MacBookAir3,1, MacBookAir3,2 */
	{ USB_DEVICE(0x05ac, 0x821b) },

	/* Apple MacBookAir4,1 */
	{ USB_DEVICE(0x05ac, 0x821f) },

	/* Apple MacBookPro8,2 */
	{ USB_DEVICE(0x05ac, 0x821a) },

	/* Apple MacMini5,1 */
	{ USB_DEVICE(0x05ac, 0x8281) },

	/* AVM BlueFRITZ! USB v2.0 */
	{ USB_DEVICE(0x057c, 0x3800) },

	/* Bluetooth Ultraport Module from IBM */
	{ USB_DEVICE(0x04bf, 0x030a) },

	/* ALPS Modules with non-standard id */
	{ USB_DEVICE(0x044e, 0x3001) },
	{ USB_DEVICE(0x044e, 0x3002) },

	/* Ericsson with non-standard id */
	{ USB_DEVICE(0x0bdb, 0x1002) },

	/* Canyon CN-BTU1 with HID interfaces */
	{ USB_DEVICE(0x0c10, 0x0000) },

<<<<<<< HEAD
=======
	/* Broadcom BCM20702A0 */
	{ USB_DEVICE(0x0489, 0xe042) },
	{ USB_DEVICE(0x04ca, 0x2003) },
	{ USB_DEVICE(0x0b05, 0x17b5) },
	{ USB_DEVICE(0x0b05, 0x17cb) },
	{ USB_DEVICE(0x413c, 0x8197) },

	/* Foxconn - Hon Hai */
	{ USB_VENDOR_AND_INTERFACE_INFO(0x0489, 0xff, 0x01, 0x01) },

	/* Broadcom devices with vendor specific id */
	{ USB_VENDOR_AND_INTERFACE_INFO(0x0a5c, 0xff, 0x01, 0x01) },

	/* ASUSTek Computer - Broadcom based */
	{ USB_VENDOR_AND_INTERFACE_INFO(0x0b05, 0xff, 0x01, 0x01) },

	/* Intel Bluetooth USB Bootloader (RAM module) */
	{ USB_DEVICE(0x8087, 0x0a5a),
	  .driver_info = BTUSB_INTEL_BOOT | BTUSB_BROKEN_ISOC },

>>>>>>> 8d1988f8
	{ }	/* Terminating entry */
};

MODULE_DEVICE_TABLE(usb, btusb_table);

static struct usb_device_id blacklist_table[] = {
	/* CSR BlueCore devices */
	{ USB_DEVICE(0x0a12, 0x0001), .driver_info = BTUSB_CSR },

	/* Broadcom BCM2033 without firmware */
	{ USB_DEVICE(0x0a5c, 0x2033), .driver_info = BTUSB_IGNORE },

	/* Atheros 3011 with sflash firmware */
	{ USB_DEVICE(0x0489, 0xe027), .driver_info = BTUSB_IGNORE },
	{ USB_DEVICE(0x0489, 0xe03d), .driver_info = BTUSB_IGNORE },
	{ USB_DEVICE(0x04f2, 0xaff1), .driver_info = BTUSB_IGNORE },
	{ USB_DEVICE(0x0930, 0x0215), .driver_info = BTUSB_IGNORE },
	{ USB_DEVICE(0x0cf3, 0x3002), .driver_info = BTUSB_IGNORE },
<<<<<<< HEAD
=======
	{ USB_DEVICE(0x0cf3, 0xe019), .driver_info = BTUSB_IGNORE },
	{ USB_DEVICE(0x13d3, 0x3304), .driver_info = BTUSB_IGNORE },
>>>>>>> 8d1988f8

	/* Atheros AR9285 Malbec with sflash firmware */
	{ USB_DEVICE(0x03f0, 0x311d), .driver_info = BTUSB_IGNORE },

	/* Atheros 3012 with sflash firmware */
<<<<<<< HEAD
	{ USB_DEVICE(0x0cf3, 0x3004), .driver_info = BTUSB_ATH3012 },
=======
	{ USB_DEVICE(0x0489, 0xe04d), .driver_info = BTUSB_ATH3012 },
	{ USB_DEVICE(0x0489, 0xe04e), .driver_info = BTUSB_ATH3012 },
	{ USB_DEVICE(0x0489, 0xe056), .driver_info = BTUSB_ATH3012 },
	{ USB_DEVICE(0x0489, 0xe057), .driver_info = BTUSB_ATH3012 },
	{ USB_DEVICE(0x0489, 0xe078), .driver_info = BTUSB_ATH3012 },
	{ USB_DEVICE(0x04c5, 0x1330), .driver_info = BTUSB_ATH3012 },
	{ USB_DEVICE(0x04ca, 0x3004), .driver_info = BTUSB_ATH3012 },
	{ USB_DEVICE(0x04ca, 0x3005), .driver_info = BTUSB_ATH3012 },
	{ USB_DEVICE(0x04ca, 0x3006), .driver_info = BTUSB_ATH3012 },
	{ USB_DEVICE(0x04ca, 0x3008), .driver_info = BTUSB_ATH3012 },
	{ USB_DEVICE(0x04ca, 0x3010), .driver_info = BTUSB_ATH3012 },
	{ USB_DEVICE(0x0930, 0x0219), .driver_info = BTUSB_ATH3012 },
	{ USB_DEVICE(0x0930, 0x0227), .driver_info = BTUSB_ATH3012 },
	{ USB_DEVICE(0x0b05, 0x17d0), .driver_info = BTUSB_ATH3012 },
	{ USB_DEVICE(0x0cf3, 0x0036), .driver_info = BTUSB_ATH3012 },
	{ USB_DEVICE(0x0cf3, 0x3004), .driver_info = BTUSB_ATH3012 },
	{ USB_DEVICE(0x0cf3, 0x3008), .driver_info = BTUSB_ATH3012 },
	{ USB_DEVICE(0x0cf3, 0x311d), .driver_info = BTUSB_ATH3012 },
	{ USB_DEVICE(0x0cf3, 0x3121), .driver_info = BTUSB_ATH3012 },
	{ USB_DEVICE(0x0cf3, 0x817a), .driver_info = BTUSB_ATH3012 },
	{ USB_DEVICE(0x0cf3, 0x817b), .driver_info = BTUSB_ATH3012 },
	{ USB_DEVICE(0x0cf3, 0xe003), .driver_info = BTUSB_ATH3012 },
	{ USB_DEVICE(0x0cf3, 0xe004), .driver_info = BTUSB_ATH3012 },
	{ USB_DEVICE(0x0cf3, 0xe005), .driver_info = BTUSB_ATH3012 },
	{ USB_DEVICE(0x13d3, 0x3362), .driver_info = BTUSB_ATH3012 },
	{ USB_DEVICE(0x13d3, 0x3375), .driver_info = BTUSB_ATH3012 },
	{ USB_DEVICE(0x13d3, 0x3393), .driver_info = BTUSB_ATH3012 },
	{ USB_DEVICE(0x13d3, 0x3402), .driver_info = BTUSB_ATH3012 },
	{ USB_DEVICE(0x13d3, 0x3408), .driver_info = BTUSB_ATH3012 },
	{ USB_DEVICE(0x13d3, 0x3423), .driver_info = BTUSB_ATH3012 },
	{ USB_DEVICE(0x13d3, 0x3432), .driver_info = BTUSB_ATH3012 },
	{ USB_DEVICE(0x13d3, 0x3474), .driver_info = BTUSB_ATH3012 },
>>>>>>> 8d1988f8

	/* Atheros AR5BBU12 with sflash firmware */
	{ USB_DEVICE(0x0489, 0xe02c), .driver_info = BTUSB_IGNORE },

	/* Atheros AR5BBU12 with sflash firmware */
	{ USB_DEVICE(0x0489, 0xe036), .driver_info = BTUSB_ATH3012 },
	{ USB_DEVICE(0x0489, 0xe03c), .driver_info = BTUSB_ATH3012 },

	/* Broadcom BCM2035 */
	{ USB_DEVICE(0x0a5c, 0x2009), .driver_info = BTUSB_BCM92035 },
	{ USB_DEVICE(0x0a5c, 0x200a), .driver_info = BTUSB_WRONG_SCO_MTU },
	{ USB_DEVICE(0x0a5c, 0x2035), .driver_info = BTUSB_WRONG_SCO_MTU },

	/* Broadcom BCM2045 */
	{ USB_DEVICE(0x0a5c, 0x2039), .driver_info = BTUSB_WRONG_SCO_MTU },
	{ USB_DEVICE(0x0a5c, 0x2101), .driver_info = BTUSB_WRONG_SCO_MTU },

	/* IBM/Lenovo ThinkPad with Broadcom chip */
	{ USB_DEVICE(0x0a5c, 0x201e), .driver_info = BTUSB_WRONG_SCO_MTU },
	{ USB_DEVICE(0x0a5c, 0x2110), .driver_info = BTUSB_WRONG_SCO_MTU },

	/* HP laptop with Broadcom chip */
	{ USB_DEVICE(0x03f0, 0x171d), .driver_info = BTUSB_WRONG_SCO_MTU },

	/* Dell laptop with Broadcom chip */
	{ USB_DEVICE(0x413c, 0x8126), .driver_info = BTUSB_WRONG_SCO_MTU },

	/* Dell Wireless 370 and 410 devices */
	{ USB_DEVICE(0x413c, 0x8152), .driver_info = BTUSB_WRONG_SCO_MTU },
	{ USB_DEVICE(0x413c, 0x8156), .driver_info = BTUSB_WRONG_SCO_MTU },

	/* Belkin F8T012 and F8T013 devices */
	{ USB_DEVICE(0x050d, 0x0012), .driver_info = BTUSB_WRONG_SCO_MTU },
	{ USB_DEVICE(0x050d, 0x0013), .driver_info = BTUSB_WRONG_SCO_MTU },

	/* Asus WL-BTD202 device */
	{ USB_DEVICE(0x0b05, 0x1715), .driver_info = BTUSB_WRONG_SCO_MTU },

	/* Kensington Bluetooth USB adapter */
	{ USB_DEVICE(0x047d, 0x105e), .driver_info = BTUSB_WRONG_SCO_MTU },

	/* RTX Telecom based adapters with buggy SCO support */
	{ USB_DEVICE(0x0400, 0x0807), .driver_info = BTUSB_BROKEN_ISOC },
	{ USB_DEVICE(0x0400, 0x080a), .driver_info = BTUSB_BROKEN_ISOC },

	/* CONWISE Technology based adapters with buggy SCO support */
	{ USB_DEVICE(0x0e5e, 0x6622), .driver_info = BTUSB_BROKEN_ISOC },

	/* Digianswer devices */
	{ USB_DEVICE(0x08fd, 0x0001), .driver_info = BTUSB_DIGIANSWER },
	{ USB_DEVICE(0x08fd, 0x0002), .driver_info = BTUSB_IGNORE },

	/* CSR BlueCore Bluetooth Sniffer */
	{ USB_DEVICE(0x0a12, 0x0002), .driver_info = BTUSB_SNIFFER },

	/* Frontline ComProbe Bluetooth Sniffer */
	{ USB_DEVICE(0x16d3, 0x0002), .driver_info = BTUSB_SNIFFER },

	{ }	/* Terminating entry */
};

#define BTUSB_MAX_ISOC_FRAMES	10

#define BTUSB_INTR_RUNNING	0
#define BTUSB_BULK_RUNNING	1
#define BTUSB_ISOC_RUNNING	2
#define BTUSB_SUSPENDING	3
#define BTUSB_DID_ISO_RESUME	4

struct btusb_data {
	struct hci_dev       *hdev;
	struct usb_device    *udev;
	struct usb_interface *intf;
	struct usb_interface *isoc;

	spinlock_t lock;

	unsigned long flags;

	struct work_struct work;
	struct work_struct waker;

	struct usb_anchor tx_anchor;
	struct usb_anchor intr_anchor;
	struct usb_anchor bulk_anchor;
	struct usb_anchor isoc_anchor;
	struct usb_anchor deferred;
	int tx_in_flight;
	spinlock_t txlock;

	struct usb_endpoint_descriptor *intr_ep;
	struct usb_endpoint_descriptor *bulk_tx_ep;
	struct usb_endpoint_descriptor *bulk_rx_ep;
	struct usb_endpoint_descriptor *isoc_tx_ep;
	struct usb_endpoint_descriptor *isoc_rx_ep;

	__u8 cmdreq_type;

	unsigned int sco_num;
	int isoc_altsetting;
	int suspend_count;
};

static int inc_tx(struct btusb_data *data)
{
	unsigned long flags;
	int rv;

	spin_lock_irqsave(&data->txlock, flags);
	rv = test_bit(BTUSB_SUSPENDING, &data->flags);
	if (!rv)
		data->tx_in_flight++;
	spin_unlock_irqrestore(&data->txlock, flags);

	return rv;
}

static void btusb_intr_complete(struct urb *urb)
{
	struct hci_dev *hdev = urb->context;
	struct btusb_data *data = hdev->driver_data;
	int err;

	BT_DBG("%s urb %p status %d count %d", hdev->name,
					urb, urb->status, urb->actual_length);

	if (!test_bit(HCI_RUNNING, &hdev->flags))
		return;

	if (urb->status == 0) {
		hdev->stat.byte_rx += urb->actual_length;

		if (hci_recv_fragment(hdev, HCI_EVENT_PKT,
						urb->transfer_buffer,
						urb->actual_length) < 0) {
			BT_ERR("%s corrupted event packet", hdev->name);
			hdev->stat.err_rx++;
		}
	} else if (urb->status == -ENOENT) {
		/* Avoid suspend failed when usb_kill_urb */
		return;
	}

	if (!test_bit(BTUSB_INTR_RUNNING, &data->flags))
		return;

	usb_mark_last_busy(data->udev);
	usb_anchor_urb(urb, &data->intr_anchor);

	err = usb_submit_urb(urb, GFP_ATOMIC);
	if (err < 0) {
		if (err != -EPERM)
			BT_ERR("%s urb %p failed to resubmit (%d)",
						hdev->name, urb, -err);
		usb_unanchor_urb(urb);
	}
}

static int btusb_submit_intr_urb(struct hci_dev *hdev, gfp_t mem_flags)
{
	struct btusb_data *data = hdev->driver_data;
	struct urb *urb;
	unsigned char *buf;
	unsigned int pipe;
	int err, size;

	BT_DBG("%s", hdev->name);

	if (!data->intr_ep)
		return -ENODEV;

	urb = usb_alloc_urb(0, mem_flags);
	if (!urb)
		return -ENOMEM;

	size = le16_to_cpu(data->intr_ep->wMaxPacketSize);

	buf = kmalloc(size, mem_flags);
	if (!buf) {
		usb_free_urb(urb);
		return -ENOMEM;
	}

	pipe = usb_rcvintpipe(data->udev, data->intr_ep->bEndpointAddress);

	usb_fill_int_urb(urb, data->udev, pipe, buf, size,
						btusb_intr_complete, hdev,
						data->intr_ep->bInterval);

	urb->transfer_flags |= URB_FREE_BUFFER;

	usb_anchor_urb(urb, &data->intr_anchor);

	err = usb_submit_urb(urb, mem_flags);
	if (err < 0) {
		BT_ERR("%s urb %p submission failed (%d)",
						hdev->name, urb, -err);
		usb_unanchor_urb(urb);
	}

	usb_free_urb(urb);

	return err;
}

static void btusb_bulk_complete(struct urb *urb)
{
	struct hci_dev *hdev = urb->context;
	struct btusb_data *data = hdev->driver_data;
	int err;

	BT_DBG("%s urb %p status %d count %d", hdev->name,
					urb, urb->status, urb->actual_length);

	if (!test_bit(HCI_RUNNING, &hdev->flags))
		return;

	if (urb->status == 0) {
		hdev->stat.byte_rx += urb->actual_length;

		if (hci_recv_fragment(hdev, HCI_ACLDATA_PKT,
						urb->transfer_buffer,
						urb->actual_length) < 0) {
			BT_ERR("%s corrupted ACL packet", hdev->name);
			hdev->stat.err_rx++;
		}
	} else if (urb->status == -ENOENT) {
		/* Avoid suspend failed when usb_kill_urb */
		return;
	}

	if (!test_bit(BTUSB_BULK_RUNNING, &data->flags))
		return;

	usb_anchor_urb(urb, &data->bulk_anchor);
	usb_mark_last_busy(data->udev);

	err = usb_submit_urb(urb, GFP_ATOMIC);
	if (err < 0) {
		if (err != -EPERM)
			BT_ERR("%s urb %p failed to resubmit (%d)",
						hdev->name, urb, -err);
		usb_unanchor_urb(urb);
	}
}

static int btusb_submit_bulk_urb(struct hci_dev *hdev, gfp_t mem_flags)
{
	struct btusb_data *data = hdev->driver_data;
	struct urb *urb;
	unsigned char *buf;
	unsigned int pipe;
	int err, size = HCI_MAX_FRAME_SIZE;

	BT_DBG("%s", hdev->name);

	if (!data->bulk_rx_ep)
		return -ENODEV;

	urb = usb_alloc_urb(0, mem_flags);
	if (!urb)
		return -ENOMEM;

	buf = kmalloc(size, mem_flags);
	if (!buf) {
		usb_free_urb(urb);
		return -ENOMEM;
	}

	pipe = usb_rcvbulkpipe(data->udev, data->bulk_rx_ep->bEndpointAddress);

	usb_fill_bulk_urb(urb, data->udev, pipe,
					buf, size, btusb_bulk_complete, hdev);

	urb->transfer_flags |= URB_FREE_BUFFER;

	usb_mark_last_busy(data->udev);
	usb_anchor_urb(urb, &data->bulk_anchor);

	err = usb_submit_urb(urb, mem_flags);
	if (err < 0) {
		BT_ERR("%s urb %p submission failed (%d)",
						hdev->name, urb, -err);
		usb_unanchor_urb(urb);
	}

	usb_free_urb(urb);

	return err;
}

static void btusb_isoc_complete(struct urb *urb)
{
	struct hci_dev *hdev = urb->context;
	struct btusb_data *data = hdev->driver_data;
	int i, err;

	BT_DBG("%s urb %p status %d count %d", hdev->name,
					urb, urb->status, urb->actual_length);

	if (!test_bit(HCI_RUNNING, &hdev->flags))
		return;

	if (urb->status == 0) {
		for (i = 0; i < urb->number_of_packets; i++) {
			unsigned int offset = urb->iso_frame_desc[i].offset;
			unsigned int length = urb->iso_frame_desc[i].actual_length;

			if (urb->iso_frame_desc[i].status)
				continue;

			hdev->stat.byte_rx += length;

			if (hci_recv_fragment(hdev, HCI_SCODATA_PKT,
						urb->transfer_buffer + offset,
								length) < 0) {
				BT_ERR("%s corrupted SCO packet", hdev->name);
				hdev->stat.err_rx++;
			}
		}
	} else if (urb->status == -ENOENT) {
		/* Avoid suspend failed when usb_kill_urb */
		return;
	}

	if (!test_bit(BTUSB_ISOC_RUNNING, &data->flags))
		return;

	usb_anchor_urb(urb, &data->isoc_anchor);

	err = usb_submit_urb(urb, GFP_ATOMIC);
	if (err < 0) {
		if (err != -EPERM)
			BT_ERR("%s urb %p failed to resubmit (%d)",
						hdev->name, urb, -err);
		usb_unanchor_urb(urb);
	}
}

static void inline __fill_isoc_descriptor(struct urb *urb, int len, int mtu)
{
	int i, offset = 0;

	BT_DBG("len %d mtu %d", len, mtu);

	for (i = 0; i < BTUSB_MAX_ISOC_FRAMES && len >= mtu;
					i++, offset += mtu, len -= mtu) {
		urb->iso_frame_desc[i].offset = offset;
		urb->iso_frame_desc[i].length = mtu;
	}

	if (len && i < BTUSB_MAX_ISOC_FRAMES) {
		urb->iso_frame_desc[i].offset = offset;
		urb->iso_frame_desc[i].length = len;
		i++;
	}

	urb->number_of_packets = i;
}

static int btusb_submit_isoc_urb(struct hci_dev *hdev, gfp_t mem_flags)
{
	struct btusb_data *data = hdev->driver_data;
	struct urb *urb;
	unsigned char *buf;
	unsigned int pipe;
	int err, size;

	BT_DBG("%s", hdev->name);

	if (!data->isoc_rx_ep)
		return -ENODEV;

	urb = usb_alloc_urb(BTUSB_MAX_ISOC_FRAMES, mem_flags);
	if (!urb)
		return -ENOMEM;

	size = le16_to_cpu(data->isoc_rx_ep->wMaxPacketSize) *
						BTUSB_MAX_ISOC_FRAMES;

	buf = kmalloc(size, mem_flags);
	if (!buf) {
		usb_free_urb(urb);
		return -ENOMEM;
	}

	pipe = usb_rcvisocpipe(data->udev, data->isoc_rx_ep->bEndpointAddress);

	urb->dev      = data->udev;
	urb->pipe     = pipe;
	urb->context  = hdev;
	urb->complete = btusb_isoc_complete;
	urb->interval = data->isoc_rx_ep->bInterval;

	urb->transfer_flags  = URB_FREE_BUFFER | URB_ISO_ASAP;
	urb->transfer_buffer = buf;
	urb->transfer_buffer_length = size;

	__fill_isoc_descriptor(urb, size,
			le16_to_cpu(data->isoc_rx_ep->wMaxPacketSize));

	usb_anchor_urb(urb, &data->isoc_anchor);

	err = usb_submit_urb(urb, mem_flags);
	if (err < 0) {
		BT_ERR("%s urb %p submission failed (%d)",
						hdev->name, urb, -err);
		usb_unanchor_urb(urb);
	}

	usb_free_urb(urb);

	return err;
}

static void btusb_tx_complete(struct urb *urb)
{
	struct sk_buff *skb = urb->context;
	struct hci_dev *hdev = (struct hci_dev *) skb->dev;
	struct btusb_data *data = hdev->driver_data;

	BT_DBG("%s urb %p status %d count %d", hdev->name,
					urb, urb->status, urb->actual_length);

	if (!test_bit(HCI_RUNNING, &hdev->flags))
		goto done;

	if (!urb->status)
		hdev->stat.byte_tx += urb->transfer_buffer_length;
	else
		hdev->stat.err_tx++;

done:
	spin_lock(&data->txlock);
	data->tx_in_flight--;
	spin_unlock(&data->txlock);

	kfree(urb->setup_packet);

	kfree_skb(skb);
}

static void btusb_isoc_tx_complete(struct urb *urb)
{
	struct sk_buff *skb = urb->context;
	struct hci_dev *hdev = (struct hci_dev *) skb->dev;

	BT_DBG("%s urb %p status %d count %d", hdev->name,
					urb, urb->status, urb->actual_length);

	if (!test_bit(HCI_RUNNING, &hdev->flags))
		goto done;

	if (!urb->status)
		hdev->stat.byte_tx += urb->transfer_buffer_length;
	else
		hdev->stat.err_tx++;

done:
	kfree(urb->setup_packet);

	kfree_skb(skb);
}

static int btusb_open(struct hci_dev *hdev)
{
	struct btusb_data *data = hdev->driver_data;
	int err;

	BT_DBG("%s", hdev->name);

	err = usb_autopm_get_interface(data->intf);
	if (err < 0)
		return err;

	data->intf->needs_remote_wakeup = 1;

	if (test_and_set_bit(HCI_RUNNING, &hdev->flags))
		goto done;

	if (test_and_set_bit(BTUSB_INTR_RUNNING, &data->flags))
		goto done;

	err = btusb_submit_intr_urb(hdev, GFP_KERNEL);
	if (err < 0)
		goto failed;

	err = btusb_submit_bulk_urb(hdev, GFP_KERNEL);
	if (err < 0) {
		usb_kill_anchored_urbs(&data->intr_anchor);
		goto failed;
	}

	set_bit(BTUSB_BULK_RUNNING, &data->flags);
	btusb_submit_bulk_urb(hdev, GFP_KERNEL);

done:
	usb_autopm_put_interface(data->intf);
	return 0;

failed:
	clear_bit(BTUSB_INTR_RUNNING, &data->flags);
	clear_bit(HCI_RUNNING, &hdev->flags);
	usb_autopm_put_interface(data->intf);
	return err;
}

static void btusb_stop_traffic(struct btusb_data *data)
{
	usb_kill_anchored_urbs(&data->intr_anchor);
	usb_kill_anchored_urbs(&data->bulk_anchor);
	usb_kill_anchored_urbs(&data->isoc_anchor);
}

static int btusb_close(struct hci_dev *hdev)
{
	struct btusb_data *data = hdev->driver_data;
	int err;

	BT_DBG("%s", hdev->name);

	if (!test_and_clear_bit(HCI_RUNNING, &hdev->flags))
		return 0;

	cancel_work_sync(&data->work);
	cancel_work_sync(&data->waker);

	clear_bit(BTUSB_ISOC_RUNNING, &data->flags);
	clear_bit(BTUSB_BULK_RUNNING, &data->flags);
	clear_bit(BTUSB_INTR_RUNNING, &data->flags);

	btusb_stop_traffic(data);
	err = usb_autopm_get_interface(data->intf);
	if (err < 0)
		goto failed;

	data->intf->needs_remote_wakeup = 0;
	usb_autopm_put_interface(data->intf);

failed:
	usb_scuttle_anchored_urbs(&data->deferred);
	return 0;
}

static int btusb_flush(struct hci_dev *hdev)
{
	struct btusb_data *data = hdev->driver_data;

	BT_DBG("%s", hdev->name);

	usb_kill_anchored_urbs(&data->tx_anchor);

	return 0;
}

static int btusb_send_frame(struct sk_buff *skb)
{
	struct hci_dev *hdev = (struct hci_dev *) skb->dev;
	struct btusb_data *data = hdev->driver_data;
	struct usb_ctrlrequest *dr;
	struct urb *urb;
	unsigned int pipe;
	int err;

	BT_DBG("%s", hdev->name);

	if (!test_bit(HCI_RUNNING, &hdev->flags))
		return -EBUSY;

	switch (bt_cb(skb)->pkt_type) {
	case HCI_COMMAND_PKT:
		urb = usb_alloc_urb(0, GFP_ATOMIC);
		if (!urb)
			return -ENOMEM;

		dr = kmalloc(sizeof(*dr), GFP_ATOMIC);
		if (!dr) {
			usb_free_urb(urb);
			return -ENOMEM;
		}

		dr->bRequestType = data->cmdreq_type;
		dr->bRequest     = 0;
		dr->wIndex       = 0;
		dr->wValue       = 0;
		dr->wLength      = __cpu_to_le16(skb->len);

		pipe = usb_sndctrlpipe(data->udev, 0x00);

		usb_fill_control_urb(urb, data->udev, pipe, (void *) dr,
				skb->data, skb->len, btusb_tx_complete, skb);

		hdev->stat.cmd_tx++;
		break;

	case HCI_ACLDATA_PKT:
		if (!data->bulk_tx_ep)
			return -ENODEV;

		urb = usb_alloc_urb(0, GFP_ATOMIC);
		if (!urb)
			return -ENOMEM;

		pipe = usb_sndbulkpipe(data->udev,
					data->bulk_tx_ep->bEndpointAddress);

		usb_fill_bulk_urb(urb, data->udev, pipe,
				skb->data, skb->len, btusb_tx_complete, skb);

		hdev->stat.acl_tx++;
		break;

	case HCI_SCODATA_PKT:
		if (!data->isoc_tx_ep || hdev->conn_hash.sco_num < 1)
			return -ENODEV;

		urb = usb_alloc_urb(BTUSB_MAX_ISOC_FRAMES, GFP_ATOMIC);
		if (!urb)
			return -ENOMEM;

		pipe = usb_sndisocpipe(data->udev,
					data->isoc_tx_ep->bEndpointAddress);

		usb_fill_int_urb(urb, data->udev, pipe,
				skb->data, skb->len, btusb_isoc_tx_complete,
				skb, data->isoc_tx_ep->bInterval);

		urb->transfer_flags  = URB_ISO_ASAP;

		__fill_isoc_descriptor(urb, skb->len,
				le16_to_cpu(data->isoc_tx_ep->wMaxPacketSize));

		hdev->stat.sco_tx++;
		goto skip_waking;

	default:
		return -EILSEQ;
	}

	err = inc_tx(data);
	if (err) {
		usb_anchor_urb(urb, &data->deferred);
		schedule_work(&data->waker);
		err = 0;
		goto done;
	}

skip_waking:
	usb_anchor_urb(urb, &data->tx_anchor);

	err = usb_submit_urb(urb, GFP_ATOMIC);
	if (err < 0) {
		BT_ERR("%s urb %p submission failed", hdev->name, urb);
		kfree(urb->setup_packet);
		usb_unanchor_urb(urb);
	} else {
		usb_mark_last_busy(data->udev);
	}

	usb_free_urb(urb);

done:
	return err;
}

static void btusb_destruct(struct hci_dev *hdev)
{
	struct btusb_data *data = hdev->driver_data;

	BT_DBG("%s", hdev->name);

	kfree(data);
}

static void btusb_notify(struct hci_dev *hdev, unsigned int evt)
{
	struct btusb_data *data = hdev->driver_data;

	BT_DBG("%s evt %d", hdev->name, evt);

	if (hdev->conn_hash.sco_num != data->sco_num) {
		data->sco_num = hdev->conn_hash.sco_num;
		schedule_work(&data->work);
	}
}

static int inline __set_isoc_interface(struct hci_dev *hdev, int altsetting)
{
	struct btusb_data *data = hdev->driver_data;
	struct usb_interface *intf = data->isoc;
	struct usb_endpoint_descriptor *ep_desc;
	int i, err;

	if (!data->isoc)
		return -ENODEV;

	err = usb_set_interface(data->udev, 1, altsetting);
	if (err < 0) {
		BT_ERR("%s setting interface failed (%d)", hdev->name, -err);
		return err;
	}

	data->isoc_altsetting = altsetting;

	data->isoc_tx_ep = NULL;
	data->isoc_rx_ep = NULL;

	for (i = 0; i < intf->cur_altsetting->desc.bNumEndpoints; i++) {
		ep_desc = &intf->cur_altsetting->endpoint[i].desc;

		if (!data->isoc_tx_ep && usb_endpoint_is_isoc_out(ep_desc)) {
			data->isoc_tx_ep = ep_desc;
			continue;
		}

		if (!data->isoc_rx_ep && usb_endpoint_is_isoc_in(ep_desc)) {
			data->isoc_rx_ep = ep_desc;
			continue;
		}
	}

	if (!data->isoc_tx_ep || !data->isoc_rx_ep) {
		BT_ERR("%s invalid SCO descriptors", hdev->name);
		return -ENODEV;
	}

	return 0;
}

static void btusb_work(struct work_struct *work)
{
	struct btusb_data *data = container_of(work, struct btusb_data, work);
	struct hci_dev *hdev = data->hdev;
	int err;

	if (hdev->conn_hash.sco_num > 0) {
		if (!test_bit(BTUSB_DID_ISO_RESUME, &data->flags)) {
			err = usb_autopm_get_interface(data->isoc ? data->isoc : data->intf);
			if (err < 0) {
				clear_bit(BTUSB_ISOC_RUNNING, &data->flags);
				usb_kill_anchored_urbs(&data->isoc_anchor);
				return;
			}

			set_bit(BTUSB_DID_ISO_RESUME, &data->flags);
		}
		if (data->isoc_altsetting != 2) {
			clear_bit(BTUSB_ISOC_RUNNING, &data->flags);
			usb_kill_anchored_urbs(&data->isoc_anchor);

			if (__set_isoc_interface(hdev, 2) < 0)
				return;
		}

		if (!test_and_set_bit(BTUSB_ISOC_RUNNING, &data->flags)) {
			if (btusb_submit_isoc_urb(hdev, GFP_KERNEL) < 0)
				clear_bit(BTUSB_ISOC_RUNNING, &data->flags);
			else
				btusb_submit_isoc_urb(hdev, GFP_KERNEL);
		}
	} else {
		clear_bit(BTUSB_ISOC_RUNNING, &data->flags);
		usb_kill_anchored_urbs(&data->isoc_anchor);

		__set_isoc_interface(hdev, 0);
		if (test_and_clear_bit(BTUSB_DID_ISO_RESUME, &data->flags))
			usb_autopm_put_interface(data->isoc ? data->isoc : data->intf);
	}
}

static void btusb_waker(struct work_struct *work)
{
	struct btusb_data *data = container_of(work, struct btusb_data, waker);
	int err;

	err = usb_autopm_get_interface(data->intf);
	if (err < 0)
		return;

	usb_autopm_put_interface(data->intf);
}

static int btusb_probe(struct usb_interface *intf,
				const struct usb_device_id *id)
{
	struct usb_endpoint_descriptor *ep_desc;
	struct btusb_data *data;
	struct hci_dev *hdev;
	int i, err;

	BT_DBG("intf %p id %p", intf, id);

	/* interface numbers are hardcoded in the spec */
	if (intf->cur_altsetting->desc.bInterfaceNumber != 0)
		return -ENODEV;

	if (!id->driver_info) {
		const struct usb_device_id *match;
		match = usb_match_id(intf, blacklist_table);
		if (match)
			id = match;
	}

	if (id->driver_info == BTUSB_IGNORE)
		return -ENODEV;

	if (ignore_dga && id->driver_info & BTUSB_DIGIANSWER)
		return -ENODEV;

	if (ignore_csr && id->driver_info & BTUSB_CSR)
		return -ENODEV;

	if (ignore_sniffer && id->driver_info & BTUSB_SNIFFER)
		return -ENODEV;

	if (id->driver_info & BTUSB_ATH3012) {
		struct usb_device *udev = interface_to_usbdev(intf);

		/* Old firmware would otherwise let ath3k driver load
		 * patch and sysconfig files */
		if (le16_to_cpu(udev->descriptor.bcdDevice) <= 0x0001)
			return -ENODEV;
	}

	data = kzalloc(sizeof(*data), GFP_KERNEL);
	if (!data)
		return -ENOMEM;

	for (i = 0; i < intf->cur_altsetting->desc.bNumEndpoints; i++) {
		ep_desc = &intf->cur_altsetting->endpoint[i].desc;

		if (!data->intr_ep && usb_endpoint_is_int_in(ep_desc)) {
			data->intr_ep = ep_desc;
			continue;
		}

		if (!data->bulk_tx_ep && usb_endpoint_is_bulk_out(ep_desc)) {
			data->bulk_tx_ep = ep_desc;
			continue;
		}

		if (!data->bulk_rx_ep && usb_endpoint_is_bulk_in(ep_desc)) {
			data->bulk_rx_ep = ep_desc;
			continue;
		}
	}

	if (!data->intr_ep || !data->bulk_tx_ep || !data->bulk_rx_ep) {
		kfree(data);
		return -ENODEV;
	}

	data->cmdreq_type = USB_TYPE_CLASS;

	data->udev = interface_to_usbdev(intf);
	data->intf = intf;

	spin_lock_init(&data->lock);

	INIT_WORK(&data->work, btusb_work);
	INIT_WORK(&data->waker, btusb_waker);
	spin_lock_init(&data->txlock);

	init_usb_anchor(&data->tx_anchor);
	init_usb_anchor(&data->intr_anchor);
	init_usb_anchor(&data->bulk_anchor);
	init_usb_anchor(&data->isoc_anchor);
	init_usb_anchor(&data->deferred);

	hdev = hci_alloc_dev();
	if (!hdev) {
		kfree(data);
		return -ENOMEM;
	}

	hdev->bus = HCI_USB;
	hdev->driver_data = data;

	data->hdev = hdev;

	SET_HCIDEV_DEV(hdev, &intf->dev);

	hdev->open     = btusb_open;
	hdev->close    = btusb_close;
	hdev->flush    = btusb_flush;
	hdev->send     = btusb_send_frame;
	hdev->destruct = btusb_destruct;
	hdev->notify   = btusb_notify;

<<<<<<< HEAD
	hdev->owner = THIS_MODULE;
=======
	if (id->driver_info & BTUSB_INTEL_BOOT)
		set_bit(HCI_QUIRK_RAW_DEVICE, &hdev->quirks);
>>>>>>> 8d1988f8

	/* Interface numbers are hardcoded in the specification */
	data->isoc = usb_ifnum_to_if(data->udev, 1);

	if (!reset)
		set_bit(HCI_QUIRK_NO_RESET, &hdev->quirks);

	if (force_scofix || id->driver_info & BTUSB_WRONG_SCO_MTU) {
		if (!disable_scofix)
			set_bit(HCI_QUIRK_FIXUP_BUFFER_SIZE, &hdev->quirks);
	}

	if (id->driver_info & BTUSB_BROKEN_ISOC)
		data->isoc = NULL;

	if (id->driver_info & BTUSB_DIGIANSWER) {
		data->cmdreq_type = USB_TYPE_VENDOR;
		set_bit(HCI_QUIRK_NO_RESET, &hdev->quirks);
	}

	if (id->driver_info & BTUSB_CSR) {
		struct usb_device *udev = data->udev;

		/* Old firmware would otherwise execute USB reset */
		if (le16_to_cpu(udev->descriptor.bcdDevice) < 0x117)
			set_bit(HCI_QUIRK_NO_RESET, &hdev->quirks);
	}

	if (id->driver_info & BTUSB_SNIFFER) {
		struct usb_device *udev = data->udev;

		/* New sniffer firmware has crippled HCI interface */
		if (le16_to_cpu(udev->descriptor.bcdDevice) > 0x997)
			set_bit(HCI_QUIRK_RAW_DEVICE, &hdev->quirks);

		data->isoc = NULL;
	}

	if (id->driver_info & BTUSB_BCM92035) {
		unsigned char cmd[] = { 0x3b, 0xfc, 0x01, 0x00 };
		struct sk_buff *skb;

		skb = bt_skb_alloc(sizeof(cmd), GFP_KERNEL);
		if (skb) {
			memcpy(skb_put(skb, sizeof(cmd)), cmd, sizeof(cmd));
			skb_queue_tail(&hdev->driver_init, skb);
		}
	}

	if (data->isoc) {
		err = usb_driver_claim_interface(&btusb_driver,
							data->isoc, data);
		if (err < 0) {
			hci_free_dev(hdev);
			kfree(data);
			return err;
		}
	}

	err = hci_register_dev(hdev);
	if (err < 0) {
		hci_free_dev(hdev);
		kfree(data);
		return err;
	}

	usb_set_intfdata(intf, data);

	return 0;
}

static void btusb_disconnect(struct usb_interface *intf)
{
	struct btusb_data *data = usb_get_intfdata(intf);
	struct hci_dev *hdev;

	BT_DBG("intf %p", intf);

	if (!data)
		return;

	hdev = data->hdev;

	__hci_dev_hold(hdev);

	usb_set_intfdata(data->intf, NULL);

	if (data->isoc)
		usb_set_intfdata(data->isoc, NULL);

	hci_unregister_dev(hdev);

	if (intf == data->isoc)
		usb_driver_release_interface(&btusb_driver, data->intf);
	else if (data->isoc)
		usb_driver_release_interface(&btusb_driver, data->isoc);

	__hci_dev_put(hdev);

	hci_free_dev(hdev);
}

#ifdef CONFIG_PM
static int btusb_suspend(struct usb_interface *intf, pm_message_t message)
{
	struct btusb_data *data = usb_get_intfdata(intf);

	BT_DBG("intf %p", intf);

	if (data->suspend_count++)
		return 0;

	spin_lock_irq(&data->txlock);
	if (!((message.event & PM_EVENT_AUTO) && data->tx_in_flight)) {
		set_bit(BTUSB_SUSPENDING, &data->flags);
		spin_unlock_irq(&data->txlock);
	} else {
		spin_unlock_irq(&data->txlock);
		data->suspend_count--;
		return -EBUSY;
	}

	cancel_work_sync(&data->work);

	btusb_stop_traffic(data);
	usb_kill_anchored_urbs(&data->tx_anchor);

	return 0;
}

static void play_deferred(struct btusb_data *data)
{
	struct urb *urb;
	int err;

	while ((urb = usb_get_from_anchor(&data->deferred))) {
		err = usb_submit_urb(urb, GFP_ATOMIC);
		if (err < 0)
			break;

		data->tx_in_flight++;
	}
	usb_scuttle_anchored_urbs(&data->deferred);
}

static int btusb_resume(struct usb_interface *intf)
{
	struct btusb_data *data = usb_get_intfdata(intf);
	struct hci_dev *hdev = data->hdev;
	int err = 0;

	BT_DBG("intf %p", intf);

	if (--data->suspend_count)
		return 0;

	if (!test_bit(HCI_RUNNING, &hdev->flags))
		goto done;

	if (test_bit(BTUSB_INTR_RUNNING, &data->flags)) {
		err = btusb_submit_intr_urb(hdev, GFP_NOIO);
		if (err < 0) {
			clear_bit(BTUSB_INTR_RUNNING, &data->flags);
			goto failed;
		}
	}

	if (test_bit(BTUSB_BULK_RUNNING, &data->flags)) {
		err = btusb_submit_bulk_urb(hdev, GFP_NOIO);
		if (err < 0) {
			clear_bit(BTUSB_BULK_RUNNING, &data->flags);
			goto failed;
		}

		btusb_submit_bulk_urb(hdev, GFP_NOIO);
	}

	if (test_bit(BTUSB_ISOC_RUNNING, &data->flags)) {
		if (btusb_submit_isoc_urb(hdev, GFP_NOIO) < 0)
			clear_bit(BTUSB_ISOC_RUNNING, &data->flags);
		else
			btusb_submit_isoc_urb(hdev, GFP_NOIO);
	}

	spin_lock_irq(&data->txlock);
	play_deferred(data);
	clear_bit(BTUSB_SUSPENDING, &data->flags);
	spin_unlock_irq(&data->txlock);
	schedule_work(&data->work);

	return 0;

failed:
	usb_scuttle_anchored_urbs(&data->deferred);
done:
	spin_lock_irq(&data->txlock);
	clear_bit(BTUSB_SUSPENDING, &data->flags);
	spin_unlock_irq(&data->txlock);

	return err;
}
#endif

static struct usb_driver btusb_driver = {
	.name		= "btusb",
	.probe		= btusb_probe,
	.disconnect	= btusb_disconnect,
#ifdef CONFIG_PM
	.suspend	= btusb_suspend,
	.resume		= btusb_resume,
#endif
	.id_table	= btusb_table,
	.supports_autosuspend = 1,
};

static int __init btusb_init(void)
{
	BT_INFO("Generic Bluetooth USB driver ver %s", VERSION);

	return usb_register(&btusb_driver);
}

static void __exit btusb_exit(void)
{
	usb_deregister(&btusb_driver);
}

module_init(btusb_init);
module_exit(btusb_exit);

module_param(ignore_dga, bool, 0644);
MODULE_PARM_DESC(ignore_dga, "Ignore devices with id 08fd:0001");

module_param(ignore_csr, bool, 0644);
MODULE_PARM_DESC(ignore_csr, "Ignore devices with id 0a12:0001");

module_param(ignore_sniffer, bool, 0644);
MODULE_PARM_DESC(ignore_sniffer, "Ignore devices with id 0a12:0002");

module_param(disable_scofix, bool, 0644);
MODULE_PARM_DESC(disable_scofix, "Disable fixup of wrong SCO buffer size");

module_param(force_scofix, bool, 0644);
MODULE_PARM_DESC(force_scofix, "Force fixup of wrong SCO buffers size");

module_param(reset, bool, 0644);
MODULE_PARM_DESC(reset, "Send HCI reset command on initialization");

MODULE_AUTHOR("Marcel Holtmann <marcel@holtmann.org>");
MODULE_DESCRIPTION("Generic Bluetooth USB driver ver " VERSION);
MODULE_VERSION(VERSION);
MODULE_LICENSE("GPL");<|MERGE_RESOLUTION|>--- conflicted
+++ resolved
@@ -61,15 +61,12 @@
 	/* Generic Bluetooth USB device */
 	{ USB_DEVICE_INFO(0xe0, 0x01, 0x01) },
 
-<<<<<<< HEAD
-=======
 	/* Apple-specific (Broadcom) devices */
 	{ USB_VENDOR_AND_INTERFACE_INFO(0x05ac, 0xff, 0x01, 0x01) },
 
 	/* MediaTek MT76x0E */
 	{ USB_DEVICE(0x0e8d, 0x763f) },
 
->>>>>>> 8d1988f8
 	/* Broadcom SoftSailing reporting vendor specific */
 	{ USB_DEVICE(0x05ac, 0x21e1) },
 
@@ -110,8 +107,6 @@
 	/* Canyon CN-BTU1 with HID interfaces */
 	{ USB_DEVICE(0x0c10, 0x0000) },
 
-<<<<<<< HEAD
-=======
 	/* Broadcom BCM20702A0 */
 	{ USB_DEVICE(0x0489, 0xe042) },
 	{ USB_DEVICE(0x04ca, 0x2003) },
@@ -132,7 +127,6 @@
 	{ USB_DEVICE(0x8087, 0x0a5a),
 	  .driver_info = BTUSB_INTEL_BOOT | BTUSB_BROKEN_ISOC },
 
->>>>>>> 8d1988f8
 	{ }	/* Terminating entry */
 };
 
@@ -151,19 +145,13 @@
 	{ USB_DEVICE(0x04f2, 0xaff1), .driver_info = BTUSB_IGNORE },
 	{ USB_DEVICE(0x0930, 0x0215), .driver_info = BTUSB_IGNORE },
 	{ USB_DEVICE(0x0cf3, 0x3002), .driver_info = BTUSB_IGNORE },
-<<<<<<< HEAD
-=======
 	{ USB_DEVICE(0x0cf3, 0xe019), .driver_info = BTUSB_IGNORE },
 	{ USB_DEVICE(0x13d3, 0x3304), .driver_info = BTUSB_IGNORE },
->>>>>>> 8d1988f8
 
 	/* Atheros AR9285 Malbec with sflash firmware */
 	{ USB_DEVICE(0x03f0, 0x311d), .driver_info = BTUSB_IGNORE },
 
 	/* Atheros 3012 with sflash firmware */
-<<<<<<< HEAD
-	{ USB_DEVICE(0x0cf3, 0x3004), .driver_info = BTUSB_ATH3012 },
-=======
 	{ USB_DEVICE(0x0489, 0xe04d), .driver_info = BTUSB_ATH3012 },
 	{ USB_DEVICE(0x0489, 0xe04e), .driver_info = BTUSB_ATH3012 },
 	{ USB_DEVICE(0x0489, 0xe056), .driver_info = BTUSB_ATH3012 },
@@ -196,7 +184,6 @@
 	{ USB_DEVICE(0x13d3, 0x3423), .driver_info = BTUSB_ATH3012 },
 	{ USB_DEVICE(0x13d3, 0x3432), .driver_info = BTUSB_ATH3012 },
 	{ USB_DEVICE(0x13d3, 0x3474), .driver_info = BTUSB_ATH3012 },
->>>>>>> 8d1988f8
 
 	/* Atheros AR5BBU12 with sflash firmware */
 	{ USB_DEVICE(0x0489, 0xe02c), .driver_info = BTUSB_IGNORE },
@@ -1086,12 +1073,7 @@
 	hdev->destruct = btusb_destruct;
 	hdev->notify   = btusb_notify;
 
-<<<<<<< HEAD
 	hdev->owner = THIS_MODULE;
-=======
-	if (id->driver_info & BTUSB_INTEL_BOOT)
-		set_bit(HCI_QUIRK_RAW_DEVICE, &hdev->quirks);
->>>>>>> 8d1988f8
 
 	/* Interface numbers are hardcoded in the specification */
 	data->isoc = usb_ifnum_to_if(data->udev, 1);
