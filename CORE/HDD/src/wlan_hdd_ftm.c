--- conflicted
+++ resolved
@@ -3011,7 +3011,6 @@
     return VOS_STATUS_SUCCESS;
 }
 
-<<<<<<< HEAD
 
 static VOS_STATUS validate_channel(unsigned int channel,unsigned int cb)
 {
@@ -3041,7 +3040,7 @@
     return VOS_STATUS_E_FAILURE;
 }
 
-=======
+
 static unsigned int get_primary_channel(unsigned int center_channel,unsigned int cb)
 {
     unsigned int primary_channel = center_channel;
@@ -3076,7 +3075,6 @@
         return primary_channel;
 
 }
->>>>>>> e47cb611
 
 /**---------------------------------------------------------------------------
 
