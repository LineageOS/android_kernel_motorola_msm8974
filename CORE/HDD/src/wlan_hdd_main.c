--- conflicted
+++ resolved
@@ -3644,212 +3644,6 @@
            tANI_U8 *cckmIe = NULL;
            tANI_U8 cckmIeLen = 0;
            eHalStatus status = eHAL_STATUS_SUCCESS;
-<<<<<<< HEAD
-
-           status = hdd_parse_get_cckm_ie(value, &cckmIe, &cckmIeLen);
-           if (eHAL_STATUS_SUCCESS != status)
-           {
-               VOS_TRACE( VOS_MODULE_ID_HDD, VOS_TRACE_LEVEL_ERROR,
-                  "%s: Failed to parse cckm ie data", __func__);
-               ret = -EINVAL;
-               goto exit;
-           }
-
-           if (cckmIeLen > DOT11F_IE_RSN_MAX_LEN)
-           {
-               VOS_TRACE( VOS_MODULE_ID_HDD, VOS_TRACE_LEVEL_ERROR,
-                  "%s: CCKM Ie input length is more than max[%d]", __func__,
-                  DOT11F_IE_RSN_MAX_LEN);
-               vos_mem_free(cckmIe);
-               cckmIe = NULL;
-               ret = -EINVAL;
-               goto exit;
-           }
-           sme_SetCCKMIe((tHalHandle)(pHddCtx->hHal), pAdapter->sessionId, cckmIe, cckmIeLen);
-           vos_mem_free(cckmIe);
-           cckmIe = NULL;
-       }
-       else if (strncmp(command, "CCXBEACONREQ", 12) == 0)
-       {
-           tANI_U8 *value = command;
-           tCsrCcxBeaconReq ccxBcnReq;
-           eHalStatus status = eHAL_STATUS_SUCCESS;
-           status = hdd_parse_ccx_beacon_req(value, &ccxBcnReq);
-           if (eHAL_STATUS_SUCCESS != status)
-           {
-               VOS_TRACE( VOS_MODULE_ID_HDD, VOS_TRACE_LEVEL_ERROR,
-                  "%s: Failed to parse ccx beacon req", __func__);
-               ret = -EINVAL;
-               goto exit;
-           }
-
-           status = sme_SetCcxBeaconRequest((tHalHandle)(pHddCtx->hHal), pAdapter->sessionId, &ccxBcnReq);
-           if (eHAL_STATUS_SUCCESS != status)
-           {
-               VOS_TRACE( VOS_MODULE_ID_HDD, VOS_TRACE_LEVEL_ERROR,
-                  "%s: sme_SetCcxBeaconRequest failed (%d)", __func__, status);
-               ret = -EINVAL;
-               goto exit;
-           }
-       }
-#endif /* FEATURE_WLAN_CCX && FEATURE_WLAN_CCX_UPLOAD */
-
-#ifdef FEATURE_WLAN_BATCH_SCAN
-       else if (strncmp(command, "WLS_BATCHING VERSION", 20) == 0)
-       {
-           char    extra[32];
-           tANI_U8 len = 0;
-           tANI_U8 version = HDD_BATCH_SCAN_VERSION;
-
-           if (FALSE == sme_IsFeatureSupportedByFW(BATCH_SCAN))
-           {
-              VOS_TRACE( VOS_MODULE_ID_HDD, VOS_TRACE_LEVEL_ERROR,
-                "%s: Batch scan feature is not supported by FW", __func__);
-              ret = -EINVAL;
-              goto exit;
-           }
-
-          if ((WLAN_HDD_INFRA_STATION != pAdapter->device_mode) &&
-              (WLAN_HDD_P2P_CLIENT != pAdapter->device_mode) &&
-              (WLAN_HDD_P2P_DEVICE != pAdapter->device_mode))
-           {
-              VOS_TRACE( VOS_MODULE_ID_HDD, VOS_TRACE_LEVEL_ERROR,
-                "Received WLS_BATCHING VERSION command in invalid mode %d "
-                "WLS_BATCHING_VERSION is only allowed in infra STA/P2P client"
-                " mode",
-                pAdapter->device_mode);
-              ret = -EINVAL;
-              goto exit;
-           }
-
-           len = scnprintf(extra, sizeof(extra), "WLS_BATCHING_VERSION %d",
-                   version);
-           if (copy_to_user(priv_data.buf, &extra, len + 1))
-           {
-               VOS_TRACE( VOS_MODULE_ID_HDD, VOS_TRACE_LEVEL_ERROR,
-                  "%s: failed to copy data to user buffer", __func__);
-               ret = -EFAULT;
-               goto exit;
-           }
-           ret = HDD_BATCH_SCAN_VERSION;
-       }
-       else if (strncmp(command, "WLS_BATCHING SET", 16) == 0)
-       {
-          int                 status;
-          tANI_U8             *value = (command + 16);
-          eHalStatus          halStatus;
-          unsigned long       rc;
-          tSirSetBatchScanReq *pReq = &pAdapter->hddSetBatchScanReq;
-          tSirSetBatchScanRsp *pRsp = &pAdapter->hddSetBatchScanRsp;
-
-          if (FALSE == sme_IsFeatureSupportedByFW(BATCH_SCAN))
-          {
-              VOS_TRACE( VOS_MODULE_ID_HDD, VOS_TRACE_LEVEL_ERROR,
-                "%s: Batch scan feature is not supported by FW", __func__);
-              ret = -EINVAL;
-              goto exit;
-          }
-
-
-          if ((WLAN_HDD_INFRA_STATION != pAdapter->device_mode) &&
-              (WLAN_HDD_P2P_CLIENT != pAdapter->device_mode) &&
-              (WLAN_HDD_P2P_DEVICE != pAdapter->device_mode))
-          {
-             VOS_TRACE( VOS_MODULE_ID_HDD, VOS_TRACE_LEVEL_ERROR,
-                "Received WLS_BATCHING SET command in invalid mode %d "
-                "WLS_BATCHING_SET is only allowed in infra STA/P2P client mode",
-                pAdapter->device_mode);
-             ret = -EINVAL;
-             goto exit;
-          }
-
-
-          status = hdd_parse_set_batchscan_command(value, pReq);
-          if (status)
-          {
-             VOS_TRACE( VOS_MODULE_ID_HDD, VOS_TRACE_LEVEL_ERROR,
-                "Invalid WLS_BATCHING SET command");
-             ret = -EINVAL;
-             goto exit;
-          }
-
-
-          pAdapter->hdd_wait_for_set_batch_scan_rsp = TRUE;
-          halStatus = sme_SetBatchScanReq(WLAN_HDD_GET_HAL_CTX(pAdapter), pReq,
-                          pAdapter->sessionId, hdd_set_batch_scan_req_callback,
-                          pAdapter);
-
-          if ( eHAL_STATUS_SUCCESS == halStatus )
-          {
-             VOS_TRACE( VOS_MODULE_ID_HDD, VOS_TRACE_LEVEL_INFO,
-                "sme_SetBatchScanReq  returned success halStatus %d",
-                halStatus);
-             if (TRUE == pAdapter->hdd_wait_for_set_batch_scan_rsp)
-             {
-                 INIT_COMPLETION(pAdapter->hdd_set_batch_scan_req_var);
-                 rc = wait_for_completion_timeout(
-                      &pAdapter->hdd_set_batch_scan_req_var,
-                      msecs_to_jiffies(HDD_SET_BATCH_SCAN_REQ_TIME_OUT));
-                 if (0 == rc)
-                 {
-                    VOS_TRACE(VOS_MODULE_ID_HDD, VOS_TRACE_LEVEL_ERROR,
-                    "%s: Timeout waiting for set batch scan to complete",
-                    __func__);
-                    ret = -EINVAL;
-                    goto exit;
-                 }
-             }
-             if ( !pRsp->nScansToBatch )
-             {
-                VOS_TRACE(VOS_MODULE_ID_HDD, VOS_TRACE_LEVEL_ERROR,
-                    "%s: Received set batch scan failure response from FW",
-                     __func__);
-                ret = -EINVAL;
-                goto exit;
-             }
-             /*As per the Batch Scan Framework API we should return the MIN of
-               either MSCAN or the max # of scans firmware can cache*/
-             ret = MIN(pReq->numberOfScansToBatch , pRsp->nScansToBatch);
-
-             pAdapter->batchScanState = eHDD_BATCH_SCAN_STATE_STARTED;
-
-             VOS_TRACE(VOS_MODULE_ID_HDD, VOS_TRACE_LEVEL_ERROR,
-                "%s: request MSCAN %d response MSCAN %d ret %d",
-                __func__, pReq->numberOfScansToBatch, pRsp->nScansToBatch, ret);
-          }
-          else
-          {
-             VOS_TRACE( VOS_MODULE_ID_HDD, VOS_TRACE_LEVEL_ERROR,
-                "sme_SetBatchScanReq  returned failure halStatus %d",
-                halStatus);
-             ret = -EINVAL;
-             goto exit;
-          }
-       }
-       else if (strncmp(command, "WLS_BATCHING STOP", 17) == 0)
-       {
-          eHalStatus halStatus;
-          tSirStopBatchScanInd *pInd = &pAdapter->hddStopBatchScanInd;
-          pInd->param = 0;
-
-          if (FALSE == sme_IsFeatureSupportedByFW(BATCH_SCAN))
-          {
-              VOS_TRACE( VOS_MODULE_ID_HDD, VOS_TRACE_LEVEL_ERROR,
-                "%s: Batch scan feature is not supported by FW", __func__);
-              ret = -EINVAL;
-              goto exit;
-          }
-
-          if (eHDD_BATCH_SCAN_STATE_STARTED !=  pAdapter->batchScanState)
-          {
-              VOS_TRACE( VOS_MODULE_ID_HDD, VOS_TRACE_LEVEL_ERROR,
-                "Batch scan is not yet enabled batch scan state %d",
-                pAdapter->batchScanState);
-              ret = -EINVAL;
-              goto exit;
-          }
-=======
->>>>>>> eff8891e
 
            status = hdd_parse_get_cckm_ie(value, &cckmIe, &cckmIeLen);
            if (eHAL_STATUS_SUCCESS != status)
@@ -5758,23 +5552,6 @@
 #ifdef FEATURE_WLAN_BATCH_SCAN
    if ((pAdapter->device_mode == WLAN_HDD_INFRA_STATION)
      || (pAdapter->device_mode == WLAN_HDD_P2P_CLIENT)
-<<<<<<< HEAD
-     || (pAdapter->device_mode == WLAN_HDD_P2P_DEVICE)
-     )
-   {
-      tHddBatchScanRsp *pNode;
-      tHddBatchScanRsp *pPrev;
-      pNode = pAdapter->pBatchScanRsp;
-      while (pNode)
-      {
-          pPrev = pNode;
-          pNode = pNode->pNext;
-          vos_mem_free((v_VOID_t * )pPrev);
-          pPrev = NULL;
-      }
-      pAdapter->pBatchScanRsp = NULL;
-    }
-=======
      || (pAdapter->device_mode == WLAN_HDD_P2P_GO)
      || (pAdapter->device_mode == WLAN_HDD_P2P_DEVICE)
      )
@@ -5787,7 +5564,6 @@
           }
       }
    }
->>>>>>> eff8891e
 #endif
 
    if(test_bit(NET_DEVICE_REGISTERED, &pAdapter->event_flags)) {
@@ -6072,6 +5848,7 @@
             hdd_deinit_adapter(pHddCtx, pAdapter);
             goto err_free_netdev;
          }
+
          //Stop the Interface TX queue.
          netif_tx_disable(pAdapter->dev);
          //netif_tx_disable(pWlanDev);
@@ -8212,7 +7989,6 @@
    ret = wcnss_get_wlan_mac_address((char*)&mac_addr.bytes);
 
    if ((0 == ret) && (!vos_is_macaddr_zero(&mac_addr)))
-<<<<<<< HEAD
    {
       /* Store the mac addr for first interface */
       pHddCtx->cfg_ini->intfMacAddr[0] = mac_addr;
@@ -8235,30 +8011,6 @@
    }
    else if (VOS_STATUS_SUCCESS != hdd_update_config_from_nv(pHddCtx))
    {
-=======
-   {
-      /* Store the mac addr for first interface */
-      pHddCtx->cfg_ini->intfMacAddr[0] = mac_addr;
-
-      hddLog(VOS_TRACE_LEVEL_ERROR,
-             "%s: WLAN Mac Addr: "
-             MAC_ADDRESS_STR, __func__,
-             MAC_ADDR_ARRAY(pHddCtx->cfg_ini->intfMacAddr[0].bytes));
-
-      /* Here, passing Arg2 as 1 because we do not want to change the
-         last 3 bytes (means non OUI bytes) of first interface mac
-         addr.
-       */
-      if (0 != hdd_generate_iface_mac_addr_auto(pHddCtx, 1, mac_addr))
-      {
-         hddLog(VOS_TRACE_LEVEL_ERROR,
-                "%s: Failed to generate wlan interface mac addr "
-                "using MAC from ini file ", __func__);
-      }
-   }
-   else if (VOS_STATUS_SUCCESS != hdd_update_config_from_nv(pHddCtx))
-   {
->>>>>>> eff8891e
       // Apply the NV to cfg.dat
       /* Prima Update MAC address only at here */
 #ifdef WLAN_AUTOGEN_MACADDR_FEATURE
