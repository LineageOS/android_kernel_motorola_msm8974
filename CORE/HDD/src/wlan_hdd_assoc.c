--- conflicted
+++ resolved
@@ -651,12 +651,8 @@
              }
         }
 #endif
-<<<<<<< HEAD
-        pr_info("wlan: connected to " MAC_ADDRESS_STR"\n",
-=======
         pr_info("wlan: " MAC_ADDRESS_STR " connected to " MAC_ADDRESS_STR "\n",
                 MAC_ADDR_ARRAY(pAdapter->macAddressCurrent.bytes),
->>>>>>> eff8891e
                 MAC_ADDR_ARRAY(wrqu.ap_addr.sa_data));
         hdd_SendUpdateBeaconIEsEvent(pAdapter, pCsrRoamInfo);
 
@@ -1474,16 +1470,8 @@
         }
 
         /* CR465478: Only send up a connection failure result when CSR has
-<<<<<<< HEAD
-         * completed operation - with a ASSOCIATION_FAILURE status.
-         * or an ASSOCIATION_COMPLETION with RESULT_NOT_ASSOCIATED */
-        if (( eCSR_ROAM_ASSOCIATION_FAILURE == roamStatus ) ||
-                (( eCSR_ROAM_ASSOCIATION_COMPLETION == roamStatus )
-                 && ( eCSR_ROAM_RESULT_NOT_ASSOCIATED == roamResult )))
-=======
          * completed operation - with a ASSOCIATION_FAILURE status.*/
         if ( eCSR_ROAM_ASSOCIATION_FAILURE == roamStatus )
->>>>>>> eff8891e
         {
             /* inform association failure event to nl80211 */
             if ( eCSR_ROAM_RESULT_ASSOC_FAIL_CON_CHANNEL == roamResult )
