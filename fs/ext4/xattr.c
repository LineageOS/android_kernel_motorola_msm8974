--- conflicted
+++ resolved
@@ -1287,10 +1287,7 @@
 					new_extra_isize = s_min_extra_isize;
 					kfree(is); is = NULL;
 					kfree(bs); bs = NULL;
-<<<<<<< HEAD
-=======
 					brelse(bh);
->>>>>>> 8d1988f8
 					goto retry;
 				}
 				error = -1;
