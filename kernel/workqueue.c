/*
 * kernel/workqueue.c - generic async execution with shared worker pool
 *
 * Copyright (C) 2002		Ingo Molnar
 *
 *   Derived from the taskqueue/keventd code by:
 *     David Woodhouse <dwmw2@infradead.org>
 *     Andrew Morton
 *     Kai Petzke <wpp@marie.physik.tu-berlin.de>
 *     Theodore Ts'o <tytso@mit.edu>
 *
 * Made to use alloc_percpu by Christoph Lameter.
 *
 * Copyright (C) 2010		SUSE Linux Products GmbH
 * Copyright (C) 2010		Tejun Heo <tj@kernel.org>
 *
 * This is the generic async execution mechanism.  Work items as are
 * executed in process context.  The worker pool is shared and
 * automatically managed.  There is one worker pool for each CPU and
 * one extra for works which are better served by workers which are
 * not bound to any specific CPU.
 *
 * Please read Documentation/workqueue.txt for details.
 */

#include <linux/export.h>
#include <linux/kernel.h>
#include <linux/sched.h>
#include <linux/init.h>
#include <linux/signal.h>
#include <linux/completion.h>
#include <linux/workqueue.h>
#include <linux/slab.h>
#include <linux/cpu.h>
#include <linux/notifier.h>
#include <linux/kthread.h>
#include <linux/hardirq.h>
#include <linux/mempolicy.h>
#include <linux/freezer.h>
#include <linux/kallsyms.h>
#include <linux/debug_locks.h>
#include <linux/lockdep.h>
#include <linux/idr.h>
#include <linux/bug.h>

#include "workqueue_sched.h"

enum {
	/* global_cwq flags */
	GCWQ_DISASSOCIATED	= 1 << 0,	/* cpu can't serve workers */
	GCWQ_FREEZING		= 1 << 1,	/* freeze in progress */

	/* pool flags */
	POOL_MANAGE_WORKERS	= 1 << 0,	/* need to manage workers */
	POOL_MANAGING_WORKERS	= 1 << 1,	/* managing workers */

	/* worker flags */
	WORKER_STARTED		= 1 << 0,	/* started */
	WORKER_DIE		= 1 << 1,	/* die die die */
	WORKER_IDLE		= 1 << 2,	/* is idle */
	WORKER_PREP		= 1 << 3,	/* preparing to run works */
	WORKER_ROGUE		= 1 << 4,	/* not bound to any cpu */
	WORKER_REBIND		= 1 << 5,	/* mom is home, come back */
	WORKER_CPU_INTENSIVE	= 1 << 6,	/* cpu intensive */
	WORKER_UNBOUND		= 1 << 7,	/* worker is unbound */

	WORKER_NOT_RUNNING	= WORKER_PREP | WORKER_ROGUE | WORKER_REBIND |
				  WORKER_CPU_INTENSIVE | WORKER_UNBOUND,

	/* gcwq->trustee_state */
	TRUSTEE_START		= 0,		/* start */
	TRUSTEE_IN_CHARGE	= 1,		/* trustee in charge of gcwq */
	TRUSTEE_BUTCHER		= 2,		/* butcher workers */
	TRUSTEE_RELEASE		= 3,		/* release workers */
	TRUSTEE_DONE		= 4,		/* trustee is done */

	NR_WORKER_POOLS		= 2,		/* # worker pools per gcwq */

	BUSY_WORKER_HASH_ORDER	= 6,		/* 64 pointers */
	BUSY_WORKER_HASH_SIZE	= 1 << BUSY_WORKER_HASH_ORDER,
	BUSY_WORKER_HASH_MASK	= BUSY_WORKER_HASH_SIZE - 1,

	MAX_IDLE_WORKERS_RATIO	= 4,		/* 1/4 of busy can be idle */
	IDLE_WORKER_TIMEOUT	= 300 * HZ,	/* keep idle ones for 5 mins */

	MAYDAY_INITIAL_TIMEOUT  = HZ / 100 >= 2 ? HZ / 100 : 2,
						/* call for help after 10ms
						   (min two ticks) */
	MAYDAY_INTERVAL		= HZ / 10,	/* and then every 100ms */
	CREATE_COOLDOWN		= HZ,		/* time to breath after fail */
	TRUSTEE_COOLDOWN	= HZ / 10,	/* for trustee draining */

	/*
	 * Rescue workers are used only on emergencies and shared by
	 * all cpus.  Give -20.
	 */
	RESCUER_NICE_LEVEL	= -20,
	HIGHPRI_NICE_LEVEL	= -20,
};

/*
 * Structure fields follow one of the following exclusion rules.
 *
 * I: Modifiable by initialization/destruction paths and read-only for
 *    everyone else.
 *
 * P: Preemption protected.  Disabling preemption is enough and should
 *    only be modified and accessed from the local cpu.
 *
 * L: gcwq->lock protected.  Access with gcwq->lock held.
 *
 * X: During normal operation, modification requires gcwq->lock and
 *    should be done only from local cpu.  Either disabling preemption
 *    on local cpu or grabbing gcwq->lock is enough for read access.
 *    If GCWQ_DISASSOCIATED is set, it's identical to L.
 *
 * F: wq->flush_mutex protected.
 *
 * W: workqueue_lock protected.
 */

struct global_cwq;
struct worker_pool;

/*
 * The poor guys doing the actual heavy lifting.  All on-duty workers
 * are either serving the manager role, on idle list or on busy hash.
 */
struct worker {
	/* on idle list while idle, on busy hash table while busy */
	union {
		struct list_head	entry;	/* L: while idle */
		struct hlist_node	hentry;	/* L: while busy */
	};

	struct work_struct	*current_work;	/* L: work being processed */
	work_func_t		current_func;	/* L: current_work's fn */
	struct cpu_workqueue_struct *current_cwq; /* L: current_work's cwq */
	struct list_head	scheduled;	/* L: scheduled works */
	struct task_struct	*task;		/* I: worker task */
	struct worker_pool	*pool;		/* I: the associated pool */
	/* 64 bytes boundary on 64bit, 32 on 32bit */
	unsigned long		last_active;	/* L: last active timestamp */
	unsigned int		flags;		/* X: flags */
	int			id;		/* I: worker id */
	struct work_struct	rebind_work;	/* L: rebind worker to cpu */
};

struct worker_pool {
	struct global_cwq	*gcwq;		/* I: the owning gcwq */
	unsigned int		flags;		/* X: flags */

	struct list_head	worklist;	/* L: list of pending works */
	int			nr_workers;	/* L: total number of workers */
	int			nr_idle;	/* L: currently idle ones */

	struct list_head	idle_list;	/* X: list of idle workers */
	struct timer_list	idle_timer;	/* L: worker idle timeout */
	struct timer_list	mayday_timer;	/* L: SOS timer for workers */

	struct ida		worker_ida;	/* L: for worker IDs */
	struct worker		*first_idle;	/* L: first idle worker */
};

/*
 * Global per-cpu workqueue.  There's one and only one for each cpu
 * and all works are queued and processed here regardless of their
 * target workqueues.
 */
struct global_cwq {
	spinlock_t		lock;		/* the gcwq lock */
	unsigned int		cpu;		/* I: the associated cpu */
	unsigned int		flags;		/* L: GCWQ_* flags */

	/* workers are chained either in busy_hash or pool idle_list */
	struct hlist_head	busy_hash[BUSY_WORKER_HASH_SIZE];
						/* L: hash of busy workers */

	struct worker_pool	pools[2];	/* normal and highpri pools */

	struct task_struct	*trustee;	/* L: for gcwq shutdown */
	unsigned int		trustee_state;	/* L: trustee state */
	wait_queue_head_t	trustee_wait;	/* trustee wait */
} ____cacheline_aligned_in_smp;

/*
 * The per-CPU workqueue.  The lower WORK_STRUCT_FLAG_BITS of
 * work_struct->data are used for flags and thus cwqs need to be
 * aligned at two's power of the number of flag bits.
 */
struct cpu_workqueue_struct {
	struct worker_pool	*pool;		/* I: the associated pool */
	struct workqueue_struct *wq;		/* I: the owning workqueue */
	int			work_color;	/* L: current color */
	int			flush_color;	/* L: flushing color */
	int			nr_in_flight[WORK_NR_COLORS];
						/* L: nr of in_flight works */
	int			nr_active;	/* L: nr of active works */
	int			max_active;	/* L: max active works */
	struct list_head	delayed_works;	/* L: delayed works */
};

/*
 * Structure used to wait for workqueue flush.
 */
struct wq_flusher {
	struct list_head	list;		/* F: list of flushers */
	int			flush_color;	/* F: flush color waiting for */
	struct completion	done;		/* flush completion */
};

/*
 * All cpumasks are assumed to be always set on UP and thus can't be
 * used to determine whether there's something to be done.
 */
#ifdef CONFIG_SMP
typedef cpumask_var_t mayday_mask_t;
#define mayday_test_and_set_cpu(cpu, mask)	\
	cpumask_test_and_set_cpu((cpu), (mask))
#define mayday_clear_cpu(cpu, mask)		cpumask_clear_cpu((cpu), (mask))
#define for_each_mayday_cpu(cpu, mask)		for_each_cpu((cpu), (mask))
#define alloc_mayday_mask(maskp, gfp)		zalloc_cpumask_var((maskp), (gfp))
#define free_mayday_mask(mask)			free_cpumask_var((mask))
#else
typedef unsigned long mayday_mask_t;
#define mayday_test_and_set_cpu(cpu, mask)	test_and_set_bit(0, &(mask))
#define mayday_clear_cpu(cpu, mask)		clear_bit(0, &(mask))
#define for_each_mayday_cpu(cpu, mask)		if ((cpu) = 0, (mask))
#define alloc_mayday_mask(maskp, gfp)		true
#define free_mayday_mask(mask)			do { } while (0)
#endif

/*
 * The externally visible workqueue abstraction is an array of
 * per-CPU workqueues:
 */
struct workqueue_struct {
	unsigned int		flags;		/* W: WQ_* flags */
	union {
		struct cpu_workqueue_struct __percpu	*pcpu;
		struct cpu_workqueue_struct		*single;
		unsigned long				v;
	} cpu_wq;				/* I: cwq's */
	struct list_head	list;		/* W: list of all workqueues */

	struct mutex		flush_mutex;	/* protects wq flushing */
	int			work_color;	/* F: current work color */
	int			flush_color;	/* F: current flush color */
	atomic_t		nr_cwqs_to_flush; /* flush in progress */
	struct wq_flusher	*first_flusher;	/* F: first flusher */
	struct list_head	flusher_queue;	/* F: flush waiters */
	struct list_head	flusher_overflow; /* F: flush overflow list */

	mayday_mask_t		mayday_mask;	/* cpus requesting rescue */
	struct worker		*rescuer;	/* I: rescue worker */

	int			nr_drainers;	/* W: drain in progress */
	int			saved_max_active; /* W: saved cwq max_active */
#ifdef CONFIG_LOCKDEP
	struct lockdep_map	lockdep_map;
#endif
	char			name[];		/* I: workqueue name */
};

struct workqueue_struct *system_wq __read_mostly;
struct workqueue_struct *system_long_wq __read_mostly;
struct workqueue_struct *system_nrt_wq __read_mostly;
struct workqueue_struct *system_unbound_wq __read_mostly;
struct workqueue_struct *system_freezable_wq __read_mostly;
struct workqueue_struct *system_nrt_freezable_wq __read_mostly;
EXPORT_SYMBOL_GPL(system_wq);
EXPORT_SYMBOL_GPL(system_long_wq);
EXPORT_SYMBOL_GPL(system_nrt_wq);
EXPORT_SYMBOL_GPL(system_unbound_wq);
EXPORT_SYMBOL_GPL(system_freezable_wq);
EXPORT_SYMBOL_GPL(system_nrt_freezable_wq);

#define CREATE_TRACE_POINTS
#include <trace/events/workqueue.h>

#define for_each_worker_pool(pool, gcwq)				\
	for ((pool) = &(gcwq)->pools[0];				\
	     (pool) < &(gcwq)->pools[NR_WORKER_POOLS]; (pool)++)

#define for_each_busy_worker(worker, i, pos, gcwq)			\
	for (i = 0; i < BUSY_WORKER_HASH_SIZE; i++)			\
		hlist_for_each_entry(worker, pos, &gcwq->busy_hash[i], hentry)

static inline int __next_gcwq_cpu(int cpu, const struct cpumask *mask,
				  unsigned int sw)
{
	if (cpu < nr_cpu_ids) {
		if (sw & 1) {
			cpu = cpumask_next(cpu, mask);
			if (cpu < nr_cpu_ids)
				return cpu;
		}
		if (sw & 2)
			return WORK_CPU_UNBOUND;
	}
	return WORK_CPU_NONE;
}

static inline int __next_wq_cpu(int cpu, const struct cpumask *mask,
				struct workqueue_struct *wq)
{
	return __next_gcwq_cpu(cpu, mask, !(wq->flags & WQ_UNBOUND) ? 1 : 2);
}

/*
 * CPU iterators
 *
 * An extra gcwq is defined for an invalid cpu number
 * (WORK_CPU_UNBOUND) to host workqueues which are not bound to any
 * specific CPU.  The following iterators are similar to
 * for_each_*_cpu() iterators but also considers the unbound gcwq.
 *
 * for_each_gcwq_cpu()		: possible CPUs + WORK_CPU_UNBOUND
 * for_each_online_gcwq_cpu()	: online CPUs + WORK_CPU_UNBOUND
 * for_each_cwq_cpu()		: possible CPUs for bound workqueues,
 *				  WORK_CPU_UNBOUND for unbound workqueues
 */
#define for_each_gcwq_cpu(cpu)						\
	for ((cpu) = __next_gcwq_cpu(-1, cpu_possible_mask, 3);		\
	     (cpu) < WORK_CPU_NONE;					\
	     (cpu) = __next_gcwq_cpu((cpu), cpu_possible_mask, 3))

#define for_each_online_gcwq_cpu(cpu)					\
	for ((cpu) = __next_gcwq_cpu(-1, cpu_online_mask, 3);		\
	     (cpu) < WORK_CPU_NONE;					\
	     (cpu) = __next_gcwq_cpu((cpu), cpu_online_mask, 3))

#define for_each_cwq_cpu(cpu, wq)					\
	for ((cpu) = __next_wq_cpu(-1, cpu_possible_mask, (wq));	\
	     (cpu) < WORK_CPU_NONE;					\
	     (cpu) = __next_wq_cpu((cpu), cpu_possible_mask, (wq)))

#ifdef CONFIG_DEBUG_OBJECTS_WORK

static struct debug_obj_descr work_debug_descr;

static void *work_debug_hint(void *addr)
{
	return ((struct work_struct *) addr)->func;
}

/*
 * fixup_init is called when:
 * - an active object is initialized
 */
static int work_fixup_init(void *addr, enum debug_obj_state state)
{
	struct work_struct *work = addr;

	switch (state) {
	case ODEBUG_STATE_ACTIVE:
		cancel_work_sync(work);
		debug_object_init(work, &work_debug_descr);
		return 1;
	default:
		return 0;
	}
}

/*
 * fixup_activate is called when:
 * - an active object is activated
 * - an unknown object is activated (might be a statically initialized object)
 */
static int work_fixup_activate(void *addr, enum debug_obj_state state)
{
	struct work_struct *work = addr;

	switch (state) {

	case ODEBUG_STATE_NOTAVAILABLE:
		/*
		 * This is not really a fixup. The work struct was
		 * statically initialized. We just make sure that it
		 * is tracked in the object tracker.
		 */
		if (test_bit(WORK_STRUCT_STATIC_BIT, work_data_bits(work))) {
			debug_object_init(work, &work_debug_descr);
			debug_object_activate(work, &work_debug_descr);
			return 0;
		}
		WARN_ON_ONCE(1);
		return 0;

	case ODEBUG_STATE_ACTIVE:
		WARN_ON(1);

	default:
		return 0;
	}
}

/*
 * fixup_free is called when:
 * - an active object is freed
 */
static int work_fixup_free(void *addr, enum debug_obj_state state)
{
	struct work_struct *work = addr;

	switch (state) {
	case ODEBUG_STATE_ACTIVE:
		cancel_work_sync(work);
		debug_object_free(work, &work_debug_descr);
		return 1;
	default:
		return 0;
	}
}

static struct debug_obj_descr work_debug_descr = {
	.name		= "work_struct",
	.debug_hint	= work_debug_hint,
	.fixup_init	= work_fixup_init,
	.fixup_activate	= work_fixup_activate,
	.fixup_free	= work_fixup_free,
};

static inline void debug_work_activate(struct work_struct *work)
{
	debug_object_activate(work, &work_debug_descr);
}

static inline void debug_work_deactivate(struct work_struct *work)
{
	debug_object_deactivate(work, &work_debug_descr);
}

void __init_work(struct work_struct *work, int onstack)
{
	if (onstack)
		debug_object_init_on_stack(work, &work_debug_descr);
	else
		debug_object_init(work, &work_debug_descr);
}
EXPORT_SYMBOL_GPL(__init_work);

void destroy_work_on_stack(struct work_struct *work)
{
	debug_object_free(work, &work_debug_descr);
}
EXPORT_SYMBOL_GPL(destroy_work_on_stack);

#else
static inline void debug_work_activate(struct work_struct *work) { }
static inline void debug_work_deactivate(struct work_struct *work) { }
#endif

/* Serializes the accesses to the list of workqueues. */
static DEFINE_SPINLOCK(workqueue_lock);
static LIST_HEAD(workqueues);
static bool workqueue_freezing;		/* W: have wqs started freezing? */

/*
 * The almighty global cpu workqueues.  nr_running is the only field
 * which is expected to be used frequently by other cpus via
 * try_to_wake_up().  Put it in a separate cacheline.
 */
static DEFINE_PER_CPU(struct global_cwq, global_cwq);
static DEFINE_PER_CPU_SHARED_ALIGNED(atomic_t, pool_nr_running[NR_WORKER_POOLS]);

/*
 * Global cpu workqueue and nr_running counter for unbound gcwq.  The
 * gcwq is always online, has GCWQ_DISASSOCIATED set, and all its
 * workers have WORKER_UNBOUND set.
 */
static struct global_cwq unbound_global_cwq;
static atomic_t unbound_pool_nr_running[NR_WORKER_POOLS] = {
	[0 ... NR_WORKER_POOLS - 1]	= ATOMIC_INIT(0),	/* always 0 */
};

static int worker_thread(void *__worker);

static int worker_pool_pri(struct worker_pool *pool)
{
	return pool - pool->gcwq->pools;
}

static struct global_cwq *get_gcwq(unsigned int cpu)
{
	if (cpu != WORK_CPU_UNBOUND)
		return &per_cpu(global_cwq, cpu);
	else
		return &unbound_global_cwq;
}

static atomic_t *get_pool_nr_running(struct worker_pool *pool)
{
	int cpu = pool->gcwq->cpu;
	int idx = worker_pool_pri(pool);

	if (cpu != WORK_CPU_UNBOUND)
		return &per_cpu(pool_nr_running, cpu)[idx];
	else
		return &unbound_pool_nr_running[idx];
}

static struct cpu_workqueue_struct *get_cwq(unsigned int cpu,
					    struct workqueue_struct *wq)
{
	if (!(wq->flags & WQ_UNBOUND)) {
		if (likely(cpu < nr_cpu_ids))
			return per_cpu_ptr(wq->cpu_wq.pcpu, cpu);
	} else if (likely(cpu == WORK_CPU_UNBOUND))
		return wq->cpu_wq.single;
	return NULL;
}

static unsigned int work_color_to_flags(int color)
{
	return color << WORK_STRUCT_COLOR_SHIFT;
}

static int get_work_color(struct work_struct *work)
{
	return (*work_data_bits(work) >> WORK_STRUCT_COLOR_SHIFT) &
		((1 << WORK_STRUCT_COLOR_BITS) - 1);
}

static int work_next_color(int color)
{
	return (color + 1) % WORK_NR_COLORS;
}

/*
 * A work's data points to the cwq with WORK_STRUCT_CWQ set while the
 * work is on queue.  Once execution starts, WORK_STRUCT_CWQ is
 * cleared and the work data contains the cpu number it was last on.
 *
 * set_work_{cwq|cpu}() and clear_work_data() can be used to set the
 * cwq, cpu or clear work->data.  These functions should only be
 * called while the work is owned - ie. while the PENDING bit is set.
 *
 * get_work_[g]cwq() can be used to obtain the gcwq or cwq
 * corresponding to a work.  gcwq is available once the work has been
 * queued anywhere after initialization.  cwq is available only from
 * queueing until execution starts.
 */
static inline void set_work_data(struct work_struct *work, unsigned long data,
				 unsigned long flags)
{
	BUG_ON(!work_pending(work));
	atomic_long_set(&work->data, data | flags | work_static(work));
}

static void set_work_cwq(struct work_struct *work,
			 struct cpu_workqueue_struct *cwq,
			 unsigned long extra_flags)
{
	set_work_data(work, (unsigned long)cwq,
		      WORK_STRUCT_PENDING | WORK_STRUCT_CWQ | extra_flags);
}

static void set_work_cpu(struct work_struct *work, unsigned int cpu)
{
	set_work_data(work, cpu << WORK_STRUCT_FLAG_BITS, WORK_STRUCT_PENDING);
}

static void clear_work_data(struct work_struct *work)
{
	set_work_data(work, WORK_STRUCT_NO_CPU, 0);
}

static struct cpu_workqueue_struct *get_work_cwq(struct work_struct *work)
{
	unsigned long data = atomic_long_read(&work->data);

	if (data & WORK_STRUCT_CWQ)
		return (void *)(data & WORK_STRUCT_WQ_DATA_MASK);
	else
		return NULL;
}

static struct global_cwq *get_work_gcwq(struct work_struct *work)
{
	unsigned long data = atomic_long_read(&work->data);
	unsigned int cpu;

	if (data & WORK_STRUCT_CWQ)
		return ((struct cpu_workqueue_struct *)
			(data & WORK_STRUCT_WQ_DATA_MASK))->pool->gcwq;

	cpu = data >> WORK_STRUCT_FLAG_BITS;
	if (cpu == WORK_CPU_NONE)
		return NULL;

	BUG_ON(cpu >= nr_cpu_ids && cpu != WORK_CPU_UNBOUND);
	return get_gcwq(cpu);
}

/*
 * Policy functions.  These define the policies on how the global worker
 * pools are managed.  Unless noted otherwise, these functions assume that
 * they're being called with gcwq->lock held.
 */

static bool __need_more_worker(struct worker_pool *pool)
{
	return !atomic_read(get_pool_nr_running(pool));
}

/*
 * Need to wake up a worker?  Called from anything but currently
 * running workers.
 *
 * Note that, because unbound workers never contribute to nr_running, this
 * function will always return %true for unbound gcwq as long as the
 * worklist isn't empty.
 */
static bool need_more_worker(struct worker_pool *pool)
{
	return !list_empty(&pool->worklist) && __need_more_worker(pool);
}

/* Can I start working?  Called from busy but !running workers. */
static bool may_start_working(struct worker_pool *pool)
{
	return pool->nr_idle;
}

/* Do I need to keep working?  Called from currently running workers. */
static bool keep_working(struct worker_pool *pool)
{
	atomic_t *nr_running = get_pool_nr_running(pool);

	return !list_empty(&pool->worklist) && atomic_read(nr_running) <= 1;
}

/* Do we need a new worker?  Called from manager. */
static bool need_to_create_worker(struct worker_pool *pool)
{
	return need_more_worker(pool) && !may_start_working(pool);
}

/* Do I need to be the manager? */
static bool need_to_manage_workers(struct worker_pool *pool)
{
	return need_to_create_worker(pool) ||
		(pool->flags & POOL_MANAGE_WORKERS);
}

/* Do we have too many workers and should some go away? */
static bool too_many_workers(struct worker_pool *pool)
{
	bool managing = pool->flags & POOL_MANAGING_WORKERS;
	int nr_idle = pool->nr_idle + managing; /* manager is considered idle */
	int nr_busy = pool->nr_workers - nr_idle;

	return nr_idle > 2 && (nr_idle - 2) * MAX_IDLE_WORKERS_RATIO >= nr_busy;
}

/*
 * Wake up functions.
 */

/* Return the first worker.  Safe with preemption disabled */
static struct worker *first_worker(struct worker_pool *pool)
{
	if (unlikely(list_empty(&pool->idle_list)))
		return NULL;

	return list_first_entry(&pool->idle_list, struct worker, entry);
}

/**
 * wake_up_worker - wake up an idle worker
 * @pool: worker pool to wake worker from
 *
 * Wake up the first idle worker of @pool.
 *
 * CONTEXT:
 * spin_lock_irq(gcwq->lock).
 */
static void wake_up_worker(struct worker_pool *pool)
{
	struct worker *worker = first_worker(pool);

	if (likely(worker))
		wake_up_process(worker->task);
}

/**
 * wq_worker_waking_up - a worker is waking up
 * @task: task waking up
 * @cpu: CPU @task is waking up to
 *
 * This function is called during try_to_wake_up() when a worker is
 * being awoken.
 *
 * CONTEXT:
 * spin_lock_irq(rq->lock)
 */
void wq_worker_waking_up(struct task_struct *task, unsigned int cpu)
{
	struct worker *worker = kthread_data(task);

	if (!(worker->flags & WORKER_NOT_RUNNING))
		atomic_inc(get_pool_nr_running(worker->pool));
}

/**
 * wq_worker_sleeping - a worker is going to sleep
 * @task: task going to sleep
 * @cpu: CPU in question, must be the current CPU number
 *
 * This function is called during schedule() when a busy worker is
 * going to sleep.  Worker on the same cpu can be woken up by
 * returning pointer to its task.
 *
 * CONTEXT:
 * spin_lock_irq(rq->lock)
 *
 * RETURNS:
 * Worker task on @cpu to wake up, %NULL if none.
 */
struct task_struct *wq_worker_sleeping(struct task_struct *task,
				       unsigned int cpu)
{
	struct worker *worker = kthread_data(task), *to_wakeup = NULL;
	struct worker_pool *pool = worker->pool;
	atomic_t *nr_running = get_pool_nr_running(pool);

	if (worker->flags & WORKER_NOT_RUNNING)
		return NULL;

	/* this can only happen on the local cpu */
	BUG_ON(cpu != raw_smp_processor_id());

	/*
	 * The counterpart of the following dec_and_test, implied mb,
	 * worklist not empty test sequence is in insert_work().
	 * Please read comment there.
	 *
	 * NOT_RUNNING is clear.  This means that trustee is not in
	 * charge and we're running on the local cpu w/ rq lock held
	 * and preemption disabled, which in turn means that none else
	 * could be manipulating idle_list, so dereferencing idle_list
	 * without gcwq lock is safe.
	 */
	if (atomic_dec_and_test(nr_running) && !list_empty(&pool->worklist))
		to_wakeup = first_worker(pool);
	return to_wakeup ? to_wakeup->task : NULL;
}

/**
 * worker_set_flags - set worker flags and adjust nr_running accordingly
 * @worker: self
 * @flags: flags to set
 * @wakeup: wakeup an idle worker if necessary
 *
 * Set @flags in @worker->flags and adjust nr_running accordingly.  If
 * nr_running becomes zero and @wakeup is %true, an idle worker is
 * woken up.
 *
 * CONTEXT:
 * spin_lock_irq(gcwq->lock)
 */
static inline void worker_set_flags(struct worker *worker, unsigned int flags,
				    bool wakeup)
{
	struct worker_pool *pool = worker->pool;

	WARN_ON_ONCE(worker->task != current);

	/*
	 * If transitioning into NOT_RUNNING, adjust nr_running and
	 * wake up an idle worker as necessary if requested by
	 * @wakeup.
	 */
	if ((flags & WORKER_NOT_RUNNING) &&
	    !(worker->flags & WORKER_NOT_RUNNING)) {
		atomic_t *nr_running = get_pool_nr_running(pool);

		if (wakeup) {
			if (atomic_dec_and_test(nr_running) &&
			    !list_empty(&pool->worklist))
				wake_up_worker(pool);
		} else
			atomic_dec(nr_running);
	}

	worker->flags |= flags;
}

/**
 * worker_clr_flags - clear worker flags and adjust nr_running accordingly
 * @worker: self
 * @flags: flags to clear
 *
 * Clear @flags in @worker->flags and adjust nr_running accordingly.
 *
 * CONTEXT:
 * spin_lock_irq(gcwq->lock)
 */
static inline void worker_clr_flags(struct worker *worker, unsigned int flags)
{
	struct worker_pool *pool = worker->pool;
	unsigned int oflags = worker->flags;

	WARN_ON_ONCE(worker->task != current);

	worker->flags &= ~flags;

	/*
	 * If transitioning out of NOT_RUNNING, increment nr_running.  Note
	 * that the nested NOT_RUNNING is not a noop.  NOT_RUNNING is mask
	 * of multiple flags, not a single flag.
	 */
	if ((flags & WORKER_NOT_RUNNING) && (oflags & WORKER_NOT_RUNNING))
		if (!(worker->flags & WORKER_NOT_RUNNING))
			atomic_inc(get_pool_nr_running(pool));
}

/**
 * busy_worker_head - return the busy hash head for a work
 * @gcwq: gcwq of interest
 * @work: work to be hashed
 *
 * Return hash head of @gcwq for @work.
 *
 * CONTEXT:
 * spin_lock_irq(gcwq->lock).
 *
 * RETURNS:
 * Pointer to the hash head.
 */
static struct hlist_head *busy_worker_head(struct global_cwq *gcwq,
					   struct work_struct *work)
{
	const int base_shift = ilog2(sizeof(struct work_struct));
	unsigned long v = (unsigned long)work;

	/* simple shift and fold hash, do we need something better? */
	v >>= base_shift;
	v += v >> BUSY_WORKER_HASH_ORDER;
	v &= BUSY_WORKER_HASH_MASK;

	return &gcwq->busy_hash[v];
}

/**
 * __find_worker_executing_work - find worker which is executing a work
 * @gcwq: gcwq of interest
 * @bwh: hash head as returned by busy_worker_head()
 * @work: work to find worker for
 *
 * Find a worker which is executing @work on @gcwq.  @bwh should be
 * the hash head obtained by calling busy_worker_head() with the same
 * work.
 *
 * CONTEXT:
 * spin_lock_irq(gcwq->lock).
 *
 * RETURNS:
 * Pointer to worker which is executing @work if found, NULL
 * otherwise.
 */
static struct worker *__find_worker_executing_work(struct global_cwq *gcwq,
						   struct hlist_head *bwh,
						   struct work_struct *work)
{
	struct worker *worker;
	struct hlist_node *tmp;

	hlist_for_each_entry(worker, tmp, bwh, hentry)
		if (worker->current_work == work &&
		    worker->current_func == work->func)
			return worker;
	return NULL;
}

/**
 * find_worker_executing_work - find worker which is executing a work
 * @gcwq: gcwq of interest
 * @work: work to find worker for
 *
 * Find a worker which is executing @work on @gcwq by searching
 * @gcwq->busy_hash which is keyed by the address of @work.  For a worker
 * to match, its current execution should match the address of @work and
 * its work function.  This is to avoid unwanted dependency between
 * unrelated work executions through a work item being recycled while still
 * being executed.
 *
 * This is a bit tricky.  A work item may be freed once its execution
 * starts and nothing prevents the freed area from being recycled for
 * another work item.  If the same work item address ends up being reused
 * before the original execution finishes, workqueue will identify the
 * recycled work item as currently executing and make it wait until the
 * current execution finishes, introducing an unwanted dependency.
 *
 * This function checks the work item address, work function and workqueue
 * to avoid false positives.  Note that this isn't complete as one may
 * construct a work function which can introduce dependency onto itself
 * through a recycled work item.  Well, if somebody wants to shoot oneself
 * in the foot that badly, there's only so much we can do, and if such
 * deadlock actually occurs, it should be easy to locate the culprit work
 * function.
 *
 * CONTEXT:
 * spin_lock_irq(gcwq->lock).
 *
 * RETURNS:
 * Pointer to worker which is executing @work if found, NULL
 * otherwise.
 */
static struct worker *find_worker_executing_work(struct global_cwq *gcwq,
						 struct work_struct *work)
{
	return __find_worker_executing_work(gcwq, busy_worker_head(gcwq, work),
					    work);
}

/**
 * insert_work - insert a work into gcwq
 * @cwq: cwq @work belongs to
 * @work: work to insert
 * @head: insertion point
 * @extra_flags: extra WORK_STRUCT_* flags to set
 *
 * Insert @work which belongs to @cwq into @gcwq after @head.
 * @extra_flags is or'd to work_struct flags.
 *
 * CONTEXT:
 * spin_lock_irq(gcwq->lock).
 */
static void insert_work(struct cpu_workqueue_struct *cwq,
			struct work_struct *work, struct list_head *head,
			unsigned int extra_flags)
{
	struct worker_pool *pool = cwq->pool;

	/* we own @work, set data and link */
	set_work_cwq(work, cwq, extra_flags);

	/*
	 * Ensure that we get the right work->data if we see the
	 * result of list_add() below, see try_to_grab_pending().
	 */
	smp_wmb();

	list_add_tail(&work->entry, head);

	/*
	 * Ensure either worker_sched_deactivated() sees the above
	 * list_add_tail() or we see zero nr_running to avoid workers
	 * lying around lazily while there are works to be processed.
	 */
	smp_mb();

	if (__need_more_worker(pool))
		wake_up_worker(pool);
}

/*
 * Test whether @work is being queued from another work executing on the
 * same workqueue.  This is rather expensive and should only be used from
 * cold paths.
 */
static bool is_chained_work(struct workqueue_struct *wq)
{
	unsigned long flags;
	unsigned int cpu;

	for_each_gcwq_cpu(cpu) {
		struct global_cwq *gcwq = get_gcwq(cpu);
		struct worker *worker;
		struct hlist_node *pos;
		int i;

		spin_lock_irqsave(&gcwq->lock, flags);
		for_each_busy_worker(worker, i, pos, gcwq) {
			if (worker->task != current)
				continue;
			spin_unlock_irqrestore(&gcwq->lock, flags);
			/*
			 * I'm @worker, no locking necessary.  See if @work
			 * is headed to the same workqueue.
			 */
			return worker->current_cwq->wq == wq;
		}
		spin_unlock_irqrestore(&gcwq->lock, flags);
	}
	return false;
}

static void __queue_work(unsigned int cpu, struct workqueue_struct *wq,
			 struct work_struct *work)
{
	struct global_cwq *gcwq;
	struct cpu_workqueue_struct *cwq;
	struct list_head *worklist;
	unsigned int work_flags;
	unsigned long flags;

	debug_work_activate(work);

	/* if dying, only works from the same workqueue are allowed */
	if (unlikely(wq->flags & WQ_DRAINING) &&
	    WARN_ON_ONCE(!is_chained_work(wq)))
		return;

	/* determine gcwq to use */
	if (!(wq->flags & WQ_UNBOUND)) {
		struct global_cwq *last_gcwq;

		if (unlikely(cpu == WORK_CPU_UNBOUND))
			cpu = raw_smp_processor_id();

		/*
		 * It's multi cpu.  If @wq is non-reentrant and @work
		 * was previously on a different cpu, it might still
		 * be running there, in which case the work needs to
		 * be queued on that cpu to guarantee non-reentrance.
		 */
		gcwq = get_gcwq(cpu);
		if (wq->flags & WQ_NON_REENTRANT &&
		    (last_gcwq = get_work_gcwq(work)) && last_gcwq != gcwq) {
			struct worker *worker;

			spin_lock_irqsave(&last_gcwq->lock, flags);

			worker = find_worker_executing_work(last_gcwq, work);

			if (worker && worker->current_cwq->wq == wq)
				gcwq = last_gcwq;
			else {
				/* meh... not running there, queue here */
				spin_unlock_irqrestore(&last_gcwq->lock, flags);
				spin_lock_irqsave(&gcwq->lock, flags);
			}
		} else
			spin_lock_irqsave(&gcwq->lock, flags);
	} else {
		gcwq = get_gcwq(WORK_CPU_UNBOUND);
		spin_lock_irqsave(&gcwq->lock, flags);
	}

	/* gcwq determined, get cwq and queue */
	cwq = get_cwq(gcwq->cpu, wq);
	trace_workqueue_queue_work(cpu, cwq, work);

	BUG_ON(!list_empty(&work->entry));

	cwq->nr_in_flight[cwq->work_color]++;
	work_flags = work_color_to_flags(cwq->work_color);

	if (likely(cwq->nr_active < cwq->max_active)) {
		trace_workqueue_activate_work(work);
		cwq->nr_active++;
		worklist = &cwq->pool->worklist;
	} else {
		work_flags |= WORK_STRUCT_DELAYED;
		worklist = &cwq->delayed_works;
	}

	insert_work(cwq, work, worklist, work_flags);

	spin_unlock_irqrestore(&gcwq->lock, flags);
}

/**
 * queue_work - queue work on a workqueue
 * @wq: workqueue to use
 * @work: work to queue
 *
 * Returns 0 if @work was already on a queue, non-zero otherwise.
 *
 * We queue the work to the CPU on which it was submitted, but if the CPU dies
 * it can be processed by another CPU.
 */
int queue_work(struct workqueue_struct *wq, struct work_struct *work)
{
	int ret;

	ret = queue_work_on(get_cpu(), wq, work);
	put_cpu();

	return ret;
}
EXPORT_SYMBOL_GPL(queue_work);

/**
 * queue_work_on - queue work on specific cpu
 * @cpu: CPU number to execute work on
 * @wq: workqueue to use
 * @work: work to queue
 *
 * Returns 0 if @work was already on a queue, non-zero otherwise.
 *
 * We queue the work to a specific CPU, the caller must ensure it
 * can't go away.
 */
int
queue_work_on(int cpu, struct workqueue_struct *wq, struct work_struct *work)
{
	int ret = 0;

	if (!test_and_set_bit(WORK_STRUCT_PENDING_BIT, work_data_bits(work))) {
		__queue_work(cpu, wq, work);
		ret = 1;
	}
	return ret;
}
EXPORT_SYMBOL_GPL(queue_work_on);

static void delayed_work_timer_fn(unsigned long __data)
{
	struct delayed_work *dwork = (struct delayed_work *)__data;
	struct cpu_workqueue_struct *cwq = get_work_cwq(&dwork->work);

	__queue_work(smp_processor_id(), cwq->wq, &dwork->work);
}

/**
 * queue_delayed_work - queue work on a workqueue after delay
 * @wq: workqueue to use
 * @dwork: delayable work to queue
 * @delay: number of jiffies to wait before queueing
 *
 * Returns 0 if @work was already on a queue, non-zero otherwise.
 */
int queue_delayed_work(struct workqueue_struct *wq,
			struct delayed_work *dwork, unsigned long delay)
{
	if (delay == 0)
		return queue_work(wq, &dwork->work);

	return queue_delayed_work_on(-1, wq, dwork, delay);
}
EXPORT_SYMBOL_GPL(queue_delayed_work);

/**
 * queue_delayed_work_on - queue work on specific CPU after delay
 * @cpu: CPU number to execute work on
 * @wq: workqueue to use
 * @dwork: work to queue
 * @delay: number of jiffies to wait before queueing
 *
 * Returns 0 if @work was already on a queue, non-zero otherwise.
 */
int queue_delayed_work_on(int cpu, struct workqueue_struct *wq,
			struct delayed_work *dwork, unsigned long delay)
{
	int ret = 0;
	struct timer_list *timer = &dwork->timer;
	struct work_struct *work = &dwork->work;

	if (!test_and_set_bit(WORK_STRUCT_PENDING_BIT, work_data_bits(work))) {
		unsigned int lcpu;

		WARN_ON_ONCE(timer_pending(timer));
		WARN_ON_ONCE(!list_empty(&work->entry));

		/*
		 * This stores cwq for the moment, for the timer_fn.
		 * Note that the work's gcwq is preserved to allow
		 * reentrance detection for delayed works.
		 */
		if (!(wq->flags & WQ_UNBOUND)) {
			struct global_cwq *gcwq = get_work_gcwq(work);

			if (gcwq && gcwq->cpu != WORK_CPU_UNBOUND)
				lcpu = gcwq->cpu;
			else
				lcpu = raw_smp_processor_id();
		} else
			lcpu = WORK_CPU_UNBOUND;

		set_work_cwq(work, get_cwq(lcpu, wq), 0);

		timer->expires = jiffies + delay;
		timer->data = (unsigned long)dwork;
		timer->function = delayed_work_timer_fn;

		if (unlikely(cpu >= 0))
			add_timer_on(timer, cpu);
		else
			add_timer(timer);
		ret = 1;
	}
	return ret;
}
EXPORT_SYMBOL_GPL(queue_delayed_work_on);

/**
 * worker_enter_idle - enter idle state
 * @worker: worker which is entering idle state
 *
 * @worker is entering idle state.  Update stats and idle timer if
 * necessary.
 *
 * LOCKING:
 * spin_lock_irq(gcwq->lock).
 */
static void worker_enter_idle(struct worker *worker)
{
	struct worker_pool *pool = worker->pool;
	struct global_cwq *gcwq = pool->gcwq;

	BUG_ON(worker->flags & WORKER_IDLE);
	BUG_ON(!list_empty(&worker->entry) &&
	       (worker->hentry.next || worker->hentry.pprev));

	/* can't use worker_set_flags(), also called from start_worker() */
	worker->flags |= WORKER_IDLE;
	pool->nr_idle++;
	worker->last_active = jiffies;

	/* idle_list is LIFO */
	list_add(&worker->entry, &pool->idle_list);

	if (likely(!(worker->flags & WORKER_ROGUE))) {
		if (too_many_workers(pool) && !timer_pending(&pool->idle_timer))
			mod_timer(&pool->idle_timer,
				  jiffies + IDLE_WORKER_TIMEOUT);
	} else
		wake_up_all(&gcwq->trustee_wait);

	/*
	 * Sanity check nr_running.  Because trustee releases gcwq->lock
	 * between setting %WORKER_ROGUE and zapping nr_running, the
	 * warning may trigger spuriously.  Check iff trustee is idle.
	 */
	WARN_ON_ONCE(gcwq->trustee_state == TRUSTEE_DONE &&
		     pool->nr_workers == pool->nr_idle &&
		     atomic_read(get_pool_nr_running(pool)));
}

/**
 * worker_leave_idle - leave idle state
 * @worker: worker which is leaving idle state
 *
 * @worker is leaving idle state.  Update stats.
 *
 * LOCKING:
 * spin_lock_irq(gcwq->lock).
 */
static void worker_leave_idle(struct worker *worker)
{
	struct worker_pool *pool = worker->pool;

	BUG_ON(!(worker->flags & WORKER_IDLE));
	worker_clr_flags(worker, WORKER_IDLE);
	pool->nr_idle--;
	list_del_init(&worker->entry);
}

/**
 * worker_maybe_bind_and_lock - bind worker to its cpu if possible and lock gcwq
 * @worker: self
 *
 * Works which are scheduled while the cpu is online must at least be
 * scheduled to a worker which is bound to the cpu so that if they are
 * flushed from cpu callbacks while cpu is going down, they are
 * guaranteed to execute on the cpu.
 *
 * This function is to be used by rogue workers and rescuers to bind
 * themselves to the target cpu and may race with cpu going down or
 * coming online.  kthread_bind() can't be used because it may put the
 * worker to already dead cpu and set_cpus_allowed_ptr() can't be used
 * verbatim as it's best effort and blocking and gcwq may be
 * [dis]associated in the meantime.
 *
 * This function tries set_cpus_allowed() and locks gcwq and verifies
 * the binding against GCWQ_DISASSOCIATED which is set during
 * CPU_DYING and cleared during CPU_ONLINE, so if the worker enters
 * idle state or fetches works without dropping lock, it can guarantee
 * the scheduling requirement described in the first paragraph.
 *
 * CONTEXT:
 * Might sleep.  Called without any lock but returns with gcwq->lock
 * held.
 *
 * RETURNS:
 * %true if the associated gcwq is online (@worker is successfully
 * bound), %false if offline.
 */
static bool worker_maybe_bind_and_lock(struct worker *worker)
__acquires(&gcwq->lock)
{
	struct global_cwq *gcwq = worker->pool->gcwq;
	struct task_struct *task = worker->task;

	while (true) {
		/*
		 * The following call may fail, succeed or succeed
		 * without actually migrating the task to the cpu if
		 * it races with cpu hotunplug operation.  Verify
		 * against GCWQ_DISASSOCIATED.
		 */
		if (!(gcwq->flags & GCWQ_DISASSOCIATED))
			set_cpus_allowed_ptr(task, get_cpu_mask(gcwq->cpu));

		spin_lock_irq(&gcwq->lock);
		if (gcwq->flags & GCWQ_DISASSOCIATED)
			return false;
		if (task_cpu(task) == gcwq->cpu &&
		    cpumask_equal(&current->cpus_allowed,
				  get_cpu_mask(gcwq->cpu)))
			return true;
		spin_unlock_irq(&gcwq->lock);

		/*
		 * We've raced with CPU hot[un]plug.  Give it a breather
		 * and retry migration.  cond_resched() is required here;
		 * otherwise, we might deadlock against cpu_stop trying to
		 * bring down the CPU on non-preemptive kernel.
		 */
		cpu_relax();
		cond_resched();
	}
}

/*
 * Function for worker->rebind_work used to rebind rogue busy workers
 * to the associated cpu which is coming back online.  This is
 * scheduled by cpu up but can race with other cpu hotplug operations
 * and may be executed twice without intervening cpu down.
 */
static void worker_rebind_fn(struct work_struct *work)
{
	struct worker *worker = container_of(work, struct worker, rebind_work);
	struct global_cwq *gcwq = worker->pool->gcwq;

	if (worker_maybe_bind_and_lock(worker))
		worker_clr_flags(worker, WORKER_REBIND);

	spin_unlock_irq(&gcwq->lock);
}

static struct worker *alloc_worker(void)
{
	struct worker *worker;

	worker = kzalloc(sizeof(*worker), GFP_KERNEL);
	if (worker) {
		INIT_LIST_HEAD(&worker->entry);
		INIT_LIST_HEAD(&worker->scheduled);
		INIT_WORK(&worker->rebind_work, worker_rebind_fn);
		/* on creation a worker is in !idle && prep state */
		worker->flags = WORKER_PREP;
	}
	return worker;
}

/**
 * create_worker - create a new workqueue worker
 * @pool: pool the new worker will belong to
 * @bind: whether to set affinity to @cpu or not
 *
 * Create a new worker which is bound to @pool.  The returned worker
 * can be started by calling start_worker() or destroyed using
 * destroy_worker().
 *
 * CONTEXT:
 * Might sleep.  Does GFP_KERNEL allocations.
 *
 * RETURNS:
 * Pointer to the newly created worker.
 */
static struct worker *create_worker(struct worker_pool *pool, bool bind)
{
	struct global_cwq *gcwq = pool->gcwq;
	bool on_unbound_cpu = gcwq->cpu == WORK_CPU_UNBOUND;
	const char *pri = worker_pool_pri(pool) ? "H" : "";
	struct worker *worker = NULL;
	int id = -1;

	spin_lock_irq(&gcwq->lock);
	while (ida_get_new(&pool->worker_ida, &id)) {
		spin_unlock_irq(&gcwq->lock);
		if (!ida_pre_get(&pool->worker_ida, GFP_KERNEL))
			goto fail;
		spin_lock_irq(&gcwq->lock);
	}
	spin_unlock_irq(&gcwq->lock);

	worker = alloc_worker();
	if (!worker)
		goto fail;

	worker->pool = pool;
	worker->id = id;

	if (!on_unbound_cpu)
		worker->task = kthread_create_on_node(worker_thread,
					worker, cpu_to_node(gcwq->cpu),
					"kworker/%u:%d%s", gcwq->cpu, id, pri);
	else
		worker->task = kthread_create(worker_thread, worker,
					      "kworker/u:%d%s", id, pri);
	if (IS_ERR(worker->task))
		goto fail;

	if (worker_pool_pri(pool))
		set_user_nice(worker->task, HIGHPRI_NICE_LEVEL);

	/*
	 * A rogue worker will become a regular one if CPU comes
	 * online later on.  Make sure every worker has
	 * PF_THREAD_BOUND set.
	 */
	if (bind && !on_unbound_cpu)
		kthread_bind(worker->task, gcwq->cpu);
	else {
		worker->task->flags |= PF_THREAD_BOUND;
		if (on_unbound_cpu)
			worker->flags |= WORKER_UNBOUND;
	}

	return worker;
fail:
	if (id >= 0) {
		spin_lock_irq(&gcwq->lock);
		ida_remove(&pool->worker_ida, id);
		spin_unlock_irq(&gcwq->lock);
	}
	kfree(worker);
	return NULL;
}

/**
 * start_worker - start a newly created worker
 * @worker: worker to start
 *
 * Make the gcwq aware of @worker and start it.
 *
 * CONTEXT:
 * spin_lock_irq(gcwq->lock).
 */
static void start_worker(struct worker *worker)
{
	worker->flags |= WORKER_STARTED;
	worker->pool->nr_workers++;
	worker_enter_idle(worker);
	wake_up_process(worker->task);
}

/**
 * destroy_worker - destroy a workqueue worker
 * @worker: worker to be destroyed
 *
 * Destroy @worker and adjust @gcwq stats accordingly.
 *
 * CONTEXT:
 * spin_lock_irq(gcwq->lock) which is released and regrabbed.
 */
static void destroy_worker(struct worker *worker)
{
	struct worker_pool *pool = worker->pool;
	struct global_cwq *gcwq = pool->gcwq;
	int id = worker->id;

	/* sanity check frenzy */
	BUG_ON(worker->current_work);
	BUG_ON(!list_empty(&worker->scheduled));

	if (worker->flags & WORKER_STARTED)
		pool->nr_workers--;
	if (worker->flags & WORKER_IDLE)
		pool->nr_idle--;

	/*
	 * Once WORKER_DIE is set, the kworker may destroy itself at any
	 * point.  Pin to ensure the task stays until we're done with it.
	 */
	get_task_struct(worker->task);

	list_del_init(&worker->entry);
	worker->flags |= WORKER_DIE;

	spin_unlock_irq(&gcwq->lock);

	kthread_stop(worker->task);
	put_task_struct(worker->task);
	kfree(worker);

	spin_lock_irq(&gcwq->lock);
	ida_remove(&pool->worker_ida, id);
}

static void idle_worker_timeout(unsigned long __pool)
{
	struct worker_pool *pool = (void *)__pool;
	struct global_cwq *gcwq = pool->gcwq;

	spin_lock_irq(&gcwq->lock);

	if (too_many_workers(pool)) {
		struct worker *worker;
		unsigned long expires;

		/* idle_list is kept in LIFO order, check the last one */
		worker = list_entry(pool->idle_list.prev, struct worker, entry);
		expires = worker->last_active + IDLE_WORKER_TIMEOUT;

		if (time_before(jiffies, expires))
			mod_timer(&pool->idle_timer, expires);
		else {
			/* it's been idle for too long, wake up manager */
			pool->flags |= POOL_MANAGE_WORKERS;
			wake_up_worker(pool);
		}
	}

	spin_unlock_irq(&gcwq->lock);
}

static bool send_mayday(struct work_struct *work)
{
	struct cpu_workqueue_struct *cwq = get_work_cwq(work);
	struct workqueue_struct *wq = cwq->wq;
	unsigned int cpu;

	if (!(wq->flags & WQ_RESCUER))
		return false;

	/* mayday mayday mayday */
	cpu = cwq->pool->gcwq->cpu;
	/* WORK_CPU_UNBOUND can't be set in cpumask, use cpu 0 instead */
	if (cpu == WORK_CPU_UNBOUND)
		cpu = 0;
	if (!mayday_test_and_set_cpu(cpu, wq->mayday_mask))
		wake_up_process(wq->rescuer->task);
	return true;
}

static void gcwq_mayday_timeout(unsigned long __pool)
{
	struct worker_pool *pool = (void *)__pool;
	struct global_cwq *gcwq = pool->gcwq;
	struct work_struct *work;

	spin_lock_irq(&gcwq->lock);

	if (need_to_create_worker(pool)) {
		/*
		 * We've been trying to create a new worker but
		 * haven't been successful.  We might be hitting an
		 * allocation deadlock.  Send distress signals to
		 * rescuers.
		 */
		list_for_each_entry(work, &pool->worklist, entry)
			send_mayday(work);
	}

	spin_unlock_irq(&gcwq->lock);

	mod_timer(&pool->mayday_timer, jiffies + MAYDAY_INTERVAL);
}

/**
 * maybe_create_worker - create a new worker if necessary
 * @pool: pool to create a new worker for
 *
 * Create a new worker for @pool if necessary.  @pool is guaranteed to
 * have at least one idle worker on return from this function.  If
 * creating a new worker takes longer than MAYDAY_INTERVAL, mayday is
 * sent to all rescuers with works scheduled on @pool to resolve
 * possible allocation deadlock.
 *
 * On return, need_to_create_worker() is guaranteed to be false and
 * may_start_working() true.
 *
 * LOCKING:
 * spin_lock_irq(gcwq->lock) which may be released and regrabbed
 * multiple times.  Does GFP_KERNEL allocations.  Called only from
 * manager.
 *
 * RETURNS:
 * false if no action was taken and gcwq->lock stayed locked, true
 * otherwise.
 */
static bool maybe_create_worker(struct worker_pool *pool)
__releases(&gcwq->lock)
__acquires(&gcwq->lock)
{
	struct global_cwq *gcwq = pool->gcwq;

	if (!need_to_create_worker(pool))
		return false;
restart:
	spin_unlock_irq(&gcwq->lock);

	/* if we don't make progress in MAYDAY_INITIAL_TIMEOUT, call for help */
	mod_timer(&pool->mayday_timer, jiffies + MAYDAY_INITIAL_TIMEOUT);

	while (true) {
		struct worker *worker;

		worker = create_worker(pool, true);
		if (worker) {
			del_timer_sync(&pool->mayday_timer);
			spin_lock_irq(&gcwq->lock);
			start_worker(worker);
			BUG_ON(need_to_create_worker(pool));
			return true;
		}

		if (!need_to_create_worker(pool))
			break;

		__set_current_state(TASK_INTERRUPTIBLE);
		schedule_timeout(CREATE_COOLDOWN);

		if (!need_to_create_worker(pool))
			break;
	}

	del_timer_sync(&pool->mayday_timer);
	spin_lock_irq(&gcwq->lock);
	if (need_to_create_worker(pool))
		goto restart;
	return true;
}

/**
 * maybe_destroy_worker - destroy workers which have been idle for a while
 * @pool: pool to destroy workers for
 *
 * Destroy @pool workers which have been idle for longer than
 * IDLE_WORKER_TIMEOUT.
 *
 * LOCKING:
 * spin_lock_irq(gcwq->lock) which may be released and regrabbed
 * multiple times.  Called only from manager.
 *
 * RETURNS:
 * false if no action was taken and gcwq->lock stayed locked, true
 * otherwise.
 */
static bool maybe_destroy_workers(struct worker_pool *pool)
{
	bool ret = false;

	while (too_many_workers(pool)) {
		struct worker *worker;
		unsigned long expires;

		worker = list_entry(pool->idle_list.prev, struct worker, entry);
		expires = worker->last_active + IDLE_WORKER_TIMEOUT;

		if (time_before(jiffies, expires)) {
			mod_timer(&pool->idle_timer, expires);
			break;
		}

		destroy_worker(worker);
		ret = true;
	}

	return ret;
}

/**
 * manage_workers - manage worker pool
 * @worker: self
 *
 * Assume the manager role and manage gcwq worker pool @worker belongs
 * to.  At any given time, there can be only zero or one manager per
 * gcwq.  The exclusion is handled automatically by this function.
 *
 * The caller can safely start processing works on false return.  On
 * true return, it's guaranteed that need_to_create_worker() is false
 * and may_start_working() is true.
 *
 * CONTEXT:
 * spin_lock_irq(gcwq->lock) which may be released and regrabbed
 * multiple times.  Does GFP_KERNEL allocations.
 *
 * RETURNS:
 * false if no action was taken and gcwq->lock stayed locked, true if
 * some action was taken.
 */
static bool manage_workers(struct worker *worker)
{
	struct worker_pool *pool = worker->pool;
	struct global_cwq *gcwq = pool->gcwq;
	bool ret = false;

	if (pool->flags & POOL_MANAGING_WORKERS)
		return ret;

	pool->flags &= ~POOL_MANAGE_WORKERS;
	pool->flags |= POOL_MANAGING_WORKERS;

	/*
	 * Destroy and then create so that may_start_working() is true
	 * on return.
	 */
	ret |= maybe_destroy_workers(pool);
	ret |= maybe_create_worker(pool);

	pool->flags &= ~POOL_MANAGING_WORKERS;

	/*
	 * The trustee might be waiting to take over the manager
	 * position, tell it we're done.
	 */
	if (unlikely(gcwq->trustee))
		wake_up_all(&gcwq->trustee_wait);

	return ret;
}

/**
 * move_linked_works - move linked works to a list
 * @work: start of series of works to be scheduled
 * @head: target list to append @work to
 * @nextp: out paramter for nested worklist walking
 *
 * Schedule linked works starting from @work to @head.  Work series to
 * be scheduled starts at @work and includes any consecutive work with
 * WORK_STRUCT_LINKED set in its predecessor.
 *
 * If @nextp is not NULL, it's updated to point to the next work of
 * the last scheduled work.  This allows move_linked_works() to be
 * nested inside outer list_for_each_entry_safe().
 *
 * CONTEXT:
 * spin_lock_irq(gcwq->lock).
 */
static void move_linked_works(struct work_struct *work, struct list_head *head,
			      struct work_struct **nextp)
{
	struct work_struct *n;

	/*
	 * Linked worklist will always end before the end of the list,
	 * use NULL for list head.
	 */
	list_for_each_entry_safe_from(work, n, NULL, entry) {
		list_move_tail(&work->entry, head);
		if (!(*work_data_bits(work) & WORK_STRUCT_LINKED))
			break;
	}

	/*
	 * If we're already inside safe list traversal and have moved
	 * multiple works to the scheduled queue, the next position
	 * needs to be updated.
	 */
	if (nextp)
		*nextp = n;
}

static void cwq_activate_delayed_work(struct work_struct *work)
{
<<<<<<< HEAD
	struct work_struct *work = list_first_entry(&cwq->delayed_works,
						    struct work_struct, entry);
=======
	struct cpu_workqueue_struct *cwq = get_work_cwq(work);
	struct list_head *pos = gcwq_determine_ins_pos(cwq->gcwq, cwq);
>>>>>>> 8d1988f8

	trace_workqueue_activate_work(work);
	move_linked_works(work, &cwq->pool->worklist, NULL);
	__clear_bit(WORK_STRUCT_DELAYED_BIT, work_data_bits(work));
	cwq->nr_active++;
}

static void cwq_activate_first_delayed(struct cpu_workqueue_struct *cwq)
{
	struct work_struct *work = list_first_entry(&cwq->delayed_works,
						    struct work_struct, entry);

	cwq_activate_delayed_work(work);
}

/**
 * cwq_dec_nr_in_flight - decrement cwq's nr_in_flight
 * @cwq: cwq of interest
 * @color: color of work which left the queue
 * @delayed: for a delayed work
 *
 * A work either has completed or is removed from pending queue,
 * decrement nr_in_flight of its cwq and handle workqueue flushing.
 *
 * CONTEXT:
 * spin_lock_irq(gcwq->lock).
 */
static void cwq_dec_nr_in_flight(struct cpu_workqueue_struct *cwq, int color,
				 bool delayed)
{
	/* ignore uncolored works */
	if (color == WORK_NO_COLOR)
		return;

	cwq->nr_in_flight[color]--;

	if (!delayed) {
		cwq->nr_active--;
		if (!list_empty(&cwq->delayed_works)) {
			/* one down, submit a delayed one */
			if (cwq->nr_active < cwq->max_active)
				cwq_activate_first_delayed(cwq);
		}
	}

	/* is flush in progress and are we at the flushing tip? */
	if (likely(cwq->flush_color != color))
		return;

	/* are there still in-flight works? */
	if (cwq->nr_in_flight[color])
		return;

	/* this cwq is done, clear flush_color */
	cwq->flush_color = -1;

	/*
	 * If this was the last cwq, wake up the first flusher.  It
	 * will handle the rest.
	 */
	if (atomic_dec_and_test(&cwq->wq->nr_cwqs_to_flush))
		complete(&cwq->wq->first_flusher->done);
}

/**
 * process_one_work - process single work
 * @worker: self
 * @work: work to process
 *
 * Process @work.  This function contains all the logics necessary to
 * process a single work including synchronization against and
 * interaction with other workers on the same cpu, queueing and
 * flushing.  As long as context requirement is met, any worker can
 * call this function to process a work.
 *
 * CONTEXT:
 * spin_lock_irq(gcwq->lock) which is released and regrabbed.
 */
static void process_one_work(struct worker *worker, struct work_struct *work)
__releases(&gcwq->lock)
__acquires(&gcwq->lock)
{
	struct cpu_workqueue_struct *cwq = get_work_cwq(work);
	struct worker_pool *pool = worker->pool;
	struct global_cwq *gcwq = pool->gcwq;
	struct hlist_head *bwh = busy_worker_head(gcwq, work);
	bool cpu_intensive = cwq->wq->flags & WQ_CPU_INTENSIVE;
	int work_color;
	struct worker *collision;
#ifdef CONFIG_LOCKDEP
	/*
	 * It is permissible to free the struct work_struct from
	 * inside the function that is called from it, this we need to
	 * take into account for lockdep too.  To avoid bogus "held
	 * lock freed" warnings as well as problems when looking into
	 * work->lockdep_map, make a copy and use that here.
	 */
	struct lockdep_map lockdep_map = work->lockdep_map;
#endif
	/*
	 * A single work shouldn't be executed concurrently by
	 * multiple workers on a single cpu.  Check whether anyone is
	 * already processing the work.  If so, defer the work to the
	 * currently executing one.
	 */
	collision = __find_worker_executing_work(gcwq, bwh, work);
	if (unlikely(collision)) {
		move_linked_works(work, &collision->scheduled, NULL);
		return;
	}

	/* claim and process */
	debug_work_deactivate(work);
	hlist_add_head(&worker->hentry, bwh);
	worker->current_work = work;
	worker->current_func = work->func;
	worker->current_cwq = cwq;
	work_color = get_work_color(work);

	/* record the current cpu number in the work data and dequeue */
	set_work_cpu(work, gcwq->cpu);
	list_del_init(&work->entry);

	/*
	 * CPU intensive works don't participate in concurrency
	 * management.  They're the scheduler's responsibility.
	 */
	if (unlikely(cpu_intensive))
		worker_set_flags(worker, WORKER_CPU_INTENSIVE, true);

	/*
	 * Unbound gcwq isn't concurrency managed and work items should be
	 * executed ASAP.  Wake up another worker if necessary.
	 */
	if ((worker->flags & WORKER_UNBOUND) && need_more_worker(pool))
		wake_up_worker(pool);

	spin_unlock_irq(&gcwq->lock);

	smp_wmb();	/* paired with test_and_set_bit(PENDING) */
	work_clear_pending(work);

	lock_map_acquire_read(&cwq->wq->lockdep_map);
	lock_map_acquire(&lockdep_map);
	trace_workqueue_execute_start(work);
	worker->current_func(work);
	/*
	 * While we must be careful to not use "work" after this, the trace
	 * point will only record its address.
	 */
	trace_workqueue_execute_end(work);
	lock_map_release(&lockdep_map);
	lock_map_release(&cwq->wq->lockdep_map);

	if (unlikely(in_atomic() || lockdep_depth(current) > 0)) {
		pr_err("BUG: workqueue leaked lock or atomic: %s/0x%08x/%d\n"
		       "     last function: %pf\n",
		       current->comm, preempt_count(), task_pid_nr(current),
		       worker->current_func);
		debug_show_held_locks(current);
		BUG_ON(PANIC_CORRUPTION);
		dump_stack();
#ifdef CONFIG_WORKQUEUE_LEAK_PANIC
		BUG();
#endif
	}

	/*
	 * The following prevents a kworker from hogging CPU on !PREEMPT
	 * kernels, where a requeueing work item waiting for something to
	 * happen could deadlock with stop_machine as such work item could
	 * indefinitely requeue itself while all other CPUs are trapped in
	 * stop_machine.
	 */
	cond_resched();

	spin_lock_irq(&gcwq->lock);

	/* clear cpu intensive status */
	if (unlikely(cpu_intensive))
		worker_clr_flags(worker, WORKER_CPU_INTENSIVE);

	/* we're done with it, release */
	hlist_del_init(&worker->hentry);
	worker->current_work = NULL;
	worker->current_func = NULL;
	worker->current_cwq = NULL;
	cwq_dec_nr_in_flight(cwq, work_color, false);
}

/**
 * process_scheduled_works - process scheduled works
 * @worker: self
 *
 * Process all scheduled works.  Please note that the scheduled list
 * may change while processing a work, so this function repeatedly
 * fetches a work from the top and executes it.
 *
 * CONTEXT:
 * spin_lock_irq(gcwq->lock) which may be released and regrabbed
 * multiple times.
 */
static void process_scheduled_works(struct worker *worker)
{
	while (!list_empty(&worker->scheduled)) {
		struct work_struct *work = list_first_entry(&worker->scheduled,
						struct work_struct, entry);
		process_one_work(worker, work);
	}
}

/**
 * worker_thread - the worker thread function
 * @__worker: self
 *
 * The gcwq worker thread function.  There's a single dynamic pool of
 * these per each cpu.  These workers process all works regardless of
 * their specific target workqueue.  The only exception is works which
 * belong to workqueues with a rescuer which will be explained in
 * rescuer_thread().
 */
static int worker_thread(void *__worker)
{
	struct worker *worker = __worker;
	struct worker_pool *pool = worker->pool;
	struct global_cwq *gcwq = pool->gcwq;

	/* tell the scheduler that this is a workqueue worker */
	worker->task->flags |= PF_WQ_WORKER;
woke_up:
	spin_lock_irq(&gcwq->lock);

	/* DIE can be set only while we're idle, checking here is enough */
	if (worker->flags & WORKER_DIE) {
		spin_unlock_irq(&gcwq->lock);
		worker->task->flags &= ~PF_WQ_WORKER;
		return 0;
	}

	worker_leave_idle(worker);
recheck:
	/* no more worker necessary? */
	if (!need_more_worker(pool))
		goto sleep;

	/* do we need to manage? */
	if (unlikely(!may_start_working(pool)) && manage_workers(worker))
		goto recheck;

	/*
	 * ->scheduled list can only be filled while a worker is
	 * preparing to process a work or actually processing it.
	 * Make sure nobody diddled with it while I was sleeping.
	 */
	BUG_ON(!list_empty(&worker->scheduled));

	/*
	 * When control reaches this point, we're guaranteed to have
	 * at least one idle worker or that someone else has already
	 * assumed the manager role.
	 */
	worker_clr_flags(worker, WORKER_PREP);

	do {
		struct work_struct *work =
			list_first_entry(&pool->worklist,
					 struct work_struct, entry);

		if (likely(!(*work_data_bits(work) & WORK_STRUCT_LINKED))) {
			/* optimization path, not strictly necessary */
			process_one_work(worker, work);
			if (unlikely(!list_empty(&worker->scheduled)))
				process_scheduled_works(worker);
		} else {
			move_linked_works(work, &worker->scheduled, NULL);
			process_scheduled_works(worker);
		}
	} while (keep_working(pool));

	worker_set_flags(worker, WORKER_PREP, false);
sleep:
	if (unlikely(need_to_manage_workers(pool)) && manage_workers(worker))
		goto recheck;

	/*
	 * gcwq->lock is held and there's no work to process and no
	 * need to manage, sleep.  Workers are woken up only while
	 * holding gcwq->lock or from local cpu, so setting the
	 * current state before releasing gcwq->lock is enough to
	 * prevent losing any event.
	 */
	worker_enter_idle(worker);
	__set_current_state(TASK_INTERRUPTIBLE);
	spin_unlock_irq(&gcwq->lock);
	schedule();
	goto woke_up;
}

/**
 * rescuer_thread - the rescuer thread function
 * @__wq: the associated workqueue
 *
 * Workqueue rescuer thread function.  There's one rescuer for each
 * workqueue which has WQ_RESCUER set.
 *
 * Regular work processing on a gcwq may block trying to create a new
 * worker which uses GFP_KERNEL allocation which has slight chance of
 * developing into deadlock if some works currently on the same queue
 * need to be processed to satisfy the GFP_KERNEL allocation.  This is
 * the problem rescuer solves.
 *
 * When such condition is possible, the gcwq summons rescuers of all
 * workqueues which have works queued on the gcwq and let them process
 * those works so that forward progress can be guaranteed.
 *
 * This should happen rarely.
 */
static int rescuer_thread(void *__wq)
{
	struct workqueue_struct *wq = __wq;
	struct worker *rescuer = wq->rescuer;
	struct list_head *scheduled = &rescuer->scheduled;
	bool is_unbound = wq->flags & WQ_UNBOUND;
	unsigned int cpu;

	set_user_nice(current, RESCUER_NICE_LEVEL);
repeat:
	set_current_state(TASK_INTERRUPTIBLE);

	if (kthread_should_stop()) {
		__set_current_state(TASK_RUNNING);
		return 0;
	}

	/*
	 * See whether any cpu is asking for help.  Unbounded
	 * workqueues use cpu 0 in mayday_mask for CPU_UNBOUND.
	 */
	for_each_mayday_cpu(cpu, wq->mayday_mask) {
		unsigned int tcpu = is_unbound ? WORK_CPU_UNBOUND : cpu;
		struct cpu_workqueue_struct *cwq = get_cwq(tcpu, wq);
		struct worker_pool *pool = cwq->pool;
		struct global_cwq *gcwq = pool->gcwq;
		struct work_struct *work, *n;

		__set_current_state(TASK_RUNNING);
		mayday_clear_cpu(cpu, wq->mayday_mask);

		/* migrate to the target cpu if possible */
		rescuer->pool = pool;
		worker_maybe_bind_and_lock(rescuer);

		/*
		 * Slurp in all works issued via this workqueue and
		 * process'em.
		 */
		BUG_ON(!list_empty(&rescuer->scheduled));
		list_for_each_entry_safe(work, n, &pool->worklist, entry)
			if (get_work_cwq(work) == cwq)
				move_linked_works(work, scheduled, &n);

		process_scheduled_works(rescuer);

		/*
		 * Leave this gcwq.  If keep_working() is %true, notify a
		 * regular worker; otherwise, we end up with 0 concurrency
		 * and stalling the execution.
		 */
		if (keep_working(pool))
			wake_up_worker(pool);

		spin_unlock_irq(&gcwq->lock);
	}

	schedule();
	goto repeat;
}

struct wq_barrier {
	struct work_struct	work;
	struct completion	done;
};

static void wq_barrier_func(struct work_struct *work)
{
	struct wq_barrier *barr = container_of(work, struct wq_barrier, work);
	complete(&barr->done);
}

/**
 * insert_wq_barrier - insert a barrier work
 * @cwq: cwq to insert barrier into
 * @barr: wq_barrier to insert
 * @target: target work to attach @barr to
 * @worker: worker currently executing @target, NULL if @target is not executing
 *
 * @barr is linked to @target such that @barr is completed only after
 * @target finishes execution.  Please note that the ordering
 * guarantee is observed only with respect to @target and on the local
 * cpu.
 *
 * Currently, a queued barrier can't be canceled.  This is because
 * try_to_grab_pending() can't determine whether the work to be
 * grabbed is at the head of the queue and thus can't clear LINKED
 * flag of the previous work while there must be a valid next work
 * after a work with LINKED flag set.
 *
 * Note that when @worker is non-NULL, @target may be modified
 * underneath us, so we can't reliably determine cwq from @target.
 *
 * CONTEXT:
 * spin_lock_irq(gcwq->lock).
 */
static void insert_wq_barrier(struct cpu_workqueue_struct *cwq,
			      struct wq_barrier *barr,
			      struct work_struct *target, struct worker *worker)
{
	struct list_head *head;
	unsigned int linked = 0;

	/*
	 * debugobject calls are safe here even with gcwq->lock locked
	 * as we know for sure that this will not trigger any of the
	 * checks and call back into the fixup functions where we
	 * might deadlock.
	 */
	INIT_WORK_ONSTACK(&barr->work, wq_barrier_func);
	__set_bit(WORK_STRUCT_PENDING_BIT, work_data_bits(&barr->work));
	init_completion(&barr->done);

	/*
	 * If @target is currently being executed, schedule the
	 * barrier to the worker; otherwise, put it after @target.
	 */
	if (worker)
		head = worker->scheduled.next;
	else {
		unsigned long *bits = work_data_bits(target);

		head = target->entry.next;
		/* there can already be other linked works, inherit and set */
		linked = *bits & WORK_STRUCT_LINKED;
		__set_bit(WORK_STRUCT_LINKED_BIT, bits);
	}

	debug_work_activate(&barr->work);
	insert_work(cwq, &barr->work, head,
		    work_color_to_flags(WORK_NO_COLOR) | linked);
}

/**
 * flush_workqueue_prep_cwqs - prepare cwqs for workqueue flushing
 * @wq: workqueue being flushed
 * @flush_color: new flush color, < 0 for no-op
 * @work_color: new work color, < 0 for no-op
 *
 * Prepare cwqs for workqueue flushing.
 *
 * If @flush_color is non-negative, flush_color on all cwqs should be
 * -1.  If no cwq has in-flight commands at the specified color, all
 * cwq->flush_color's stay at -1 and %false is returned.  If any cwq
 * has in flight commands, its cwq->flush_color is set to
 * @flush_color, @wq->nr_cwqs_to_flush is updated accordingly, cwq
 * wakeup logic is armed and %true is returned.
 *
 * The caller should have initialized @wq->first_flusher prior to
 * calling this function with non-negative @flush_color.  If
 * @flush_color is negative, no flush color update is done and %false
 * is returned.
 *
 * If @work_color is non-negative, all cwqs should have the same
 * work_color which is previous to @work_color and all will be
 * advanced to @work_color.
 *
 * CONTEXT:
 * mutex_lock(wq->flush_mutex).
 *
 * RETURNS:
 * %true if @flush_color >= 0 and there's something to flush.  %false
 * otherwise.
 */
static bool flush_workqueue_prep_cwqs(struct workqueue_struct *wq,
				      int flush_color, int work_color)
{
	bool wait = false;
	unsigned int cpu;

	if (flush_color >= 0) {
		BUG_ON(atomic_read(&wq->nr_cwqs_to_flush));
		atomic_set(&wq->nr_cwqs_to_flush, 1);
	}

	for_each_cwq_cpu(cpu, wq) {
		struct cpu_workqueue_struct *cwq = get_cwq(cpu, wq);
		struct global_cwq *gcwq = cwq->pool->gcwq;

		spin_lock_irq(&gcwq->lock);

		if (flush_color >= 0) {
			BUG_ON(cwq->flush_color != -1);

			if (cwq->nr_in_flight[flush_color]) {
				cwq->flush_color = flush_color;
				atomic_inc(&wq->nr_cwqs_to_flush);
				wait = true;
			}
		}

		if (work_color >= 0) {
			BUG_ON(work_color != work_next_color(cwq->work_color));
			cwq->work_color = work_color;
		}

		spin_unlock_irq(&gcwq->lock);
	}

	if (flush_color >= 0 && atomic_dec_and_test(&wq->nr_cwqs_to_flush))
		complete(&wq->first_flusher->done);

	return wait;
}

/**
 * flush_workqueue - ensure that any scheduled work has run to completion.
 * @wq: workqueue to flush
 *
 * Forces execution of the workqueue and blocks until its completion.
 * This is typically used in driver shutdown handlers.
 *
 * We sleep until all works which were queued on entry have been handled,
 * but we are not livelocked by new incoming ones.
 */
void flush_workqueue(struct workqueue_struct *wq)
{
	struct wq_flusher this_flusher = {
		.list = LIST_HEAD_INIT(this_flusher.list),
		.flush_color = -1,
		.done = COMPLETION_INITIALIZER_ONSTACK(this_flusher.done),
	};
	int next_color;

	lock_map_acquire(&wq->lockdep_map);
	lock_map_release(&wq->lockdep_map);

	mutex_lock(&wq->flush_mutex);

	/*
	 * Start-to-wait phase
	 */
	next_color = work_next_color(wq->work_color);

	if (next_color != wq->flush_color) {
		/*
		 * Color space is not full.  The current work_color
		 * becomes our flush_color and work_color is advanced
		 * by one.
		 */
		BUG_ON(!list_empty(&wq->flusher_overflow));
		this_flusher.flush_color = wq->work_color;
		wq->work_color = next_color;

		if (!wq->first_flusher) {
			/* no flush in progress, become the first flusher */
			BUG_ON(wq->flush_color != this_flusher.flush_color);

			wq->first_flusher = &this_flusher;

			if (!flush_workqueue_prep_cwqs(wq, wq->flush_color,
						       wq->work_color)) {
				/* nothing to flush, done */
				wq->flush_color = next_color;
				wq->first_flusher = NULL;
				goto out_unlock;
			}
		} else {
			/* wait in queue */
			BUG_ON(wq->flush_color == this_flusher.flush_color);
			list_add_tail(&this_flusher.list, &wq->flusher_queue);
			flush_workqueue_prep_cwqs(wq, -1, wq->work_color);
		}
	} else {
		/*
		 * Oops, color space is full, wait on overflow queue.
		 * The next flush completion will assign us
		 * flush_color and transfer to flusher_queue.
		 */
		list_add_tail(&this_flusher.list, &wq->flusher_overflow);
	}

	mutex_unlock(&wq->flush_mutex);

	wait_for_completion(&this_flusher.done);

	/*
	 * Wake-up-and-cascade phase
	 *
	 * First flushers are responsible for cascading flushes and
	 * handling overflow.  Non-first flushers can simply return.
	 */
	if (wq->first_flusher != &this_flusher)
		return;

	mutex_lock(&wq->flush_mutex);

	/* we might have raced, check again with mutex held */
	if (wq->first_flusher != &this_flusher)
		goto out_unlock;

	wq->first_flusher = NULL;

	BUG_ON(!list_empty(&this_flusher.list));
	BUG_ON(wq->flush_color != this_flusher.flush_color);

	while (true) {
		struct wq_flusher *next, *tmp;

		/* complete all the flushers sharing the current flush color */
		list_for_each_entry_safe(next, tmp, &wq->flusher_queue, list) {
			if (next->flush_color != wq->flush_color)
				break;
			list_del_init(&next->list);
			complete(&next->done);
		}

		BUG_ON(!list_empty(&wq->flusher_overflow) &&
		       wq->flush_color != work_next_color(wq->work_color));

		/* this flush_color is finished, advance by one */
		wq->flush_color = work_next_color(wq->flush_color);

		/* one color has been freed, handle overflow queue */
		if (!list_empty(&wq->flusher_overflow)) {
			/*
			 * Assign the same color to all overflowed
			 * flushers, advance work_color and append to
			 * flusher_queue.  This is the start-to-wait
			 * phase for these overflowed flushers.
			 */
			list_for_each_entry(tmp, &wq->flusher_overflow, list)
				tmp->flush_color = wq->work_color;

			wq->work_color = work_next_color(wq->work_color);

			list_splice_tail_init(&wq->flusher_overflow,
					      &wq->flusher_queue);
			flush_workqueue_prep_cwqs(wq, -1, wq->work_color);
		}

		if (list_empty(&wq->flusher_queue)) {
			BUG_ON(wq->flush_color != wq->work_color);
			break;
		}

		/*
		 * Need to flush more colors.  Make the next flusher
		 * the new first flusher and arm cwqs.
		 */
		BUG_ON(wq->flush_color == wq->work_color);
		BUG_ON(wq->flush_color != next->flush_color);

		list_del_init(&next->list);
		wq->first_flusher = next;

		if (flush_workqueue_prep_cwqs(wq, wq->flush_color, -1))
			break;

		/*
		 * Meh... this color is already done, clear first
		 * flusher and repeat cascading.
		 */
		wq->first_flusher = NULL;
	}

out_unlock:
	mutex_unlock(&wq->flush_mutex);
}
EXPORT_SYMBOL_GPL(flush_workqueue);

/**
 * drain_workqueue - drain a workqueue
 * @wq: workqueue to drain
 *
 * Wait until the workqueue becomes empty.  While draining is in progress,
 * only chain queueing is allowed.  IOW, only currently pending or running
 * work items on @wq can queue further work items on it.  @wq is flushed
 * repeatedly until it becomes empty.  The number of flushing is detemined
 * by the depth of chaining and should be relatively short.  Whine if it
 * takes too long.
 */
void drain_workqueue(struct workqueue_struct *wq)
{
	unsigned int flush_cnt = 0;
	unsigned int cpu;

	/*
	 * __queue_work() needs to test whether there are drainers, is much
	 * hotter than drain_workqueue() and already looks at @wq->flags.
	 * Use WQ_DRAINING so that queue doesn't have to check nr_drainers.
	 */
	spin_lock(&workqueue_lock);
	if (!wq->nr_drainers++)
		wq->flags |= WQ_DRAINING;
	spin_unlock(&workqueue_lock);
reflush:
	flush_workqueue(wq);

	for_each_cwq_cpu(cpu, wq) {
		struct cpu_workqueue_struct *cwq = get_cwq(cpu, wq);
		bool drained;

		spin_lock_irq(&cwq->pool->gcwq->lock);
		drained = !cwq->nr_active && list_empty(&cwq->delayed_works);
		spin_unlock_irq(&cwq->pool->gcwq->lock);

		if (drained)
			continue;

		if (++flush_cnt == 10 ||
		    (flush_cnt % 100 == 0 && flush_cnt <= 1000))
			pr_warning("workqueue %s: flush on destruction isn't complete after %u tries\n",
				   wq->name, flush_cnt);
		goto reflush;
	}

	spin_lock(&workqueue_lock);
	if (!--wq->nr_drainers)
		wq->flags &= ~WQ_DRAINING;
	spin_unlock(&workqueue_lock);
}
EXPORT_SYMBOL_GPL(drain_workqueue);

static bool start_flush_work(struct work_struct *work, struct wq_barrier *barr,
			     bool wait_executing)
{
	struct worker *worker = NULL;
	struct global_cwq *gcwq;
	struct cpu_workqueue_struct *cwq;

	might_sleep();
	gcwq = get_work_gcwq(work);
	if (!gcwq)
		return false;

	spin_lock_irq(&gcwq->lock);
	if (!list_empty(&work->entry)) {
		/*
		 * See the comment near try_to_grab_pending()->smp_rmb().
		 * If it was re-queued to a different gcwq under us, we
		 * are not going to wait.
		 */
		smp_rmb();
		cwq = get_work_cwq(work);
		if (unlikely(!cwq || gcwq != cwq->pool->gcwq))
			goto already_gone;
	} else if (wait_executing) {
		worker = find_worker_executing_work(gcwq, work);
		if (!worker)
			goto already_gone;
		cwq = worker->current_cwq;
	} else
		goto already_gone;

	insert_wq_barrier(cwq, barr, work, worker);
	spin_unlock_irq(&gcwq->lock);

	/*
	 * If @max_active is 1 or rescuer is in use, flushing another work
	 * item on the same workqueue may lead to deadlock.  Make sure the
	 * flusher is not running on the same workqueue by verifying write
	 * access.
	 */
	if (cwq->wq->saved_max_active == 1 || cwq->wq->flags & WQ_RESCUER)
		lock_map_acquire(&cwq->wq->lockdep_map);
	else
		lock_map_acquire_read(&cwq->wq->lockdep_map);
	lock_map_release(&cwq->wq->lockdep_map);

	return true;
already_gone:
	spin_unlock_irq(&gcwq->lock);
	return false;
}

/**
 * flush_work - wait for a work to finish executing the last queueing instance
 * @work: the work to flush
 *
 * Wait until @work has finished execution.  This function considers
 * only the last queueing instance of @work.  If @work has been
 * enqueued across different CPUs on a non-reentrant workqueue or on
 * multiple workqueues, @work might still be executing on return on
 * some of the CPUs from earlier queueing.
 *
 * If @work was queued only on a non-reentrant, ordered or unbound
 * workqueue, @work is guaranteed to be idle on return if it hasn't
 * been requeued since flush started.
 *
 * RETURNS:
 * %true if flush_work() waited for the work to finish execution,
 * %false if it was already idle.
 */
bool flush_work(struct work_struct *work)
{
	struct wq_barrier barr;

	if (start_flush_work(work, &barr, true)) {
		wait_for_completion(&barr.done);
		destroy_work_on_stack(&barr.work);
		return true;
	} else
		return false;
}
EXPORT_SYMBOL_GPL(flush_work);

static bool wait_on_cpu_work(struct global_cwq *gcwq, struct work_struct *work)
{
	struct wq_barrier barr;
	struct worker *worker;

	spin_lock_irq(&gcwq->lock);

	worker = find_worker_executing_work(gcwq, work);
	if (unlikely(worker))
		insert_wq_barrier(worker->current_cwq, &barr, work, worker);

	spin_unlock_irq(&gcwq->lock);

	if (unlikely(worker)) {
		wait_for_completion(&barr.done);
		destroy_work_on_stack(&barr.work);
		return true;
	} else
		return false;
}

static bool wait_on_work(struct work_struct *work)
{
	bool ret = false;
	int cpu;

	might_sleep();

	lock_map_acquire(&work->lockdep_map);
	lock_map_release(&work->lockdep_map);

	for_each_gcwq_cpu(cpu)
		ret |= wait_on_cpu_work(get_gcwq(cpu), work);
	return ret;
}

/**
 * flush_work_sync - wait until a work has finished execution
 * @work: the work to flush
 *
 * Wait until @work has finished execution.  On return, it's
 * guaranteed that all queueing instances of @work which happened
 * before this function is called are finished.  In other words, if
 * @work hasn't been requeued since this function was called, @work is
 * guaranteed to be idle on return.
 *
 * RETURNS:
 * %true if flush_work_sync() waited for the work to finish execution,
 * %false if it was already idle.
 */
bool flush_work_sync(struct work_struct *work)
{
	struct wq_barrier barr;
	bool pending, waited;

	/* we'll wait for executions separately, queue barr only if pending */
	pending = start_flush_work(work, &barr, false);

	/* wait for executions to finish */
	waited = wait_on_work(work);

	/* wait for the pending one */
	if (pending) {
		wait_for_completion(&barr.done);
		destroy_work_on_stack(&barr.work);
	}

	return pending || waited;
}
EXPORT_SYMBOL_GPL(flush_work_sync);

/*
 * Upon a successful return (>= 0), the caller "owns" WORK_STRUCT_PENDING bit,
 * so this work can't be re-armed in any way.
 */
static int try_to_grab_pending(struct work_struct *work)
{
	struct global_cwq *gcwq;
	int ret = -1;

	if (!test_and_set_bit(WORK_STRUCT_PENDING_BIT, work_data_bits(work)))
		return 0;

	/*
	 * The queueing is in progress, or it is already queued. Try to
	 * steal it from ->worklist without clearing WORK_STRUCT_PENDING.
	 */
	gcwq = get_work_gcwq(work);
	if (!gcwq)
		return ret;

	spin_lock_irq(&gcwq->lock);
	if (!list_empty(&work->entry)) {
		/*
		 * This work is queued, but perhaps we locked the wrong gcwq.
		 * In that case we must see the new value after rmb(), see
		 * insert_work()->wmb().
		 */
		smp_rmb();
		if (gcwq == get_work_gcwq(work)) {
			debug_work_deactivate(work);

			/*
			 * A delayed work item cannot be grabbed directly
			 * because it might have linked NO_COLOR work items
			 * which, if left on the delayed_list, will confuse
			 * cwq->nr_active management later on and cause
			 * stall.  Make sure the work item is activated
			 * before grabbing.
			 */
			if (*work_data_bits(work) & WORK_STRUCT_DELAYED)
				cwq_activate_delayed_work(work);

			list_del_init(&work->entry);
			cwq_dec_nr_in_flight(get_work_cwq(work),
				get_work_color(work),
				*work_data_bits(work) & WORK_STRUCT_DELAYED);
			ret = 1;
		}
	}
	spin_unlock_irq(&gcwq->lock);

	return ret;
}

static bool __cancel_work_timer(struct work_struct *work,
				struct timer_list* timer)
{
	int ret;

	do {
		ret = (timer && likely(del_timer(timer)));
		if (!ret)
			ret = try_to_grab_pending(work);
		wait_on_work(work);
	} while (unlikely(ret < 0));

	clear_work_data(work);
	return ret;
}

/**
 * cancel_work_sync - cancel a work and wait for it to finish
 * @work: the work to cancel
 *
 * Cancel @work and wait for its execution to finish.  This function
 * can be used even if the work re-queues itself or migrates to
 * another workqueue.  On return from this function, @work is
 * guaranteed to be not pending or executing on any CPU.
 *
 * cancel_work_sync(&delayed_work->work) must not be used for
 * delayed_work's.  Use cancel_delayed_work_sync() instead.
 *
 * The caller must ensure that the workqueue on which @work was last
 * queued can't be destroyed before this function returns.
 *
 * RETURNS:
 * %true if @work was pending, %false otherwise.
 */
bool cancel_work_sync(struct work_struct *work)
{
	return __cancel_work_timer(work, NULL);
}
EXPORT_SYMBOL_GPL(cancel_work_sync);

/**
 * flush_delayed_work - wait for a dwork to finish executing the last queueing
 * @dwork: the delayed work to flush
 *
 * Delayed timer is cancelled and the pending work is queued for
 * immediate execution.  Like flush_work(), this function only
 * considers the last queueing instance of @dwork.
 *
 * RETURNS:
 * %true if flush_work() waited for the work to finish execution,
 * %false if it was already idle.
 */
bool flush_delayed_work(struct delayed_work *dwork)
{
	if (del_timer_sync(&dwork->timer))
		__queue_work(raw_smp_processor_id(),
			     get_work_cwq(&dwork->work)->wq, &dwork->work);
	return flush_work(&dwork->work);
}
EXPORT_SYMBOL(flush_delayed_work);

/**
 * flush_delayed_work_sync - wait for a dwork to finish
 * @dwork: the delayed work to flush
 *
 * Delayed timer is cancelled and the pending work is queued for
 * execution immediately.  Other than timer handling, its behavior
 * is identical to flush_work_sync().
 *
 * RETURNS:
 * %true if flush_work_sync() waited for the work to finish execution,
 * %false if it was already idle.
 */
bool flush_delayed_work_sync(struct delayed_work *dwork)
{
	if (del_timer_sync(&dwork->timer))
		__queue_work(raw_smp_processor_id(),
			     get_work_cwq(&dwork->work)->wq, &dwork->work);
	return flush_work_sync(&dwork->work);
}
EXPORT_SYMBOL(flush_delayed_work_sync);

/**
 * cancel_delayed_work_sync - cancel a delayed work and wait for it to finish
 * @dwork: the delayed work cancel
 *
 * This is cancel_work_sync() for delayed works.
 *
 * RETURNS:
 * %true if @dwork was pending, %false otherwise.
 */
bool cancel_delayed_work_sync(struct delayed_work *dwork)
{
	return __cancel_work_timer(&dwork->work, &dwork->timer);
}
EXPORT_SYMBOL(cancel_delayed_work_sync);

/**
 * schedule_work - put work task in global workqueue
 * @work: job to be done
 *
 * Returns zero if @work was already on the kernel-global workqueue and
 * non-zero otherwise.
 *
 * This puts a job in the kernel-global workqueue if it was not already
 * queued and leaves it in the same position on the kernel-global
 * workqueue otherwise.
 */
int schedule_work(struct work_struct *work)
{
	return queue_work(system_wq, work);
}
EXPORT_SYMBOL(schedule_work);

/*
 * schedule_work_on - put work task on a specific cpu
 * @cpu: cpu to put the work task on
 * @work: job to be done
 *
 * This puts a job on a specific cpu
 */
int schedule_work_on(int cpu, struct work_struct *work)
{
	return queue_work_on(cpu, system_wq, work);
}
EXPORT_SYMBOL(schedule_work_on);

/**
 * schedule_delayed_work - put work task in global workqueue after delay
 * @dwork: job to be done
 * @delay: number of jiffies to wait or 0 for immediate execution
 *
 * After waiting for a given time this puts a job in the kernel-global
 * workqueue.
 */
int schedule_delayed_work(struct delayed_work *dwork,
					unsigned long delay)
{
	return queue_delayed_work(system_wq, dwork, delay);
}
EXPORT_SYMBOL(schedule_delayed_work);

/**
 * schedule_delayed_work_on - queue work in global workqueue on CPU after delay
 * @cpu: cpu to use
 * @dwork: job to be done
 * @delay: number of jiffies to wait
 *
 * After waiting for a given time this puts a job in the kernel-global
 * workqueue on the specified CPU.
 */
int schedule_delayed_work_on(int cpu,
			struct delayed_work *dwork, unsigned long delay)
{
	return queue_delayed_work_on(cpu, system_wq, dwork, delay);
}
EXPORT_SYMBOL(schedule_delayed_work_on);

/**
 * schedule_on_each_cpu - execute a function synchronously on each online CPU
 * @func: the function to call
 *
 * schedule_on_each_cpu() executes @func on each online CPU using the
 * system workqueue and blocks until all CPUs have completed.
 * schedule_on_each_cpu() is very slow.
 *
 * RETURNS:
 * 0 on success, -errno on failure.
 */
int schedule_on_each_cpu(work_func_t func)
{
	int cpu;
	struct work_struct __percpu *works;

	works = alloc_percpu(struct work_struct);
	if (!works)
		return -ENOMEM;

	get_online_cpus();

	for_each_online_cpu(cpu) {
		struct work_struct *work = per_cpu_ptr(works, cpu);

		INIT_WORK(work, func);
		schedule_work_on(cpu, work);
	}

	for_each_online_cpu(cpu)
		flush_work(per_cpu_ptr(works, cpu));

	put_online_cpus();
	free_percpu(works);
	return 0;
}

/**
 * flush_scheduled_work - ensure that any scheduled work has run to completion.
 *
 * Forces execution of the kernel-global workqueue and blocks until its
 * completion.
 *
 * Think twice before calling this function!  It's very easy to get into
 * trouble if you don't take great care.  Either of the following situations
 * will lead to deadlock:
 *
 *	One of the work items currently on the workqueue needs to acquire
 *	a lock held by your code or its caller.
 *
 *	Your code is running in the context of a work routine.
 *
 * They will be detected by lockdep when they occur, but the first might not
 * occur very often.  It depends on what work items are on the workqueue and
 * what locks they need, which you have no control over.
 *
 * In most situations flushing the entire workqueue is overkill; you merely
 * need to know that a particular work item isn't queued and isn't running.
 * In such cases you should use cancel_delayed_work_sync() or
 * cancel_work_sync() instead.
 */
void flush_scheduled_work(void)
{
	flush_workqueue(system_wq);
}
EXPORT_SYMBOL(flush_scheduled_work);

/**
 * execute_in_process_context - reliably execute the routine with user context
 * @fn:		the function to execute
 * @ew:		guaranteed storage for the execute work structure (must
 *		be available when the work executes)
 *
 * Executes the function immediately if process context is available,
 * otherwise schedules the function for delayed execution.
 *
 * Returns:	0 - function was executed
 *		1 - function was scheduled for execution
 */
int execute_in_process_context(work_func_t fn, struct execute_work *ew)
{
	if (!in_interrupt()) {
		fn(&ew->work);
		return 0;
	}

	INIT_WORK(&ew->work, fn);
	schedule_work(&ew->work);

	return 1;
}
EXPORT_SYMBOL_GPL(execute_in_process_context);

int keventd_up(void)
{
	return system_wq != NULL;
}

static int alloc_cwqs(struct workqueue_struct *wq)
{
	/*
	 * cwqs are forced aligned according to WORK_STRUCT_FLAG_BITS.
	 * Make sure that the alignment isn't lower than that of
	 * unsigned long long.
	 */
	const size_t size = sizeof(struct cpu_workqueue_struct);
	const size_t align = max_t(size_t, 1 << WORK_STRUCT_FLAG_BITS,
				   __alignof__(unsigned long long));

	if (!(wq->flags & WQ_UNBOUND))
		wq->cpu_wq.pcpu = __alloc_percpu(size, align);
	else {
		void *ptr;

		/*
		 * Allocate enough room to align cwq and put an extra
		 * pointer at the end pointing back to the originally
		 * allocated pointer which will be used for free.
		 */
		ptr = kzalloc(size + align + sizeof(void *), GFP_KERNEL);
		if (ptr) {
			wq->cpu_wq.single = PTR_ALIGN(ptr, align);
			*(void **)(wq->cpu_wq.single + 1) = ptr;
		}
	}

	/* just in case, make sure it's actually aligned */
	BUG_ON(!IS_ALIGNED(wq->cpu_wq.v, align));
	return wq->cpu_wq.v ? 0 : -ENOMEM;
}

static void free_cwqs(struct workqueue_struct *wq)
{
	if (!(wq->flags & WQ_UNBOUND))
		free_percpu(wq->cpu_wq.pcpu);
	else if (wq->cpu_wq.single) {
		/* the pointer to free is stored right after the cwq */
		kfree(*(void **)(wq->cpu_wq.single + 1));
	}
}

static int wq_clamp_max_active(int max_active, unsigned int flags,
			       const char *name)
{
	int lim = flags & WQ_UNBOUND ? WQ_UNBOUND_MAX_ACTIVE : WQ_MAX_ACTIVE;

	if (max_active < 1 || max_active > lim)
		printk(KERN_WARNING "workqueue: max_active %d requested for %s "
		       "is out of range, clamping between %d and %d\n",
		       max_active, name, 1, lim);

	return clamp_val(max_active, 1, lim);
}

struct workqueue_struct *__alloc_workqueue_key(const char *fmt,
					       unsigned int flags,
					       int max_active,
					       struct lock_class_key *key,
					       const char *lock_name, ...)
{
	va_list args, args1;
	struct workqueue_struct *wq;
	unsigned int cpu;
	size_t namelen;

	/* determine namelen, allocate wq and format name */
	va_start(args, lock_name);
	va_copy(args1, args);
	namelen = vsnprintf(NULL, 0, fmt, args) + 1;

	wq = kzalloc(sizeof(*wq) + namelen, GFP_KERNEL);
	if (!wq)
		goto err;

	vsnprintf(wq->name, namelen, fmt, args1);
	va_end(args);
	va_end(args1);

	/*
	 * Workqueues which may be used during memory reclaim should
	 * have a rescuer to guarantee forward progress.
	 */
	if (flags & WQ_MEM_RECLAIM)
		flags |= WQ_RESCUER;

	max_active = max_active ?: WQ_DFL_ACTIVE;
	max_active = wq_clamp_max_active(max_active, flags, wq->name);

	/* init wq */
	wq->flags = flags;
	wq->saved_max_active = max_active;
	mutex_init(&wq->flush_mutex);
	atomic_set(&wq->nr_cwqs_to_flush, 0);
	INIT_LIST_HEAD(&wq->flusher_queue);
	INIT_LIST_HEAD(&wq->flusher_overflow);

	lockdep_init_map(&wq->lockdep_map, lock_name, key, 0);
	INIT_LIST_HEAD(&wq->list);

	if (alloc_cwqs(wq) < 0)
		goto err;

	for_each_cwq_cpu(cpu, wq) {
		struct cpu_workqueue_struct *cwq = get_cwq(cpu, wq);
		struct global_cwq *gcwq = get_gcwq(cpu);
		int pool_idx = (bool)(flags & WQ_HIGHPRI);

		BUG_ON((unsigned long)cwq & WORK_STRUCT_FLAG_MASK);
		cwq->pool = &gcwq->pools[pool_idx];
		cwq->wq = wq;
		cwq->flush_color = -1;
		cwq->max_active = max_active;
		INIT_LIST_HEAD(&cwq->delayed_works);
	}

	if (flags & WQ_RESCUER) {
		struct worker *rescuer;

		if (!alloc_mayday_mask(&wq->mayday_mask, GFP_KERNEL))
			goto err;

		wq->rescuer = rescuer = alloc_worker();
		if (!rescuer)
			goto err;

		rescuer->task = kthread_create(rescuer_thread, wq, "%s",
					       wq->name);
		if (IS_ERR(rescuer->task))
			goto err;

		rescuer->task->flags |= PF_THREAD_BOUND;
		wake_up_process(rescuer->task);
	}

	/*
	 * workqueue_lock protects global freeze state and workqueues
	 * list.  Grab it, set max_active accordingly and add the new
	 * workqueue to workqueues list.
	 */
	spin_lock(&workqueue_lock);

	if (workqueue_freezing && wq->flags & WQ_FREEZABLE)
		for_each_cwq_cpu(cpu, wq)
			get_cwq(cpu, wq)->max_active = 0;

	list_add(&wq->list, &workqueues);

	spin_unlock(&workqueue_lock);

	return wq;
err:
	if (wq) {
		free_cwqs(wq);
		free_mayday_mask(wq->mayday_mask);
		kfree(wq->rescuer);
		kfree(wq);
	}
	return NULL;
}
EXPORT_SYMBOL_GPL(__alloc_workqueue_key);

/**
 * destroy_workqueue - safely terminate a workqueue
 * @wq: target workqueue
 *
 * Safely destroy a workqueue. All work currently pending will be done first.
 */
void destroy_workqueue(struct workqueue_struct *wq)
{
	unsigned int cpu;

	/* drain it before proceeding with destruction */
	drain_workqueue(wq);

	/*
	 * wq list is used to freeze wq, remove from list after
	 * flushing is complete in case freeze races us.
	 */
	spin_lock(&workqueue_lock);
	list_del(&wq->list);
	spin_unlock(&workqueue_lock);

	/* sanity check */
	for_each_cwq_cpu(cpu, wq) {
		struct cpu_workqueue_struct *cwq = get_cwq(cpu, wq);
		int i;

		for (i = 0; i < WORK_NR_COLORS; i++)
			BUG_ON(cwq->nr_in_flight[i]);
		BUG_ON(cwq->nr_active);
		BUG_ON(!list_empty(&cwq->delayed_works));
	}

	if (wq->flags & WQ_RESCUER) {
		kthread_stop(wq->rescuer->task);
		free_mayday_mask(wq->mayday_mask);
		kfree(wq->rescuer);
	}

	free_cwqs(wq);
	kfree(wq);
}
EXPORT_SYMBOL_GPL(destroy_workqueue);

/**
 * workqueue_set_max_active - adjust max_active of a workqueue
 * @wq: target workqueue
 * @max_active: new max_active value.
 *
 * Set max_active of @wq to @max_active.
 *
 * CONTEXT:
 * Don't call from IRQ context.
 */
void workqueue_set_max_active(struct workqueue_struct *wq, int max_active)
{
	unsigned int cpu;

	max_active = wq_clamp_max_active(max_active, wq->flags, wq->name);

	spin_lock(&workqueue_lock);

	wq->saved_max_active = max_active;

	for_each_cwq_cpu(cpu, wq) {
		struct global_cwq *gcwq = get_gcwq(cpu);

		spin_lock_irq(&gcwq->lock);

		if (!(wq->flags & WQ_FREEZABLE) ||
		    !(gcwq->flags & GCWQ_FREEZING))
			get_cwq(gcwq->cpu, wq)->max_active = max_active;

		spin_unlock_irq(&gcwq->lock);
	}

	spin_unlock(&workqueue_lock);
}
EXPORT_SYMBOL_GPL(workqueue_set_max_active);

/**
 * workqueue_congested - test whether a workqueue is congested
 * @cpu: CPU in question
 * @wq: target workqueue
 *
 * Test whether @wq's cpu workqueue for @cpu is congested.  There is
 * no synchronization around this function and the test result is
 * unreliable and only useful as advisory hints or for debugging.
 *
 * RETURNS:
 * %true if congested, %false otherwise.
 */
bool workqueue_congested(unsigned int cpu, struct workqueue_struct *wq)
{
	struct cpu_workqueue_struct *cwq = get_cwq(cpu, wq);

	return !list_empty(&cwq->delayed_works);
}
EXPORT_SYMBOL_GPL(workqueue_congested);

/**
 * work_cpu - return the last known associated cpu for @work
 * @work: the work of interest
 *
 * RETURNS:
 * CPU number if @work was ever queued.  WORK_CPU_NONE otherwise.
 */
unsigned int work_cpu(struct work_struct *work)
{
	struct global_cwq *gcwq = get_work_gcwq(work);

	return gcwq ? gcwq->cpu : WORK_CPU_NONE;
}
EXPORT_SYMBOL_GPL(work_cpu);

/**
 * work_busy - test whether a work is currently pending or running
 * @work: the work to be tested
 *
 * Test whether @work is currently pending or running.  There is no
 * synchronization around this function and the test result is
 * unreliable and only useful as advisory hints or for debugging.
 * Especially for reentrant wqs, the pending state might hide the
 * running state.
 *
 * RETURNS:
 * OR'd bitmask of WORK_BUSY_* bits.
 */
unsigned int work_busy(struct work_struct *work)
{
	struct global_cwq *gcwq = get_work_gcwq(work);
	unsigned long flags;
	unsigned int ret = 0;

	if (!gcwq)
		return false;

	spin_lock_irqsave(&gcwq->lock, flags);

	if (work_pending(work))
		ret |= WORK_BUSY_PENDING;
	if (find_worker_executing_work(gcwq, work))
		ret |= WORK_BUSY_RUNNING;

	spin_unlock_irqrestore(&gcwq->lock, flags);

	return ret;
}
EXPORT_SYMBOL_GPL(work_busy);

/*
 * CPU hotplug.
 *
 * There are two challenges in supporting CPU hotplug.  Firstly, there
 * are a lot of assumptions on strong associations among work, cwq and
 * gcwq which make migrating pending and scheduled works very
 * difficult to implement without impacting hot paths.  Secondly,
 * gcwqs serve mix of short, long and very long running works making
 * blocked draining impractical.
 *
 * This is solved by allowing a gcwq to be detached from CPU, running
 * it with unbound (rogue) workers and allowing it to be reattached
 * later if the cpu comes back online.  A separate thread is created
 * to govern a gcwq in such state and is called the trustee of the
 * gcwq.
 *
 * Trustee states and their descriptions.
 *
 * START	Command state used on startup.  On CPU_DOWN_PREPARE, a
 *		new trustee is started with this state.
 *
 * IN_CHARGE	Once started, trustee will enter this state after
 *		assuming the manager role and making all existing
 *		workers rogue.  DOWN_PREPARE waits for trustee to
 *		enter this state.  After reaching IN_CHARGE, trustee
 *		tries to execute the pending worklist until it's empty
 *		and the state is set to BUTCHER, or the state is set
 *		to RELEASE.
 *
 * BUTCHER	Command state which is set by the cpu callback after
 *		the cpu has went down.  Once this state is set trustee
 *		knows that there will be no new works on the worklist
 *		and once the worklist is empty it can proceed to
 *		killing idle workers.
 *
 * RELEASE	Command state which is set by the cpu callback if the
 *		cpu down has been canceled or it has come online
 *		again.  After recognizing this state, trustee stops
 *		trying to drain or butcher and clears ROGUE, rebinds
 *		all remaining workers back to the cpu and releases
 *		manager role.
 *
 * DONE		Trustee will enter this state after BUTCHER or RELEASE
 *		is complete.
 *
 *          trustee                 CPU                draining
 *         took over                down               complete
 * START -----------> IN_CHARGE -----------> BUTCHER -----------> DONE
 *                        |                     |                  ^
 *                        | CPU is back online  v   return workers |
 *                         ----------------> RELEASE --------------
 */

/**
 * trustee_wait_event_timeout - timed event wait for trustee
 * @cond: condition to wait for
 * @timeout: timeout in jiffies
 *
 * wait_event_timeout() for trustee to use.  Handles locking and
 * checks for RELEASE request.
 *
 * CONTEXT:
 * spin_lock_irq(gcwq->lock) which may be released and regrabbed
 * multiple times.  To be used by trustee.
 *
 * RETURNS:
 * Positive indicating left time if @cond is satisfied, 0 if timed
 * out, -1 if canceled.
 */
#define trustee_wait_event_timeout(cond, timeout) ({			\
	long __ret = (timeout);						\
	while (!((cond) || (gcwq->trustee_state == TRUSTEE_RELEASE)) &&	\
	       __ret) {							\
		spin_unlock_irq(&gcwq->lock);				\
		__wait_event_timeout(gcwq->trustee_wait, (cond) ||	\
			(gcwq->trustee_state == TRUSTEE_RELEASE),	\
			__ret);						\
		spin_lock_irq(&gcwq->lock);				\
	}								\
	gcwq->trustee_state == TRUSTEE_RELEASE ? -1 : (__ret);		\
})

/**
 * trustee_wait_event - event wait for trustee
 * @cond: condition to wait for
 *
 * wait_event() for trustee to use.  Automatically handles locking and
 * checks for CANCEL request.
 *
 * CONTEXT:
 * spin_lock_irq(gcwq->lock) which may be released and regrabbed
 * multiple times.  To be used by trustee.
 *
 * RETURNS:
 * 0 if @cond is satisfied, -1 if canceled.
 */
#define trustee_wait_event(cond) ({					\
	long __ret1;							\
	__ret1 = trustee_wait_event_timeout(cond, MAX_SCHEDULE_TIMEOUT);\
	__ret1 < 0 ? -1 : 0;						\
})

static bool gcwq_is_managing_workers(struct global_cwq *gcwq)
{
	struct worker_pool *pool;

	for_each_worker_pool(pool, gcwq)
		if (pool->flags & POOL_MANAGING_WORKERS)
			return true;
	return false;
}

static bool gcwq_has_idle_workers(struct global_cwq *gcwq)
{
	struct worker_pool *pool;

	for_each_worker_pool(pool, gcwq)
		if (!list_empty(&pool->idle_list))
			return true;
	return false;
}

static int __cpuinit trustee_thread(void *__gcwq)
{
	struct global_cwq *gcwq = __gcwq;
	struct worker_pool *pool;
	struct worker *worker;
	struct work_struct *work;
	struct hlist_node *pos;
	long rc;
	int i;

	BUG_ON(gcwq->cpu != smp_processor_id());

	spin_lock_irq(&gcwq->lock);
	/*
	 * Claim the manager position and make all workers rogue.
	 * Trustee must be bound to the target cpu and can't be
	 * cancelled.
	 */
	BUG_ON(gcwq->cpu != smp_processor_id());
	rc = trustee_wait_event(!gcwq_is_managing_workers(gcwq));
	BUG_ON(rc < 0);

	for_each_worker_pool(pool, gcwq) {
		pool->flags |= POOL_MANAGING_WORKERS;

		list_for_each_entry(worker, &pool->idle_list, entry)
			worker->flags |= WORKER_ROGUE;
	}

	for_each_busy_worker(worker, i, pos, gcwq)
		worker->flags |= WORKER_ROGUE;

	/*
	 * Call schedule() so that we cross rq->lock and thus can
	 * guarantee sched callbacks see the rogue flag.  This is
	 * necessary as scheduler callbacks may be invoked from other
	 * cpus.
	 */
	spin_unlock_irq(&gcwq->lock);
	schedule();
	spin_lock_irq(&gcwq->lock);

	/*
	 * Sched callbacks are disabled now.  Zap nr_running.  After
	 * this, nr_running stays zero and need_more_worker() and
	 * keep_working() are always true as long as the worklist is
	 * not empty.
	 */
	for_each_worker_pool(pool, gcwq)
		atomic_set(get_pool_nr_running(pool), 0);

	spin_unlock_irq(&gcwq->lock);
	for_each_worker_pool(pool, gcwq)
		del_timer_sync(&pool->idle_timer);
	spin_lock_irq(&gcwq->lock);

	/*
	 * We're now in charge.  Notify and proceed to drain.  We need
	 * to keep the gcwq running during the whole CPU down
	 * procedure as other cpu hotunplug callbacks may need to
	 * flush currently running tasks.
	 */
	gcwq->trustee_state = TRUSTEE_IN_CHARGE;
	wake_up_all(&gcwq->trustee_wait);

	/*
	 * The original cpu is in the process of dying and may go away
	 * anytime now.  When that happens, we and all workers would
	 * be migrated to other cpus.  Try draining any left work.  We
	 * want to get it over with ASAP - spam rescuers, wake up as
	 * many idlers as necessary and create new ones till the
	 * worklist is empty.  Note that if the gcwq is frozen, there
	 * may be frozen works in freezable cwqs.  Don't declare
	 * completion while frozen.
	 */
	while (true) {
		bool busy = false;

		for_each_worker_pool(pool, gcwq)
			busy |= pool->nr_workers != pool->nr_idle;

		if (!busy && !(gcwq->flags & GCWQ_FREEZING) &&
		    gcwq->trustee_state != TRUSTEE_IN_CHARGE)
			break;

		for_each_worker_pool(pool, gcwq) {
			int nr_works = 0;

			list_for_each_entry(work, &pool->worklist, entry) {
				send_mayday(work);
				nr_works++;
			}

			list_for_each_entry(worker, &pool->idle_list, entry) {
				if (!nr_works--)
					break;
				wake_up_process(worker->task);
			}

			if (need_to_create_worker(pool)) {
				spin_unlock_irq(&gcwq->lock);
				worker = create_worker(pool, false);
				spin_lock_irq(&gcwq->lock);
				if (worker) {
					worker->flags |= WORKER_ROGUE;
					start_worker(worker);
				}
			}
		}

		/* give a breather */
		if (trustee_wait_event_timeout(false, TRUSTEE_COOLDOWN) < 0)
			break;
	}

	/*
	 * Either all works have been scheduled and cpu is down, or
	 * cpu down has already been canceled.  Wait for and butcher
	 * all workers till we're canceled.
	 */
	do {
		rc = trustee_wait_event(gcwq_has_idle_workers(gcwq));

		i = 0;
		for_each_worker_pool(pool, gcwq) {
			while (!list_empty(&pool->idle_list)) {
				worker = list_first_entry(&pool->idle_list,
							  struct worker, entry);
				destroy_worker(worker);
			}
			i |= pool->nr_workers;
		}
	} while (i && rc >= 0);

	/*
	 * At this point, either draining has completed and no worker
	 * is left, or cpu down has been canceled or the cpu is being
	 * brought back up.  There shouldn't be any idle one left.
	 * Tell the remaining busy ones to rebind once it finishes the
	 * currently scheduled works by scheduling the rebind_work.
	 */
	for_each_worker_pool(pool, gcwq)
		WARN_ON(!list_empty(&pool->idle_list));

	for_each_busy_worker(worker, i, pos, gcwq) {
		struct work_struct *rebind_work = &worker->rebind_work;
		unsigned long worker_flags = worker->flags;

		/*
		 * Rebind_work may race with future cpu hotplug
		 * operations.  Use a separate flag to mark that
		 * rebinding is scheduled.  The morphing should
		 * be atomic.
		 */
		worker_flags |= WORKER_REBIND;
		worker_flags &= ~WORKER_ROGUE;
		ACCESS_ONCE(worker->flags) = worker_flags;

		/* queue rebind_work, wq doesn't matter, use the default one */
		if (test_and_set_bit(WORK_STRUCT_PENDING_BIT,
				     work_data_bits(rebind_work)))
			continue;

		debug_work_activate(rebind_work);
		insert_work(get_cwq(gcwq->cpu, system_wq), rebind_work,
			    worker->scheduled.next,
			    work_color_to_flags(WORK_NO_COLOR));
	}

	/* relinquish manager role */
	for_each_worker_pool(pool, gcwq)
		pool->flags &= ~POOL_MANAGING_WORKERS;

	/* notify completion */
	gcwq->trustee = NULL;
	gcwq->trustee_state = TRUSTEE_DONE;
	wake_up_all(&gcwq->trustee_wait);
	spin_unlock_irq(&gcwq->lock);
	return 0;
}

/**
 * wait_trustee_state - wait for trustee to enter the specified state
 * @gcwq: gcwq the trustee of interest belongs to
 * @state: target state to wait for
 *
 * Wait for the trustee to reach @state.  DONE is already matched.
 *
 * CONTEXT:
 * spin_lock_irq(gcwq->lock) which may be released and regrabbed
 * multiple times.  To be used by cpu_callback.
 */
static void __cpuinit wait_trustee_state(struct global_cwq *gcwq, int state)
__releases(&gcwq->lock)
__acquires(&gcwq->lock)
{
	if (!(gcwq->trustee_state == state ||
	      gcwq->trustee_state == TRUSTEE_DONE)) {
		spin_unlock_irq(&gcwq->lock);
		__wait_event(gcwq->trustee_wait,
			     gcwq->trustee_state == state ||
			     gcwq->trustee_state == TRUSTEE_DONE);
		spin_lock_irq(&gcwq->lock);
	}
}

static int __devinit workqueue_cpu_callback(struct notifier_block *nfb,
						unsigned long action,
						void *hcpu)
{
	unsigned int cpu = (unsigned long)hcpu;
	struct global_cwq *gcwq = get_gcwq(cpu);
	struct task_struct *new_trustee = NULL;
	struct worker *new_workers[NR_WORKER_POOLS] = { };
	struct worker_pool *pool;
	unsigned long flags;
	int i;

	action &= ~CPU_TASKS_FROZEN;

	switch (action) {
	case CPU_DOWN_PREPARE:
		new_trustee = kthread_create(trustee_thread, gcwq,
					     "workqueue_trustee/%d\n", cpu);
		if (IS_ERR(new_trustee))
			return notifier_from_errno(PTR_ERR(new_trustee));
		kthread_bind(new_trustee, cpu);
		/* fall through */
	case CPU_UP_PREPARE:
		i = 0;
		for_each_worker_pool(pool, gcwq) {
			BUG_ON(pool->first_idle);
			new_workers[i] = create_worker(pool, false);
			if (!new_workers[i++])
				goto err_destroy;
		}
	}

	/* some are called w/ irq disabled, don't disturb irq status */
	spin_lock_irqsave(&gcwq->lock, flags);

	switch (action) {
	case CPU_DOWN_PREPARE:
		/* initialize trustee and tell it to acquire the gcwq */
		BUG_ON(gcwq->trustee || gcwq->trustee_state != TRUSTEE_DONE);
		gcwq->trustee = new_trustee;
		gcwq->trustee_state = TRUSTEE_START;
		wake_up_process(gcwq->trustee);
		wait_trustee_state(gcwq, TRUSTEE_IN_CHARGE);
		/* fall through */
	case CPU_UP_PREPARE:
		i = 0;
		for_each_worker_pool(pool, gcwq) {
			BUG_ON(pool->first_idle);
			pool->first_idle = new_workers[i++];
		}
		break;

	case CPU_DYING:
		/*
		 * Before this, the trustee and all workers except for
		 * the ones which are still executing works from
		 * before the last CPU down must be on the cpu.  After
		 * this, they'll all be diasporas.
		 */
		gcwq->flags |= GCWQ_DISASSOCIATED;
		break;

	case CPU_POST_DEAD:
		gcwq->trustee_state = TRUSTEE_BUTCHER;
		/* fall through */
	case CPU_UP_CANCELED:
		for_each_worker_pool(pool, gcwq) {
			destroy_worker(pool->first_idle);
			pool->first_idle = NULL;
		}
		break;

	case CPU_DOWN_FAILED:
	case CPU_ONLINE:
		gcwq->flags &= ~GCWQ_DISASSOCIATED;
		if (gcwq->trustee_state != TRUSTEE_DONE) {
			gcwq->trustee_state = TRUSTEE_RELEASE;
			wake_up_process(gcwq->trustee);
			wait_trustee_state(gcwq, TRUSTEE_DONE);
		}

		/*
		 * Trustee is done and there might be no worker left.
		 * Put the first_idle in and request a real manager to
		 * take a look.
		 */
		for_each_worker_pool(pool, gcwq) {
			spin_unlock_irq(&gcwq->lock);
			kthread_bind(pool->first_idle->task, cpu);
			spin_lock_irq(&gcwq->lock);
			pool->flags |= POOL_MANAGE_WORKERS;
			start_worker(pool->first_idle);
			pool->first_idle = NULL;
		}
		break;
	}

	spin_unlock_irqrestore(&gcwq->lock, flags);

	return notifier_from_errno(0);

err_destroy:
	if (new_trustee)
		kthread_stop(new_trustee);

	spin_lock_irqsave(&gcwq->lock, flags);
	for (i = 0; i < NR_WORKER_POOLS; i++)
		if (new_workers[i])
			destroy_worker(new_workers[i]);
	spin_unlock_irqrestore(&gcwq->lock, flags);

	return NOTIFY_BAD;
}

/*
 * Workqueues should be brought up before normal priority CPU notifiers.
 * This will be registered high priority CPU notifier.
 */
static int __devinit workqueue_cpu_up_callback(struct notifier_block *nfb,
					       unsigned long action,
					       void *hcpu)
{
	switch (action & ~CPU_TASKS_FROZEN) {
	case CPU_UP_PREPARE:
	case CPU_UP_CANCELED:
	case CPU_DOWN_FAILED:
	case CPU_ONLINE:
		return workqueue_cpu_callback(nfb, action, hcpu);
	}
	return NOTIFY_OK;
}

/*
 * Workqueues should be brought down after normal priority CPU notifiers.
 * This will be registered as low priority CPU notifier.
 */
static int __devinit workqueue_cpu_down_callback(struct notifier_block *nfb,
						 unsigned long action,
						 void *hcpu)
{
	switch (action & ~CPU_TASKS_FROZEN) {
	case CPU_DOWN_PREPARE:
	case CPU_DYING:
	case CPU_POST_DEAD:
		return workqueue_cpu_callback(nfb, action, hcpu);
	}
	return NOTIFY_OK;
}

#ifdef CONFIG_SMP

struct work_for_cpu {
	struct work_struct work;
	long (*fn)(void *);
	void *arg;
	long ret;
};

static void work_for_cpu_fn(struct work_struct *work)
{
	struct work_for_cpu *wfc = container_of(work, struct work_for_cpu, work);

	wfc->ret = wfc->fn(wfc->arg);
}

/**
 * work_on_cpu - run a function in user context on a particular cpu
 * @cpu: the cpu to run on
 * @fn: the function to run
 * @arg: the function arg
 *
 * This will return the value @fn returns.
 * It is up to the caller to ensure that the cpu doesn't go offline.
 * The caller must not hold any locks which would prevent @fn from completing.
 */
long work_on_cpu(unsigned int cpu, long (*fn)(void *), void *arg)
{
	struct work_for_cpu wfc = { .fn = fn, .arg = arg };

	INIT_WORK_ONSTACK(&wfc.work, work_for_cpu_fn);
	schedule_work_on(cpu, &wfc.work);
	flush_work(&wfc.work);
	return wfc.ret;
}
EXPORT_SYMBOL_GPL(work_on_cpu);
#endif /* CONFIG_SMP */

#ifdef CONFIG_FREEZER

/**
 * freeze_workqueues_begin - begin freezing workqueues
 *
 * Start freezing workqueues.  After this function returns, all freezable
 * workqueues will queue new works to their frozen_works list instead of
 * gcwq->worklist.
 *
 * CONTEXT:
 * Grabs and releases workqueue_lock and gcwq->lock's.
 */
void freeze_workqueues_begin(void)
{
	unsigned int cpu;

	spin_lock(&workqueue_lock);

	BUG_ON(workqueue_freezing);
	workqueue_freezing = true;

	for_each_gcwq_cpu(cpu) {
		struct global_cwq *gcwq = get_gcwq(cpu);
		struct workqueue_struct *wq;

		spin_lock_irq(&gcwq->lock);

		BUG_ON(gcwq->flags & GCWQ_FREEZING);
		gcwq->flags |= GCWQ_FREEZING;

		list_for_each_entry(wq, &workqueues, list) {
			struct cpu_workqueue_struct *cwq = get_cwq(cpu, wq);

			if (cwq && wq->flags & WQ_FREEZABLE)
				cwq->max_active = 0;
		}

		spin_unlock_irq(&gcwq->lock);
	}

	spin_unlock(&workqueue_lock);
}

/**
 * freeze_workqueues_busy - are freezable workqueues still busy?
 *
 * Check whether freezing is complete.  This function must be called
 * between freeze_workqueues_begin() and thaw_workqueues().
 *
 * CONTEXT:
 * Grabs and releases workqueue_lock.
 *
 * RETURNS:
 * %true if some freezable workqueues are still busy.  %false if freezing
 * is complete.
 */
bool freeze_workqueues_busy(void)
{
	unsigned int cpu;
	bool busy = false;

	spin_lock(&workqueue_lock);

	BUG_ON(!workqueue_freezing);

	for_each_gcwq_cpu(cpu) {
		struct workqueue_struct *wq;
		/*
		 * nr_active is monotonically decreasing.  It's safe
		 * to peek without lock.
		 */
		list_for_each_entry(wq, &workqueues, list) {
			struct cpu_workqueue_struct *cwq = get_cwq(cpu, wq);

			if (!cwq || !(wq->flags & WQ_FREEZABLE))
				continue;

			BUG_ON(cwq->nr_active < 0);
			if (cwq->nr_active) {
				busy = true;
				goto out_unlock;
			}
		}
	}
out_unlock:
	spin_unlock(&workqueue_lock);
	return busy;
}

/**
 * thaw_workqueues - thaw workqueues
 *
 * Thaw workqueues.  Normal queueing is restored and all collected
 * frozen works are transferred to their respective gcwq worklists.
 *
 * CONTEXT:
 * Grabs and releases workqueue_lock and gcwq->lock's.
 */
void thaw_workqueues(void)
{
	unsigned int cpu;

	spin_lock(&workqueue_lock);

	if (!workqueue_freezing)
		goto out_unlock;

	for_each_gcwq_cpu(cpu) {
		struct global_cwq *gcwq = get_gcwq(cpu);
		struct worker_pool *pool;
		struct workqueue_struct *wq;

		spin_lock_irq(&gcwq->lock);

		BUG_ON(!(gcwq->flags & GCWQ_FREEZING));
		gcwq->flags &= ~GCWQ_FREEZING;

		list_for_each_entry(wq, &workqueues, list) {
			struct cpu_workqueue_struct *cwq = get_cwq(cpu, wq);

			if (!cwq || !(wq->flags & WQ_FREEZABLE))
				continue;

			/* restore max_active and repopulate worklist */
			cwq->max_active = wq->saved_max_active;

			while (!list_empty(&cwq->delayed_works) &&
			       cwq->nr_active < cwq->max_active)
				cwq_activate_first_delayed(cwq);
		}

		for_each_worker_pool(pool, gcwq)
			wake_up_worker(pool);

		spin_unlock_irq(&gcwq->lock);
	}

	workqueue_freezing = false;
out_unlock:
	spin_unlock(&workqueue_lock);
}
#endif /* CONFIG_FREEZER */

static int __init init_workqueues(void)
{
	unsigned int cpu;
	int i;

	cpu_notifier(workqueue_cpu_up_callback, CPU_PRI_WORKQUEUE_UP);
	cpu_notifier(workqueue_cpu_down_callback, CPU_PRI_WORKQUEUE_DOWN);

	/* initialize gcwqs */
	for_each_gcwq_cpu(cpu) {
		struct global_cwq *gcwq = get_gcwq(cpu);
		struct worker_pool *pool;

		spin_lock_init(&gcwq->lock);
		gcwq->cpu = cpu;
		gcwq->flags |= GCWQ_DISASSOCIATED;

		for (i = 0; i < BUSY_WORKER_HASH_SIZE; i++)
			INIT_HLIST_HEAD(&gcwq->busy_hash[i]);

		for_each_worker_pool(pool, gcwq) {
			pool->gcwq = gcwq;
			INIT_LIST_HEAD(&pool->worklist);
			INIT_LIST_HEAD(&pool->idle_list);

			init_timer_deferrable(&pool->idle_timer);
			pool->idle_timer.function = idle_worker_timeout;
			pool->idle_timer.data = (unsigned long)pool;

			setup_timer(&pool->mayday_timer, gcwq_mayday_timeout,
				    (unsigned long)pool);

			ida_init(&pool->worker_ida);
		}

		gcwq->trustee_state = TRUSTEE_DONE;
		init_waitqueue_head(&gcwq->trustee_wait);
	}

	/* create the initial worker */
	for_each_online_gcwq_cpu(cpu) {
		struct global_cwq *gcwq = get_gcwq(cpu);
		struct worker_pool *pool;

		if (cpu != WORK_CPU_UNBOUND)
			gcwq->flags &= ~GCWQ_DISASSOCIATED;

		for_each_worker_pool(pool, gcwq) {
			struct worker *worker;

			worker = create_worker(pool, true);
			BUG_ON(!worker);
			spin_lock_irq(&gcwq->lock);
			start_worker(worker);
			spin_unlock_irq(&gcwq->lock);
		}
	}

	system_wq = alloc_workqueue("events", 0, 0);
	system_long_wq = alloc_workqueue("events_long", 0, 0);
	system_nrt_wq = alloc_workqueue("events_nrt", WQ_NON_REENTRANT, 0);
	system_unbound_wq = alloc_workqueue("events_unbound", WQ_UNBOUND,
					    WQ_UNBOUND_MAX_ACTIVE);
	system_freezable_wq = alloc_workqueue("events_freezable",
					      WQ_FREEZABLE, 0);
	system_nrt_freezable_wq = alloc_workqueue("events_nrt_freezable",
			WQ_NON_REENTRANT | WQ_FREEZABLE, 0);
	BUG_ON(!system_wq || !system_long_wq || !system_nrt_wq ||
	       !system_unbound_wq || !system_freezable_wq ||
		!system_nrt_freezable_wq);
	return 0;
}
early_initcall(init_workqueues);<|MERGE_RESOLUTION|>--- conflicted
+++ resolved
@@ -1751,13 +1751,7 @@
 
 static void cwq_activate_delayed_work(struct work_struct *work)
 {
-<<<<<<< HEAD
-	struct work_struct *work = list_first_entry(&cwq->delayed_works,
-						    struct work_struct, entry);
-=======
 	struct cpu_workqueue_struct *cwq = get_work_cwq(work);
-	struct list_head *pos = gcwq_determine_ins_pos(cwq->gcwq, cwq);
->>>>>>> 8d1988f8
 
 	trace_workqueue_activate_work(work);
 	move_linked_works(work, &cwq->pool->worklist, NULL);
