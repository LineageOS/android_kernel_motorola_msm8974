/*
 * kernel/workqueue.c - generic async execution with shared worker pool
 *
 * Copyright (C) 2002		Ingo Molnar
 *
 *   Derived from the taskqueue/keventd code by:
 *     David Woodhouse <dwmw2@infradead.org>
 *     Andrew Morton
 *     Kai Petzke <wpp@marie.physik.tu-berlin.de>
 *     Theodore Ts'o <tytso@mit.edu>
 *
 * Made to use alloc_percpu by Christoph Lameter.
 *
 * Copyright (C) 2010		SUSE Linux Products GmbH
 * Copyright (C) 2010		Tejun Heo <tj@kernel.org>
 *
 * This is the generic async execution mechanism.  Work items as are
 * executed in process context.  The worker pool is shared and
 * automatically managed.  There is one worker pool for each CPU and
 * one extra for works which are better served by workers which are
 * not bound to any specific CPU.
 *
 * Please read Documentation/workqueue.txt for details.
 */

#include <linux/export.h>
#include <linux/kernel.h>
#include <linux/sched.h>
#include <linux/init.h>
#include <linux/signal.h>
#include <linux/completion.h>
#include <linux/workqueue.h>
#include <linux/slab.h>
#include <linux/cpu.h>
#include <linux/notifier.h>
#include <linux/kthread.h>
#include <linux/hardirq.h>
#include <linux/mempolicy.h>
#include <linux/freezer.h>
#include <linux/kallsyms.h>
#include <linux/debug_locks.h>
#include <linux/lockdep.h>
#include <linux/idr.h>
#include <linux/bug.h>

#include "workqueue_sched.h"

enum {
	/* global_cwq flags */
	GCWQ_DISASSOCIATED	= 1 << 0,	/* cpu can't serve workers */
	GCWQ_FREEZING		= 1 << 1,	/* freeze in progress */

	/* pool flags */
	POOL_MANAGE_WORKERS	= 1 << 0,	/* need to manage workers */
	POOL_MANAGING_WORKERS	= 1 << 1,	/* managing workers */

	/* worker flags */
	WORKER_STARTED		= 1 << 0,	/* started */
	WORKER_DIE		= 1 << 1,	/* die die die */
	WORKER_IDLE		= 1 << 2,	/* is idle */
	WORKER_PREP		= 1 << 3,	/* preparing to run works */
	WORKER_ROGUE		= 1 << 4,	/* not bound to any cpu */
	WORKER_REBIND		= 1 << 5,	/* mom is home, come back */
	WORKER_CPU_INTENSIVE	= 1 << 6,	/* cpu intensive */
	WORKER_UNBOUND		= 1 << 7,	/* worker is unbound */

	WORKER_NOT_RUNNING	= WORKER_PREP | WORKER_ROGUE | WORKER_REBIND |
				  WORKER_CPU_INTENSIVE | WORKER_UNBOUND,

	/* gcwq->trustee_state */
	TRUSTEE_START		= 0,		/* start */
	TRUSTEE_IN_CHARGE	= 1,		/* trustee in charge of gcwq */
	TRUSTEE_BUTCHER		= 2,		/* butcher workers */
	TRUSTEE_RELEASE		= 3,		/* release workers */
	TRUSTEE_DONE		= 4,		/* trustee is done */

	NR_WORKER_POOLS		= 2,		/* # worker pools per gcwq */

	BUSY_WORKER_HASH_ORDER	= 6,		/* 64 pointers */
	BUSY_WORKER_HASH_SIZE	= 1 << BUSY_WORKER_HASH_ORDER,
	BUSY_WORKER_HASH_MASK	= BUSY_WORKER_HASH_SIZE - 1,

	MAX_IDLE_WORKERS_RATIO	= 4,		/* 1/4 of busy can be idle */
	IDLE_WORKER_TIMEOUT	= 300 * HZ,	/* keep idle ones for 5 mins */

	MAYDAY_INITIAL_TIMEOUT  = HZ / 100 >= 2 ? HZ / 100 : 2,
						/* call for help after 10ms
						   (min two ticks) */
	MAYDAY_INTERVAL		= HZ / 10,	/* and then every 100ms */
	CREATE_COOLDOWN		= HZ,		/* time to breath after fail */
	TRUSTEE_COOLDOWN	= HZ / 10,	/* for trustee draining */

	/*
	 * Rescue workers are used only on emergencies and shared by
	 * all cpus.  Give -20.
	 */
	RESCUER_NICE_LEVEL	= -20,
	HIGHPRI_NICE_LEVEL	= -20,
};

/*
 * Structure fields follow one of the following exclusion rules.
 *
 * I: Modifiable by initialization/destruction paths and read-only for
 *    everyone else.
 *
 * P: Preemption protected.  Disabling preemption is enough and should
 *    only be modified and accessed from the local cpu.
 *
 * L: gcwq->lock protected.  Access with gcwq->lock held.
 *
 * X: During normal operation, modification requires gcwq->lock and
 *    should be done only from local cpu.  Either disabling preemption
 *    on local cpu or grabbing gcwq->lock is enough for read access.
 *    If GCWQ_DISASSOCIATED is set, it's identical to L.
 *
 * F: wq->flush_mutex protected.
 *
 * W: workqueue_lock protected.
 */

struct global_cwq;
struct worker_pool;

/*
 * The poor guys doing the actual heavy lifting.  All on-duty workers
 * are either serving the manager role, on idle list or on busy hash.
 */
struct worker {
	/* on idle list while idle, on busy hash table while busy */
	union {
		struct list_head	entry;	/* L: while idle */
		struct hlist_node	hentry;	/* L: while busy */
	};

	struct work_struct	*current_work;	/* L: work being processed */
	struct cpu_workqueue_struct *current_cwq; /* L: current_work's cwq */
	struct list_head	scheduled;	/* L: scheduled works */
	struct task_struct	*task;		/* I: worker task */
	struct worker_pool	*pool;		/* I: the associated pool */
	/* 64 bytes boundary on 64bit, 32 on 32bit */
	unsigned long		last_active;	/* L: last active timestamp */
	unsigned int		flags;		/* X: flags */
	int			id;		/* I: worker id */
	struct work_struct	rebind_work;	/* L: rebind worker to cpu */
};

struct worker_pool {
	struct global_cwq	*gcwq;		/* I: the owning gcwq */
	unsigned int		flags;		/* X: flags */

	struct list_head	worklist;	/* L: list of pending works */
	int			nr_workers;	/* L: total number of workers */
	int			nr_idle;	/* L: currently idle ones */

	struct list_head	idle_list;	/* X: list of idle workers */
	struct timer_list	idle_timer;	/* L: worker idle timeout */
	struct timer_list	mayday_timer;	/* L: SOS timer for workers */

	struct ida		worker_ida;	/* L: for worker IDs */
	struct worker		*first_idle;	/* L: first idle worker */
};

/*
 * Global per-cpu workqueue.  There's one and only one for each cpu
 * and all works are queued and processed here regardless of their
 * target workqueues.
 */
struct global_cwq {
	spinlock_t		lock;		/* the gcwq lock */
	unsigned int		cpu;		/* I: the associated cpu */
	unsigned int		flags;		/* L: GCWQ_* flags */

	/* workers are chained either in busy_hash or pool idle_list */
	struct hlist_head	busy_hash[BUSY_WORKER_HASH_SIZE];
						/* L: hash of busy workers */

	struct worker_pool	pools[2];	/* normal and highpri pools */

	struct task_struct	*trustee;	/* L: for gcwq shutdown */
	unsigned int		trustee_state;	/* L: trustee state */
	wait_queue_head_t	trustee_wait;	/* trustee wait */
} ____cacheline_aligned_in_smp;

/*
 * The per-CPU workqueue.  The lower WORK_STRUCT_FLAG_BITS of
 * work_struct->data are used for flags and thus cwqs need to be
 * aligned at two's power of the number of flag bits.
 */
struct cpu_workqueue_struct {
	struct worker_pool	*pool;		/* I: the associated pool */
	struct workqueue_struct *wq;		/* I: the owning workqueue */
	int			work_color;	/* L: current color */
	int			flush_color;	/* L: flushing color */
	int			nr_in_flight[WORK_NR_COLORS];
						/* L: nr of in_flight works */
	int			nr_active;	/* L: nr of active works */
	int			max_active;	/* L: max active works */
	struct list_head	delayed_works;	/* L: delayed works */
};

/*
 * Structure used to wait for workqueue flush.
 */
struct wq_flusher {
	struct list_head	list;		/* F: list of flushers */
	int			flush_color;	/* F: flush color waiting for */
	struct completion	done;		/* flush completion */
};

/*
 * All cpumasks are assumed to be always set on UP and thus can't be
 * used to determine whether there's something to be done.
 */
#ifdef CONFIG_SMP
typedef cpumask_var_t mayday_mask_t;
#define mayday_test_and_set_cpu(cpu, mask)	\
	cpumask_test_and_set_cpu((cpu), (mask))
#define mayday_clear_cpu(cpu, mask)		cpumask_clear_cpu((cpu), (mask))
#define for_each_mayday_cpu(cpu, mask)		for_each_cpu((cpu), (mask))
#define alloc_mayday_mask(maskp, gfp)		zalloc_cpumask_var((maskp), (gfp))
#define free_mayday_mask(mask)			free_cpumask_var((mask))
#else
typedef unsigned long mayday_mask_t;
#define mayday_test_and_set_cpu(cpu, mask)	test_and_set_bit(0, &(mask))
#define mayday_clear_cpu(cpu, mask)		clear_bit(0, &(mask))
#define for_each_mayday_cpu(cpu, mask)		if ((cpu) = 0, (mask))
#define alloc_mayday_mask(maskp, gfp)		true
#define free_mayday_mask(mask)			do { } while (0)
#endif

/*
 * The externally visible workqueue abstraction is an array of
 * per-CPU workqueues:
 */
struct workqueue_struct {
	unsigned int		flags;		/* W: WQ_* flags */
	union {
		struct cpu_workqueue_struct __percpu	*pcpu;
		struct cpu_workqueue_struct		*single;
		unsigned long				v;
	} cpu_wq;				/* I: cwq's */
	struct list_head	list;		/* W: list of all workqueues */

	struct mutex		flush_mutex;	/* protects wq flushing */
	int			work_color;	/* F: current work color */
	int			flush_color;	/* F: current flush color */
	atomic_t		nr_cwqs_to_flush; /* flush in progress */
	struct wq_flusher	*first_flusher;	/* F: first flusher */
	struct list_head	flusher_queue;	/* F: flush waiters */
	struct list_head	flusher_overflow; /* F: flush overflow list */

	mayday_mask_t		mayday_mask;	/* cpus requesting rescue */
	struct worker		*rescuer;	/* I: rescue worker */

	int			nr_drainers;	/* W: drain in progress */
	int			saved_max_active; /* W: saved cwq max_active */
#ifdef CONFIG_LOCKDEP
	struct lockdep_map	lockdep_map;
#endif
	char			name[];		/* I: workqueue name */
};

struct workqueue_struct *system_wq __read_mostly;
struct workqueue_struct *system_long_wq __read_mostly;
struct workqueue_struct *system_nrt_wq __read_mostly;
struct workqueue_struct *system_unbound_wq __read_mostly;
struct workqueue_struct *system_freezable_wq __read_mostly;
struct workqueue_struct *system_nrt_freezable_wq __read_mostly;
EXPORT_SYMBOL_GPL(system_wq);
EXPORT_SYMBOL_GPL(system_long_wq);
EXPORT_SYMBOL_GPL(system_nrt_wq);
EXPORT_SYMBOL_GPL(system_unbound_wq);
EXPORT_SYMBOL_GPL(system_freezable_wq);
EXPORT_SYMBOL_GPL(system_nrt_freezable_wq);

#define CREATE_TRACE_POINTS
#include <trace/events/workqueue.h>

#define for_each_worker_pool(pool, gcwq)				\
	for ((pool) = &(gcwq)->pools[0];				\
	     (pool) < &(gcwq)->pools[NR_WORKER_POOLS]; (pool)++)

#define for_each_busy_worker(worker, i, pos, gcwq)			\
	for (i = 0; i < BUSY_WORKER_HASH_SIZE; i++)			\
		hlist_for_each_entry(worker, pos, &gcwq->busy_hash[i], hentry)

static inline int __next_gcwq_cpu(int cpu, const struct cpumask *mask,
				  unsigned int sw)
{
	if (cpu < nr_cpu_ids) {
		if (sw & 1) {
			cpu = cpumask_next(cpu, mask);
			if (cpu < nr_cpu_ids)
				return cpu;
		}
		if (sw & 2)
			return WORK_CPU_UNBOUND;
	}
	return WORK_CPU_NONE;
}

static inline int __next_wq_cpu(int cpu, const struct cpumask *mask,
				struct workqueue_struct *wq)
{
	return __next_gcwq_cpu(cpu, mask, !(wq->flags & WQ_UNBOUND) ? 1 : 2);
}

/*
 * CPU iterators
 *
 * An extra gcwq is defined for an invalid cpu number
 * (WORK_CPU_UNBOUND) to host workqueues which are not bound to any
 * specific CPU.  The following iterators are similar to
 * for_each_*_cpu() iterators but also considers the unbound gcwq.
 *
 * for_each_gcwq_cpu()		: possible CPUs + WORK_CPU_UNBOUND
 * for_each_online_gcwq_cpu()	: online CPUs + WORK_CPU_UNBOUND
 * for_each_cwq_cpu()		: possible CPUs for bound workqueues,
 *				  WORK_CPU_UNBOUND for unbound workqueues
 */
#define for_each_gcwq_cpu(cpu)						\
	for ((cpu) = __next_gcwq_cpu(-1, cpu_possible_mask, 3);		\
	     (cpu) < WORK_CPU_NONE;					\
	     (cpu) = __next_gcwq_cpu((cpu), cpu_possible_mask, 3))

#define for_each_online_gcwq_cpu(cpu)					\
	for ((cpu) = __next_gcwq_cpu(-1, cpu_online_mask, 3);		\
	     (cpu) < WORK_CPU_NONE;					\
	     (cpu) = __next_gcwq_cpu((cpu), cpu_online_mask, 3))

#define for_each_cwq_cpu(cpu, wq)					\
	for ((cpu) = __next_wq_cpu(-1, cpu_possible_mask, (wq));	\
	     (cpu) < WORK_CPU_NONE;					\
	     (cpu) = __next_wq_cpu((cpu), cpu_possible_mask, (wq)))

#ifdef CONFIG_DEBUG_OBJECTS_WORK

static struct debug_obj_descr work_debug_descr;

static void *work_debug_hint(void *addr)
{
	return ((struct work_struct *) addr)->func;
}

/*
 * fixup_init is called when:
 * - an active object is initialized
 */
static int work_fixup_init(void *addr, enum debug_obj_state state)
{
	struct work_struct *work = addr;

	switch (state) {
	case ODEBUG_STATE_ACTIVE:
		cancel_work_sync(work);
		debug_object_init(work, &work_debug_descr);
		return 1;
	default:
		return 0;
	}
}

/*
 * fixup_activate is called when:
 * - an active object is activated
 * - an unknown object is activated (might be a statically initialized object)
 */
static int work_fixup_activate(void *addr, enum debug_obj_state state)
{
	struct work_struct *work = addr;

	switch (state) {

	case ODEBUG_STATE_NOTAVAILABLE:
		/*
		 * This is not really a fixup. The work struct was
		 * statically initialized. We just make sure that it
		 * is tracked in the object tracker.
		 */
		if (test_bit(WORK_STRUCT_STATIC_BIT, work_data_bits(work))) {
			debug_object_init(work, &work_debug_descr);
			debug_object_activate(work, &work_debug_descr);
			return 0;
		}
		WARN_ON_ONCE(1);
		return 0;

	case ODEBUG_STATE_ACTIVE:
		WARN_ON(1);

	default:
		return 0;
	}
}

/*
 * fixup_free is called when:
 * - an active object is freed
 */
static int work_fixup_free(void *addr, enum debug_obj_state state)
{
	struct work_struct *work = addr;

	switch (state) {
	case ODEBUG_STATE_ACTIVE:
		cancel_work_sync(work);
		debug_object_free(work, &work_debug_descr);
		return 1;
	default:
		return 0;
	}
}

static struct debug_obj_descr work_debug_descr = {
	.name		= "work_struct",
	.debug_hint	= work_debug_hint,
	.fixup_init	= work_fixup_init,
	.fixup_activate	= work_fixup_activate,
	.fixup_free	= work_fixup_free,
};

static inline void debug_work_activate(struct work_struct *work)
{
	debug_object_activate(work, &work_debug_descr);
}

static inline void debug_work_deactivate(struct work_struct *work)
{
	debug_object_deactivate(work, &work_debug_descr);
}

void __init_work(struct work_struct *work, int onstack)
{
	if (onstack)
		debug_object_init_on_stack(work, &work_debug_descr);
	else
		debug_object_init(work, &work_debug_descr);
}
EXPORT_SYMBOL_GPL(__init_work);

void destroy_work_on_stack(struct work_struct *work)
{
	debug_object_free(work, &work_debug_descr);
}
EXPORT_SYMBOL_GPL(destroy_work_on_stack);

#else
static inline void debug_work_activate(struct work_struct *work) { }
static inline void debug_work_deactivate(struct work_struct *work) { }
#endif

/* Serializes the accesses to the list of workqueues. */
static DEFINE_SPINLOCK(workqueue_lock);
static LIST_HEAD(workqueues);
static bool workqueue_freezing;		/* W: have wqs started freezing? */

/*
 * The almighty global cpu workqueues.  nr_running is the only field
 * which is expected to be used frequently by other cpus via
 * try_to_wake_up().  Put it in a separate cacheline.
 */
static DEFINE_PER_CPU(struct global_cwq, global_cwq);
static DEFINE_PER_CPU_SHARED_ALIGNED(atomic_t, pool_nr_running[NR_WORKER_POOLS]);

/*
 * Global cpu workqueue and nr_running counter for unbound gcwq.  The
 * gcwq is always online, has GCWQ_DISASSOCIATED set, and all its
 * workers have WORKER_UNBOUND set.
 */
static struct global_cwq unbound_global_cwq;
static atomic_t unbound_pool_nr_running[NR_WORKER_POOLS] = {
	[0 ... NR_WORKER_POOLS - 1]	= ATOMIC_INIT(0),	/* always 0 */
};

static int worker_thread(void *__worker);

static int worker_pool_pri(struct worker_pool *pool)
{
	return pool - pool->gcwq->pools;
}

static struct global_cwq *get_gcwq(unsigned int cpu)
{
	if (cpu != WORK_CPU_UNBOUND)
		return &per_cpu(global_cwq, cpu);
	else
		return &unbound_global_cwq;
}

static atomic_t *get_pool_nr_running(struct worker_pool *pool)
{
	int cpu = pool->gcwq->cpu;
	int idx = worker_pool_pri(pool);

	if (cpu != WORK_CPU_UNBOUND)
		return &per_cpu(pool_nr_running, cpu)[idx];
	else
		return &unbound_pool_nr_running[idx];
}

static struct cpu_workqueue_struct *get_cwq(unsigned int cpu,
					    struct workqueue_struct *wq)
{
	if (!(wq->flags & WQ_UNBOUND)) {
		if (likely(cpu < nr_cpu_ids))
			return per_cpu_ptr(wq->cpu_wq.pcpu, cpu);
	} else if (likely(cpu == WORK_CPU_UNBOUND))
		return wq->cpu_wq.single;
	return NULL;
}

static unsigned int work_color_to_flags(int color)
{
	return color << WORK_STRUCT_COLOR_SHIFT;
}

static int get_work_color(struct work_struct *work)
{
	return (*work_data_bits(work) >> WORK_STRUCT_COLOR_SHIFT) &
		((1 << WORK_STRUCT_COLOR_BITS) - 1);
}

static int work_next_color(int color)
{
	return (color + 1) % WORK_NR_COLORS;
}

/*
 * A work's data points to the cwq with WORK_STRUCT_CWQ set while the
 * work is on queue.  Once execution starts, WORK_STRUCT_CWQ is
 * cleared and the work data contains the cpu number it was last on.
 *
 * set_work_{cwq|cpu}() and clear_work_data() can be used to set the
 * cwq, cpu or clear work->data.  These functions should only be
 * called while the work is owned - ie. while the PENDING bit is set.
 *
 * get_work_[g]cwq() can be used to obtain the gcwq or cwq
 * corresponding to a work.  gcwq is available once the work has been
 * queued anywhere after initialization.  cwq is available only from
 * queueing until execution starts.
 */
static inline void set_work_data(struct work_struct *work, unsigned long data,
				 unsigned long flags)
{
	BUG_ON(!work_pending(work));
	atomic_long_set(&work->data, data | flags | work_static(work));
}

static void set_work_cwq(struct work_struct *work,
			 struct cpu_workqueue_struct *cwq,
			 unsigned long extra_flags)
{
	set_work_data(work, (unsigned long)cwq,
		      WORK_STRUCT_PENDING | WORK_STRUCT_CWQ | extra_flags);
}

static void set_work_cpu(struct work_struct *work, unsigned int cpu)
{
	set_work_data(work, cpu << WORK_STRUCT_FLAG_BITS, WORK_STRUCT_PENDING);
}

static void clear_work_data(struct work_struct *work)
{
	set_work_data(work, WORK_STRUCT_NO_CPU, 0);
}

static struct cpu_workqueue_struct *get_work_cwq(struct work_struct *work)
{
	unsigned long data = atomic_long_read(&work->data);

	if (data & WORK_STRUCT_CWQ)
		return (void *)(data & WORK_STRUCT_WQ_DATA_MASK);
	else
		return NULL;
}

static struct global_cwq *get_work_gcwq(struct work_struct *work)
{
	unsigned long data = atomic_long_read(&work->data);
	unsigned int cpu;

	if (data & WORK_STRUCT_CWQ)
		return ((struct cpu_workqueue_struct *)
			(data & WORK_STRUCT_WQ_DATA_MASK))->pool->gcwq;

	cpu = data >> WORK_STRUCT_FLAG_BITS;
	if (cpu == WORK_CPU_NONE)
		return NULL;

	BUG_ON(cpu >= nr_cpu_ids && cpu != WORK_CPU_UNBOUND);
	return get_gcwq(cpu);
}

/*
 * Policy functions.  These define the policies on how the global worker
 * pools are managed.  Unless noted otherwise, these functions assume that
 * they're being called with gcwq->lock held.
 */

static bool __need_more_worker(struct worker_pool *pool)
{
	return !atomic_read(get_pool_nr_running(pool));
}

/*
 * Need to wake up a worker?  Called from anything but currently
 * running workers.
 *
 * Note that, because unbound workers never contribute to nr_running, this
 * function will always return %true for unbound gcwq as long as the
 * worklist isn't empty.
 */
static bool need_more_worker(struct worker_pool *pool)
{
	return !list_empty(&pool->worklist) && __need_more_worker(pool);
}

/* Can I start working?  Called from busy but !running workers. */
static bool may_start_working(struct worker_pool *pool)
{
	return pool->nr_idle;
}

/* Do I need to keep working?  Called from currently running workers. */
static bool keep_working(struct worker_pool *pool)
{
	atomic_t *nr_running = get_pool_nr_running(pool);

	return !list_empty(&pool->worklist) && atomic_read(nr_running) <= 1;
}

/* Do we need a new worker?  Called from manager. */
static bool need_to_create_worker(struct worker_pool *pool)
{
	return need_more_worker(pool) && !may_start_working(pool);
}

/* Do I need to be the manager? */
static bool need_to_manage_workers(struct worker_pool *pool)
{
	return need_to_create_worker(pool) ||
		(pool->flags & POOL_MANAGE_WORKERS);
}

/* Do we have too many workers and should some go away? */
static bool too_many_workers(struct worker_pool *pool)
{
	bool managing = pool->flags & POOL_MANAGING_WORKERS;
	int nr_idle = pool->nr_idle + managing; /* manager is considered idle */
	int nr_busy = pool->nr_workers - nr_idle;

	return nr_idle > 2 && (nr_idle - 2) * MAX_IDLE_WORKERS_RATIO >= nr_busy;
}

/*
 * Wake up functions.
 */

/* Return the first worker.  Safe with preemption disabled */
static struct worker *first_worker(struct worker_pool *pool)
{
	if (unlikely(list_empty(&pool->idle_list)))
		return NULL;

	return list_first_entry(&pool->idle_list, struct worker, entry);
}

/**
 * wake_up_worker - wake up an idle worker
 * @pool: worker pool to wake worker from
 *
 * Wake up the first idle worker of @pool.
 *
 * CONTEXT:
 * spin_lock_irq(gcwq->lock).
 */
static void wake_up_worker(struct worker_pool *pool)
{
	struct worker *worker = first_worker(pool);

	if (likely(worker))
		wake_up_process(worker->task);
}

/**
 * wq_worker_waking_up - a worker is waking up
 * @task: task waking up
 * @cpu: CPU @task is waking up to
 *
 * This function is called during try_to_wake_up() when a worker is
 * being awoken.
 *
 * CONTEXT:
 * spin_lock_irq(rq->lock)
 */
void wq_worker_waking_up(struct task_struct *task, unsigned int cpu)
{
	struct worker *worker = kthread_data(task);

	if (!(worker->flags & WORKER_NOT_RUNNING))
		atomic_inc(get_pool_nr_running(worker->pool));
}

/**
 * wq_worker_sleeping - a worker is going to sleep
 * @task: task going to sleep
 * @cpu: CPU in question, must be the current CPU number
 *
 * This function is called during schedule() when a busy worker is
 * going to sleep.  Worker on the same cpu can be woken up by
 * returning pointer to its task.
 *
 * CONTEXT:
 * spin_lock_irq(rq->lock)
 *
 * RETURNS:
 * Worker task on @cpu to wake up, %NULL if none.
 */
struct task_struct *wq_worker_sleeping(struct task_struct *task,
				       unsigned int cpu)
{
	struct worker *worker = kthread_data(task), *to_wakeup = NULL;
	struct worker_pool *pool = worker->pool;
	atomic_t *nr_running = get_pool_nr_running(pool);

	if (worker->flags & WORKER_NOT_RUNNING)
		return NULL;

	/* this can only happen on the local cpu */
	BUG_ON(cpu != raw_smp_processor_id());

	/*
	 * The counterpart of the following dec_and_test, implied mb,
	 * worklist not empty test sequence is in insert_work().
	 * Please read comment there.
	 *
	 * NOT_RUNNING is clear.  This means that trustee is not in
	 * charge and we're running on the local cpu w/ rq lock held
	 * and preemption disabled, which in turn means that none else
	 * could be manipulating idle_list, so dereferencing idle_list
	 * without gcwq lock is safe.
	 */
	if (atomic_dec_and_test(nr_running) && !list_empty(&pool->worklist))
		to_wakeup = first_worker(pool);
	return to_wakeup ? to_wakeup->task : NULL;
}

/**
 * worker_set_flags - set worker flags and adjust nr_running accordingly
 * @worker: self
 * @flags: flags to set
 * @wakeup: wakeup an idle worker if necessary
 *
 * Set @flags in @worker->flags and adjust nr_running accordingly.  If
 * nr_running becomes zero and @wakeup is %true, an idle worker is
 * woken up.
 *
 * CONTEXT:
 * spin_lock_irq(gcwq->lock)
 */
static inline void worker_set_flags(struct worker *worker, unsigned int flags,
				    bool wakeup)
{
	struct worker_pool *pool = worker->pool;

	WARN_ON_ONCE(worker->task != current);

	/*
	 * If transitioning into NOT_RUNNING, adjust nr_running and
	 * wake up an idle worker as necessary if requested by
	 * @wakeup.
	 */
	if ((flags & WORKER_NOT_RUNNING) &&
	    !(worker->flags & WORKER_NOT_RUNNING)) {
		atomic_t *nr_running = get_pool_nr_running(pool);

		if (wakeup) {
			if (atomic_dec_and_test(nr_running) &&
			    !list_empty(&pool->worklist))
				wake_up_worker(pool);
		} else
			atomic_dec(nr_running);
	}

	worker->flags |= flags;
}

/**
 * worker_clr_flags - clear worker flags and adjust nr_running accordingly
 * @worker: self
 * @flags: flags to clear
 *
 * Clear @flags in @worker->flags and adjust nr_running accordingly.
 *
 * CONTEXT:
 * spin_lock_irq(gcwq->lock)
 */
static inline void worker_clr_flags(struct worker *worker, unsigned int flags)
{
	struct worker_pool *pool = worker->pool;
	unsigned int oflags = worker->flags;

	WARN_ON_ONCE(worker->task != current);

	worker->flags &= ~flags;

	/*
	 * If transitioning out of NOT_RUNNING, increment nr_running.  Note
	 * that the nested NOT_RUNNING is not a noop.  NOT_RUNNING is mask
	 * of multiple flags, not a single flag.
	 */
	if ((flags & WORKER_NOT_RUNNING) && (oflags & WORKER_NOT_RUNNING))
		if (!(worker->flags & WORKER_NOT_RUNNING))
			atomic_inc(get_pool_nr_running(pool));
}

/**
 * busy_worker_head - return the busy hash head for a work
 * @gcwq: gcwq of interest
 * @work: work to be hashed
 *
 * Return hash head of @gcwq for @work.
 *
 * CONTEXT:
 * spin_lock_irq(gcwq->lock).
 *
 * RETURNS:
 * Pointer to the hash head.
 */
static struct hlist_head *busy_worker_head(struct global_cwq *gcwq,
					   struct work_struct *work)
{
	const int base_shift = ilog2(sizeof(struct work_struct));
	unsigned long v = (unsigned long)work;

	/* simple shift and fold hash, do we need something better? */
	v >>= base_shift;
	v += v >> BUSY_WORKER_HASH_ORDER;
	v &= BUSY_WORKER_HASH_MASK;

	return &gcwq->busy_hash[v];
}

/**
 * __find_worker_executing_work - find worker which is executing a work
 * @gcwq: gcwq of interest
 * @bwh: hash head as returned by busy_worker_head()
 * @work: work to find worker for
 *
 * Find a worker which is executing @work on @gcwq.  @bwh should be
 * the hash head obtained by calling busy_worker_head() with the same
 * work.
 *
 * CONTEXT:
 * spin_lock_irq(gcwq->lock).
 *
 * RETURNS:
 * Pointer to worker which is executing @work if found, NULL
 * otherwise.
 */
static struct worker *__find_worker_executing_work(struct global_cwq *gcwq,
						   struct hlist_head *bwh,
						   struct work_struct *work)
{
	struct worker *worker;
	struct hlist_node *tmp;

	hlist_for_each_entry(worker, tmp, bwh, hentry)
		if (worker->current_work == work)
			return worker;
	return NULL;
}

/**
 * find_worker_executing_work - find worker which is executing a work
 * @gcwq: gcwq of interest
 * @work: work to find worker for
 *
 * Find a worker which is executing @work on @gcwq.  This function is
 * identical to __find_worker_executing_work() except that this
 * function calculates @bwh itself.
 *
 * CONTEXT:
 * spin_lock_irq(gcwq->lock).
 *
 * RETURNS:
 * Pointer to worker which is executing @work if found, NULL
 * otherwise.
 */
static struct worker *find_worker_executing_work(struct global_cwq *gcwq,
						 struct work_struct *work)
{
	return __find_worker_executing_work(gcwq, busy_worker_head(gcwq, work),
					    work);
}

/**
 * insert_work - insert a work into gcwq
 * @cwq: cwq @work belongs to
 * @work: work to insert
 * @head: insertion point
 * @extra_flags: extra WORK_STRUCT_* flags to set
 *
 * Insert @work which belongs to @cwq into @gcwq after @head.
 * @extra_flags is or'd to work_struct flags.
 *
 * CONTEXT:
 * spin_lock_irq(gcwq->lock).
 */
static void insert_work(struct cpu_workqueue_struct *cwq,
			struct work_struct *work, struct list_head *head,
			unsigned int extra_flags)
{
	struct worker_pool *pool = cwq->pool;

	/* we own @work, set data and link */
	set_work_cwq(work, cwq, extra_flags);

	/*
	 * Ensure that we get the right work->data if we see the
	 * result of list_add() below, see try_to_grab_pending().
	 */
	smp_wmb();

	list_add_tail(&work->entry, head);

	/*
	 * Ensure either worker_sched_deactivated() sees the above
	 * list_add_tail() or we see zero nr_running to avoid workers
	 * lying around lazily while there are works to be processed.
	 */
	smp_mb();

	if (__need_more_worker(pool))
		wake_up_worker(pool);
}

/*
 * Test whether @work is being queued from another work executing on the
 * same workqueue.  This is rather expensive and should only be used from
 * cold paths.
 */
static bool is_chained_work(struct workqueue_struct *wq)
{
	unsigned long flags;
	unsigned int cpu;

	for_each_gcwq_cpu(cpu) {
		struct global_cwq *gcwq = get_gcwq(cpu);
		struct worker *worker;
		struct hlist_node *pos;
		int i;

		spin_lock_irqsave(&gcwq->lock, flags);
		for_each_busy_worker(worker, i, pos, gcwq) {
			if (worker->task != current)
				continue;
			spin_unlock_irqrestore(&gcwq->lock, flags);
			/*
			 * I'm @worker, no locking necessary.  See if @work
			 * is headed to the same workqueue.
			 */
			return worker->current_cwq->wq == wq;
		}
		spin_unlock_irqrestore(&gcwq->lock, flags);
	}
	return false;
}

static void __queue_work(unsigned int cpu, struct workqueue_struct *wq,
			 struct work_struct *work)
{
	struct global_cwq *gcwq;
	struct cpu_workqueue_struct *cwq;
	struct list_head *worklist;
	unsigned int work_flags;
	unsigned long flags;

	debug_work_activate(work);

	/* if dying, only works from the same workqueue are allowed */
	if (unlikely(wq->flags & WQ_DRAINING) &&
	    WARN_ON_ONCE(!is_chained_work(wq)))
		return;

	/* determine gcwq to use */
	if (!(wq->flags & WQ_UNBOUND)) {
		struct global_cwq *last_gcwq;

		if (unlikely(cpu == WORK_CPU_UNBOUND))
			cpu = raw_smp_processor_id();

		/*
		 * It's multi cpu.  If @wq is non-reentrant and @work
		 * was previously on a different cpu, it might still
		 * be running there, in which case the work needs to
		 * be queued on that cpu to guarantee non-reentrance.
		 */
		gcwq = get_gcwq(cpu);
		if (wq->flags & WQ_NON_REENTRANT &&
		    (last_gcwq = get_work_gcwq(work)) && last_gcwq != gcwq) {
			struct worker *worker;

			spin_lock_irqsave(&last_gcwq->lock, flags);

			worker = find_worker_executing_work(last_gcwq, work);

			if (worker && worker->current_cwq->wq == wq)
				gcwq = last_gcwq;
			else {
				/* meh... not running there, queue here */
				spin_unlock_irqrestore(&last_gcwq->lock, flags);
				spin_lock_irqsave(&gcwq->lock, flags);
			}
		} else
			spin_lock_irqsave(&gcwq->lock, flags);
	} else {
		gcwq = get_gcwq(WORK_CPU_UNBOUND);
		spin_lock_irqsave(&gcwq->lock, flags);
	}

	/* gcwq determined, get cwq and queue */
	cwq = get_cwq(gcwq->cpu, wq);
	trace_workqueue_queue_work(cpu, cwq, work);

	BUG_ON(!list_empty(&work->entry));

	cwq->nr_in_flight[cwq->work_color]++;
	work_flags = work_color_to_flags(cwq->work_color);

	if (likely(cwq->nr_active < cwq->max_active)) {
		trace_workqueue_activate_work(work);
		cwq->nr_active++;
		worklist = &cwq->pool->worklist;
	} else {
		work_flags |= WORK_STRUCT_DELAYED;
		worklist = &cwq->delayed_works;
	}

	insert_work(cwq, work, worklist, work_flags);

	spin_unlock_irqrestore(&gcwq->lock, flags);
}

/**
 * queue_work - queue work on a workqueue
 * @wq: workqueue to use
 * @work: work to queue
 *
 * Returns 0 if @work was already on a queue, non-zero otherwise.
 *
 * We queue the work to the CPU on which it was submitted, but if the CPU dies
 * it can be processed by another CPU.
 */
int queue_work(struct workqueue_struct *wq, struct work_struct *work)
{
	int ret;

	ret = queue_work_on(get_cpu(), wq, work);
	put_cpu();

	return ret;
}
EXPORT_SYMBOL_GPL(queue_work);

/**
 * queue_work_on - queue work on specific cpu
 * @cpu: CPU number to execute work on
 * @wq: workqueue to use
 * @work: work to queue
 *
 * Returns 0 if @work was already on a queue, non-zero otherwise.
 *
 * We queue the work to a specific CPU, the caller must ensure it
 * can't go away.
 */
int
queue_work_on(int cpu, struct workqueue_struct *wq, struct work_struct *work)
{
	int ret = 0;

	if (!test_and_set_bit(WORK_STRUCT_PENDING_BIT, work_data_bits(work))) {
		__queue_work(cpu, wq, work);
		ret = 1;
	}
	return ret;
}
EXPORT_SYMBOL_GPL(queue_work_on);

static void delayed_work_timer_fn(unsigned long __data)
{
	struct delayed_work *dwork = (struct delayed_work *)__data;
	struct cpu_workqueue_struct *cwq = get_work_cwq(&dwork->work);

	__queue_work(smp_processor_id(), cwq->wq, &dwork->work);
}

/**
 * queue_delayed_work - queue work on a workqueue after delay
 * @wq: workqueue to use
 * @dwork: delayable work to queue
 * @delay: number of jiffies to wait before queueing
 *
 * Returns 0 if @work was already on a queue, non-zero otherwise.
 */
int queue_delayed_work(struct workqueue_struct *wq,
			struct delayed_work *dwork, unsigned long delay)
{
	if (delay == 0)
		return queue_work(wq, &dwork->work);

	return queue_delayed_work_on(-1, wq, dwork, delay);
}
EXPORT_SYMBOL_GPL(queue_delayed_work);

/**
 * queue_delayed_work_on - queue work on specific CPU after delay
 * @cpu: CPU number to execute work on
 * @wq: workqueue to use
 * @dwork: work to queue
 * @delay: number of jiffies to wait before queueing
 *
 * Returns 0 if @work was already on a queue, non-zero otherwise.
 */
int queue_delayed_work_on(int cpu, struct workqueue_struct *wq,
			struct delayed_work *dwork, unsigned long delay)
{
	int ret = 0;
	struct timer_list *timer = &dwork->timer;
	struct work_struct *work = &dwork->work;

	if (!test_and_set_bit(WORK_STRUCT_PENDING_BIT, work_data_bits(work))) {
		unsigned int lcpu;

		WARN_ON_ONCE(timer_pending(timer));
		WARN_ON_ONCE(!list_empty(&work->entry));

		timer_stats_timer_set_start_info(&dwork->timer);

		/*
		 * This stores cwq for the moment, for the timer_fn.
		 * Note that the work's gcwq is preserved to allow
		 * reentrance detection for delayed works.
		 */
		if (!(wq->flags & WQ_UNBOUND)) {
			struct global_cwq *gcwq = get_work_gcwq(work);

			if (gcwq && gcwq->cpu != WORK_CPU_UNBOUND)
				lcpu = gcwq->cpu;
			else
				lcpu = raw_smp_processor_id();
		} else
			lcpu = WORK_CPU_UNBOUND;

		set_work_cwq(work, get_cwq(lcpu, wq), 0);

		timer->expires = jiffies + delay;
		timer->data = (unsigned long)dwork;
		timer->function = delayed_work_timer_fn;

		if (unlikely(cpu >= 0))
			add_timer_on(timer, cpu);
		else
			add_timer(timer);
		ret = 1;
	}
	return ret;
}
EXPORT_SYMBOL_GPL(queue_delayed_work_on);

/**
 * worker_enter_idle - enter idle state
 * @worker: worker which is entering idle state
 *
 * @worker is entering idle state.  Update stats and idle timer if
 * necessary.
 *
 * LOCKING:
 * spin_lock_irq(gcwq->lock).
 */
static void worker_enter_idle(struct worker *worker)
{
	struct worker_pool *pool = worker->pool;
	struct global_cwq *gcwq = pool->gcwq;

	BUG_ON(worker->flags & WORKER_IDLE);
	BUG_ON(!list_empty(&worker->entry) &&
	       (worker->hentry.next || worker->hentry.pprev));

	/* can't use worker_set_flags(), also called from start_worker() */
	worker->flags |= WORKER_IDLE;
	pool->nr_idle++;
	worker->last_active = jiffies;

	/* idle_list is LIFO */
	list_add(&worker->entry, &pool->idle_list);

	if (likely(!(worker->flags & WORKER_ROGUE))) {
		if (too_many_workers(pool) && !timer_pending(&pool->idle_timer))
			mod_timer(&pool->idle_timer,
				  jiffies + IDLE_WORKER_TIMEOUT);
	} else
		wake_up_all(&gcwq->trustee_wait);

	/*
	 * Sanity check nr_running.  Because trustee releases gcwq->lock
	 * between setting %WORKER_ROGUE and zapping nr_running, the
	 * warning may trigger spuriously.  Check iff trustee is idle.
	 */
	WARN_ON_ONCE(gcwq->trustee_state == TRUSTEE_DONE &&
<<<<<<< HEAD
		     pool->nr_workers == pool->nr_idle &&
		     atomic_read(get_pool_nr_running(pool)));
=======
		     gcwq->nr_workers == gcwq->nr_idle &&
		     atomic_read(get_gcwq_nr_running(gcwq->cpu)));
>>>>>>> 2a6c53a6
}

/**
 * worker_leave_idle - leave idle state
 * @worker: worker which is leaving idle state
 *
 * @worker is leaving idle state.  Update stats.
 *
 * LOCKING:
 * spin_lock_irq(gcwq->lock).
 */
static void worker_leave_idle(struct worker *worker)
{
	struct worker_pool *pool = worker->pool;

	BUG_ON(!(worker->flags & WORKER_IDLE));
	worker_clr_flags(worker, WORKER_IDLE);
	pool->nr_idle--;
	list_del_init(&worker->entry);
}

/**
 * worker_maybe_bind_and_lock - bind worker to its cpu if possible and lock gcwq
 * @worker: self
 *
 * Works which are scheduled while the cpu is online must at least be
 * scheduled to a worker which is bound to the cpu so that if they are
 * flushed from cpu callbacks while cpu is going down, they are
 * guaranteed to execute on the cpu.
 *
 * This function is to be used by rogue workers and rescuers to bind
 * themselves to the target cpu and may race with cpu going down or
 * coming online.  kthread_bind() can't be used because it may put the
 * worker to already dead cpu and set_cpus_allowed_ptr() can't be used
 * verbatim as it's best effort and blocking and gcwq may be
 * [dis]associated in the meantime.
 *
 * This function tries set_cpus_allowed() and locks gcwq and verifies
 * the binding against GCWQ_DISASSOCIATED which is set during
 * CPU_DYING and cleared during CPU_ONLINE, so if the worker enters
 * idle state or fetches works without dropping lock, it can guarantee
 * the scheduling requirement described in the first paragraph.
 *
 * CONTEXT:
 * Might sleep.  Called without any lock but returns with gcwq->lock
 * held.
 *
 * RETURNS:
 * %true if the associated gcwq is online (@worker is successfully
 * bound), %false if offline.
 */
static bool worker_maybe_bind_and_lock(struct worker *worker)
__acquires(&gcwq->lock)
{
	struct global_cwq *gcwq = worker->pool->gcwq;
	struct task_struct *task = worker->task;

	while (true) {
		/*
		 * The following call may fail, succeed or succeed
		 * without actually migrating the task to the cpu if
		 * it races with cpu hotunplug operation.  Verify
		 * against GCWQ_DISASSOCIATED.
		 */
		if (!(gcwq->flags & GCWQ_DISASSOCIATED))
			set_cpus_allowed_ptr(task, get_cpu_mask(gcwq->cpu));

		spin_lock_irq(&gcwq->lock);
		if (gcwq->flags & GCWQ_DISASSOCIATED)
			return false;
		if (task_cpu(task) == gcwq->cpu &&
		    cpumask_equal(&current->cpus_allowed,
				  get_cpu_mask(gcwq->cpu)))
			return true;
		spin_unlock_irq(&gcwq->lock);

		/*
		 * We've raced with CPU hot[un]plug.  Give it a breather
		 * and retry migration.  cond_resched() is required here;
		 * otherwise, we might deadlock against cpu_stop trying to
		 * bring down the CPU on non-preemptive kernel.
		 */
		cpu_relax();
		cond_resched();
	}
}

/*
 * Function for worker->rebind_work used to rebind rogue busy workers
 * to the associated cpu which is coming back online.  This is
 * scheduled by cpu up but can race with other cpu hotplug operations
 * and may be executed twice without intervening cpu down.
 */
static void worker_rebind_fn(struct work_struct *work)
{
	struct worker *worker = container_of(work, struct worker, rebind_work);
	struct global_cwq *gcwq = worker->pool->gcwq;

	if (worker_maybe_bind_and_lock(worker))
		worker_clr_flags(worker, WORKER_REBIND);

	spin_unlock_irq(&gcwq->lock);
}

static struct worker *alloc_worker(void)
{
	struct worker *worker;

	worker = kzalloc(sizeof(*worker), GFP_KERNEL);
	if (worker) {
		INIT_LIST_HEAD(&worker->entry);
		INIT_LIST_HEAD(&worker->scheduled);
		INIT_WORK(&worker->rebind_work, worker_rebind_fn);
		/* on creation a worker is in !idle && prep state */
		worker->flags = WORKER_PREP;
	}
	return worker;
}

/**
 * create_worker - create a new workqueue worker
 * @pool: pool the new worker will belong to
 * @bind: whether to set affinity to @cpu or not
 *
 * Create a new worker which is bound to @pool.  The returned worker
 * can be started by calling start_worker() or destroyed using
 * destroy_worker().
 *
 * CONTEXT:
 * Might sleep.  Does GFP_KERNEL allocations.
 *
 * RETURNS:
 * Pointer to the newly created worker.
 */
static struct worker *create_worker(struct worker_pool *pool, bool bind)
{
	struct global_cwq *gcwq = pool->gcwq;
	bool on_unbound_cpu = gcwq->cpu == WORK_CPU_UNBOUND;
	const char *pri = worker_pool_pri(pool) ? "H" : "";
	struct worker *worker = NULL;
	int id = -1;

	spin_lock_irq(&gcwq->lock);
	while (ida_get_new(&pool->worker_ida, &id)) {
		spin_unlock_irq(&gcwq->lock);
		if (!ida_pre_get(&pool->worker_ida, GFP_KERNEL))
			goto fail;
		spin_lock_irq(&gcwq->lock);
	}
	spin_unlock_irq(&gcwq->lock);

	worker = alloc_worker();
	if (!worker)
		goto fail;

	worker->pool = pool;
	worker->id = id;

	if (!on_unbound_cpu)
		worker->task = kthread_create_on_node(worker_thread,
					worker, cpu_to_node(gcwq->cpu),
					"kworker/%u:%d%s", gcwq->cpu, id, pri);
	else
		worker->task = kthread_create(worker_thread, worker,
					      "kworker/u:%d%s", id, pri);
	if (IS_ERR(worker->task))
		goto fail;

	if (worker_pool_pri(pool))
		set_user_nice(worker->task, HIGHPRI_NICE_LEVEL);

	/*
	 * A rogue worker will become a regular one if CPU comes
	 * online later on.  Make sure every worker has
	 * PF_THREAD_BOUND set.
	 */
	if (bind && !on_unbound_cpu)
		kthread_bind(worker->task, gcwq->cpu);
	else {
		worker->task->flags |= PF_THREAD_BOUND;
		if (on_unbound_cpu)
			worker->flags |= WORKER_UNBOUND;
	}

	return worker;
fail:
	if (id >= 0) {
		spin_lock_irq(&gcwq->lock);
		ida_remove(&pool->worker_ida, id);
		spin_unlock_irq(&gcwq->lock);
	}
	kfree(worker);
	return NULL;
}

/**
 * start_worker - start a newly created worker
 * @worker: worker to start
 *
 * Make the gcwq aware of @worker and start it.
 *
 * CONTEXT:
 * spin_lock_irq(gcwq->lock).
 */
static void start_worker(struct worker *worker)
{
	worker->flags |= WORKER_STARTED;
	worker->pool->nr_workers++;
	worker_enter_idle(worker);
	wake_up_process(worker->task);
}

/**
 * destroy_worker - destroy a workqueue worker
 * @worker: worker to be destroyed
 *
 * Destroy @worker and adjust @gcwq stats accordingly.
 *
 * CONTEXT:
 * spin_lock_irq(gcwq->lock) which is released and regrabbed.
 */
static void destroy_worker(struct worker *worker)
{
	struct worker_pool *pool = worker->pool;
	struct global_cwq *gcwq = pool->gcwq;
	int id = worker->id;

	/* sanity check frenzy */
	BUG_ON(worker->current_work);
	BUG_ON(!list_empty(&worker->scheduled));

	if (worker->flags & WORKER_STARTED)
		pool->nr_workers--;
	if (worker->flags & WORKER_IDLE)
		pool->nr_idle--;

	list_del_init(&worker->entry);
	worker->flags |= WORKER_DIE;

	spin_unlock_irq(&gcwq->lock);

	kthread_stop(worker->task);
	kfree(worker);

	spin_lock_irq(&gcwq->lock);
	ida_remove(&pool->worker_ida, id);
}

static void idle_worker_timeout(unsigned long __pool)
{
	struct worker_pool *pool = (void *)__pool;
	struct global_cwq *gcwq = pool->gcwq;

	spin_lock_irq(&gcwq->lock);

	if (too_many_workers(pool)) {
		struct worker *worker;
		unsigned long expires;

		/* idle_list is kept in LIFO order, check the last one */
		worker = list_entry(pool->idle_list.prev, struct worker, entry);
		expires = worker->last_active + IDLE_WORKER_TIMEOUT;

		if (time_before(jiffies, expires))
			mod_timer(&pool->idle_timer, expires);
		else {
			/* it's been idle for too long, wake up manager */
			pool->flags |= POOL_MANAGE_WORKERS;
			wake_up_worker(pool);
		}
	}

	spin_unlock_irq(&gcwq->lock);
}

static bool send_mayday(struct work_struct *work)
{
	struct cpu_workqueue_struct *cwq = get_work_cwq(work);
	struct workqueue_struct *wq = cwq->wq;
	unsigned int cpu;

	if (!(wq->flags & WQ_RESCUER))
		return false;

	/* mayday mayday mayday */
	cpu = cwq->pool->gcwq->cpu;
	/* WORK_CPU_UNBOUND can't be set in cpumask, use cpu 0 instead */
	if (cpu == WORK_CPU_UNBOUND)
		cpu = 0;
	if (!mayday_test_and_set_cpu(cpu, wq->mayday_mask))
		wake_up_process(wq->rescuer->task);
	return true;
}

static void gcwq_mayday_timeout(unsigned long __pool)
{
	struct worker_pool *pool = (void *)__pool;
	struct global_cwq *gcwq = pool->gcwq;
	struct work_struct *work;

	spin_lock_irq(&gcwq->lock);

	if (need_to_create_worker(pool)) {
		/*
		 * We've been trying to create a new worker but
		 * haven't been successful.  We might be hitting an
		 * allocation deadlock.  Send distress signals to
		 * rescuers.
		 */
		list_for_each_entry(work, &pool->worklist, entry)
			send_mayday(work);
	}

	spin_unlock_irq(&gcwq->lock);

	mod_timer(&pool->mayday_timer, jiffies + MAYDAY_INTERVAL);
}

/**
 * maybe_create_worker - create a new worker if necessary
 * @pool: pool to create a new worker for
 *
 * Create a new worker for @pool if necessary.  @pool is guaranteed to
 * have at least one idle worker on return from this function.  If
 * creating a new worker takes longer than MAYDAY_INTERVAL, mayday is
 * sent to all rescuers with works scheduled on @pool to resolve
 * possible allocation deadlock.
 *
 * On return, need_to_create_worker() is guaranteed to be false and
 * may_start_working() true.
 *
 * LOCKING:
 * spin_lock_irq(gcwq->lock) which may be released and regrabbed
 * multiple times.  Does GFP_KERNEL allocations.  Called only from
 * manager.
 *
 * RETURNS:
 * false if no action was taken and gcwq->lock stayed locked, true
 * otherwise.
 */
static bool maybe_create_worker(struct worker_pool *pool)
__releases(&gcwq->lock)
__acquires(&gcwq->lock)
{
	struct global_cwq *gcwq = pool->gcwq;

	if (!need_to_create_worker(pool))
		return false;
restart:
	spin_unlock_irq(&gcwq->lock);

	/* if we don't make progress in MAYDAY_INITIAL_TIMEOUT, call for help */
	mod_timer(&pool->mayday_timer, jiffies + MAYDAY_INITIAL_TIMEOUT);

	while (true) {
		struct worker *worker;

		worker = create_worker(pool, true);
		if (worker) {
			del_timer_sync(&pool->mayday_timer);
			spin_lock_irq(&gcwq->lock);
			start_worker(worker);
			BUG_ON(need_to_create_worker(pool));
			return true;
		}

		if (!need_to_create_worker(pool))
			break;

		__set_current_state(TASK_INTERRUPTIBLE);
		schedule_timeout(CREATE_COOLDOWN);

		if (!need_to_create_worker(pool))
			break;
	}

	del_timer_sync(&pool->mayday_timer);
	spin_lock_irq(&gcwq->lock);
	if (need_to_create_worker(pool))
		goto restart;
	return true;
}

/**
 * maybe_destroy_worker - destroy workers which have been idle for a while
 * @pool: pool to destroy workers for
 *
 * Destroy @pool workers which have been idle for longer than
 * IDLE_WORKER_TIMEOUT.
 *
 * LOCKING:
 * spin_lock_irq(gcwq->lock) which may be released and regrabbed
 * multiple times.  Called only from manager.
 *
 * RETURNS:
 * false if no action was taken and gcwq->lock stayed locked, true
 * otherwise.
 */
static bool maybe_destroy_workers(struct worker_pool *pool)
{
	bool ret = false;

	while (too_many_workers(pool)) {
		struct worker *worker;
		unsigned long expires;

		worker = list_entry(pool->idle_list.prev, struct worker, entry);
		expires = worker->last_active + IDLE_WORKER_TIMEOUT;

		if (time_before(jiffies, expires)) {
			mod_timer(&pool->idle_timer, expires);
			break;
		}

		destroy_worker(worker);
		ret = true;
	}

	return ret;
}

/**
 * manage_workers - manage worker pool
 * @worker: self
 *
 * Assume the manager role and manage gcwq worker pool @worker belongs
 * to.  At any given time, there can be only zero or one manager per
 * gcwq.  The exclusion is handled automatically by this function.
 *
 * The caller can safely start processing works on false return.  On
 * true return, it's guaranteed that need_to_create_worker() is false
 * and may_start_working() is true.
 *
 * CONTEXT:
 * spin_lock_irq(gcwq->lock) which may be released and regrabbed
 * multiple times.  Does GFP_KERNEL allocations.
 *
 * RETURNS:
 * false if no action was taken and gcwq->lock stayed locked, true if
 * some action was taken.
 */
static bool manage_workers(struct worker *worker)
{
	struct worker_pool *pool = worker->pool;
	struct global_cwq *gcwq = pool->gcwq;
	bool ret = false;

	if (pool->flags & POOL_MANAGING_WORKERS)
		return ret;

	pool->flags &= ~POOL_MANAGE_WORKERS;
	pool->flags |= POOL_MANAGING_WORKERS;

	/*
	 * Destroy and then create so that may_start_working() is true
	 * on return.
	 */
	ret |= maybe_destroy_workers(pool);
	ret |= maybe_create_worker(pool);

	pool->flags &= ~POOL_MANAGING_WORKERS;

	/*
	 * The trustee might be waiting to take over the manager
	 * position, tell it we're done.
	 */
	if (unlikely(gcwq->trustee))
		wake_up_all(&gcwq->trustee_wait);

	return ret;
}

/**
 * move_linked_works - move linked works to a list
 * @work: start of series of works to be scheduled
 * @head: target list to append @work to
 * @nextp: out paramter for nested worklist walking
 *
 * Schedule linked works starting from @work to @head.  Work series to
 * be scheduled starts at @work and includes any consecutive work with
 * WORK_STRUCT_LINKED set in its predecessor.
 *
 * If @nextp is not NULL, it's updated to point to the next work of
 * the last scheduled work.  This allows move_linked_works() to be
 * nested inside outer list_for_each_entry_safe().
 *
 * CONTEXT:
 * spin_lock_irq(gcwq->lock).
 */
static void move_linked_works(struct work_struct *work, struct list_head *head,
			      struct work_struct **nextp)
{
	struct work_struct *n;

	/*
	 * Linked worklist will always end before the end of the list,
	 * use NULL for list head.
	 */
	list_for_each_entry_safe_from(work, n, NULL, entry) {
		list_move_tail(&work->entry, head);
		if (!(*work_data_bits(work) & WORK_STRUCT_LINKED))
			break;
	}

	/*
	 * If we're already inside safe list traversal and have moved
	 * multiple works to the scheduled queue, the next position
	 * needs to be updated.
	 */
	if (nextp)
		*nextp = n;
}

static void cwq_activate_first_delayed(struct cpu_workqueue_struct *cwq)
{
	struct work_struct *work = list_first_entry(&cwq->delayed_works,
						    struct work_struct, entry);

	trace_workqueue_activate_work(work);
	move_linked_works(work, &cwq->pool->worklist, NULL);
	__clear_bit(WORK_STRUCT_DELAYED_BIT, work_data_bits(work));
	cwq->nr_active++;
}

/**
 * cwq_dec_nr_in_flight - decrement cwq's nr_in_flight
 * @cwq: cwq of interest
 * @color: color of work which left the queue
 * @delayed: for a delayed work
 *
 * A work either has completed or is removed from pending queue,
 * decrement nr_in_flight of its cwq and handle workqueue flushing.
 *
 * CONTEXT:
 * spin_lock_irq(gcwq->lock).
 */
static void cwq_dec_nr_in_flight(struct cpu_workqueue_struct *cwq, int color,
				 bool delayed)
{
	/* ignore uncolored works */
	if (color == WORK_NO_COLOR)
		return;

	cwq->nr_in_flight[color]--;

	if (!delayed) {
		cwq->nr_active--;
		if (!list_empty(&cwq->delayed_works)) {
			/* one down, submit a delayed one */
			if (cwq->nr_active < cwq->max_active)
				cwq_activate_first_delayed(cwq);
		}
	}

	/* is flush in progress and are we at the flushing tip? */
	if (likely(cwq->flush_color != color))
		return;

	/* are there still in-flight works? */
	if (cwq->nr_in_flight[color])
		return;

	/* this cwq is done, clear flush_color */
	cwq->flush_color = -1;

	/*
	 * If this was the last cwq, wake up the first flusher.  It
	 * will handle the rest.
	 */
	if (atomic_dec_and_test(&cwq->wq->nr_cwqs_to_flush))
		complete(&cwq->wq->first_flusher->done);
}

/**
 * process_one_work - process single work
 * @worker: self
 * @work: work to process
 *
 * Process @work.  This function contains all the logics necessary to
 * process a single work including synchronization against and
 * interaction with other workers on the same cpu, queueing and
 * flushing.  As long as context requirement is met, any worker can
 * call this function to process a work.
 *
 * CONTEXT:
 * spin_lock_irq(gcwq->lock) which is released and regrabbed.
 */
static void process_one_work(struct worker *worker, struct work_struct *work)
__releases(&gcwq->lock)
__acquires(&gcwq->lock)
{
	struct cpu_workqueue_struct *cwq = get_work_cwq(work);
	struct worker_pool *pool = worker->pool;
	struct global_cwq *gcwq = pool->gcwq;
	struct hlist_head *bwh = busy_worker_head(gcwq, work);
	bool cpu_intensive = cwq->wq->flags & WQ_CPU_INTENSIVE;
	work_func_t f = work->func;
	int work_color;
	struct worker *collision;
#ifdef CONFIG_LOCKDEP
	/*
	 * It is permissible to free the struct work_struct from
	 * inside the function that is called from it, this we need to
	 * take into account for lockdep too.  To avoid bogus "held
	 * lock freed" warnings as well as problems when looking into
	 * work->lockdep_map, make a copy and use that here.
	 */
	struct lockdep_map lockdep_map = work->lockdep_map;
#endif
	/*
	 * A single work shouldn't be executed concurrently by
	 * multiple workers on a single cpu.  Check whether anyone is
	 * already processing the work.  If so, defer the work to the
	 * currently executing one.
	 */
	collision = __find_worker_executing_work(gcwq, bwh, work);
	if (unlikely(collision)) {
		move_linked_works(work, &collision->scheduled, NULL);
		return;
	}

	/* claim and process */
	debug_work_deactivate(work);
	hlist_add_head(&worker->hentry, bwh);
	worker->current_work = work;
	worker->current_cwq = cwq;
	work_color = get_work_color(work);

	/* record the current cpu number in the work data and dequeue */
	set_work_cpu(work, gcwq->cpu);
	list_del_init(&work->entry);

	/*
	 * CPU intensive works don't participate in concurrency
	 * management.  They're the scheduler's responsibility.
	 */
	if (unlikely(cpu_intensive))
		worker_set_flags(worker, WORKER_CPU_INTENSIVE, true);

	/*
	 * Unbound gcwq isn't concurrency managed and work items should be
	 * executed ASAP.  Wake up another worker if necessary.
	 */
	if ((worker->flags & WORKER_UNBOUND) && need_more_worker(pool))
		wake_up_worker(pool);

	spin_unlock_irq(&gcwq->lock);

	smp_wmb();	/* paired with test_and_set_bit(PENDING) */
	work_clear_pending(work);

	lock_map_acquire_read(&cwq->wq->lockdep_map);
	lock_map_acquire(&lockdep_map);
	trace_workqueue_execute_start(work);
	f(work);
	/*
	 * While we must be careful to not use "work" after this, the trace
	 * point will only record its address.
	 */
	trace_workqueue_execute_end(work);
	lock_map_release(&lockdep_map);
	lock_map_release(&cwq->wq->lockdep_map);

	if (unlikely(in_atomic() || lockdep_depth(current) > 0)) {
		printk(KERN_ERR "BUG: workqueue leaked lock or atomic: "
		       "%s/0x%08x/%d\n",
		       current->comm, preempt_count(), task_pid_nr(current));
		printk(KERN_ERR "    last function: ");
		print_symbol("%s\n", (unsigned long)f);
		debug_show_held_locks(current);
		BUG_ON(PANIC_CORRUPTION);
		dump_stack();
	}

	spin_lock_irq(&gcwq->lock);

	/* clear cpu intensive status */
	if (unlikely(cpu_intensive))
		worker_clr_flags(worker, WORKER_CPU_INTENSIVE);

	/* we're done with it, release */
	hlist_del_init(&worker->hentry);
	worker->current_work = NULL;
	worker->current_cwq = NULL;
	cwq_dec_nr_in_flight(cwq, work_color, false);
}

/**
 * process_scheduled_works - process scheduled works
 * @worker: self
 *
 * Process all scheduled works.  Please note that the scheduled list
 * may change while processing a work, so this function repeatedly
 * fetches a work from the top and executes it.
 *
 * CONTEXT:
 * spin_lock_irq(gcwq->lock) which may be released and regrabbed
 * multiple times.
 */
static void process_scheduled_works(struct worker *worker)
{
	while (!list_empty(&worker->scheduled)) {
		struct work_struct *work = list_first_entry(&worker->scheduled,
						struct work_struct, entry);
		process_one_work(worker, work);
	}
}

/**
 * worker_thread - the worker thread function
 * @__worker: self
 *
 * The gcwq worker thread function.  There's a single dynamic pool of
 * these per each cpu.  These workers process all works regardless of
 * their specific target workqueue.  The only exception is works which
 * belong to workqueues with a rescuer which will be explained in
 * rescuer_thread().
 */
static int worker_thread(void *__worker)
{
	struct worker *worker = __worker;
	struct worker_pool *pool = worker->pool;
	struct global_cwq *gcwq = pool->gcwq;

	/* tell the scheduler that this is a workqueue worker */
	worker->task->flags |= PF_WQ_WORKER;
woke_up:
	spin_lock_irq(&gcwq->lock);

	/* DIE can be set only while we're idle, checking here is enough */
	if (worker->flags & WORKER_DIE) {
		spin_unlock_irq(&gcwq->lock);
		worker->task->flags &= ~PF_WQ_WORKER;
		return 0;
	}

	worker_leave_idle(worker);
recheck:
	/* no more worker necessary? */
	if (!need_more_worker(pool))
		goto sleep;

	/* do we need to manage? */
	if (unlikely(!may_start_working(pool)) && manage_workers(worker))
		goto recheck;

	/*
	 * ->scheduled list can only be filled while a worker is
	 * preparing to process a work or actually processing it.
	 * Make sure nobody diddled with it while I was sleeping.
	 */
	BUG_ON(!list_empty(&worker->scheduled));

	/*
	 * When control reaches this point, we're guaranteed to have
	 * at least one idle worker or that someone else has already
	 * assumed the manager role.
	 */
	worker_clr_flags(worker, WORKER_PREP);

	do {
		struct work_struct *work =
			list_first_entry(&pool->worklist,
					 struct work_struct, entry);

		if (likely(!(*work_data_bits(work) & WORK_STRUCT_LINKED))) {
			/* optimization path, not strictly necessary */
			process_one_work(worker, work);
			if (unlikely(!list_empty(&worker->scheduled)))
				process_scheduled_works(worker);
		} else {
			move_linked_works(work, &worker->scheduled, NULL);
			process_scheduled_works(worker);
		}
	} while (keep_working(pool));

	worker_set_flags(worker, WORKER_PREP, false);
sleep:
	if (unlikely(need_to_manage_workers(pool)) && manage_workers(worker))
		goto recheck;

	/*
	 * gcwq->lock is held and there's no work to process and no
	 * need to manage, sleep.  Workers are woken up only while
	 * holding gcwq->lock or from local cpu, so setting the
	 * current state before releasing gcwq->lock is enough to
	 * prevent losing any event.
	 */
	worker_enter_idle(worker);
	__set_current_state(TASK_INTERRUPTIBLE);
	spin_unlock_irq(&gcwq->lock);
	schedule();
	goto woke_up;
}

/**
 * rescuer_thread - the rescuer thread function
 * @__wq: the associated workqueue
 *
 * Workqueue rescuer thread function.  There's one rescuer for each
 * workqueue which has WQ_RESCUER set.
 *
 * Regular work processing on a gcwq may block trying to create a new
 * worker which uses GFP_KERNEL allocation which has slight chance of
 * developing into deadlock if some works currently on the same queue
 * need to be processed to satisfy the GFP_KERNEL allocation.  This is
 * the problem rescuer solves.
 *
 * When such condition is possible, the gcwq summons rescuers of all
 * workqueues which have works queued on the gcwq and let them process
 * those works so that forward progress can be guaranteed.
 *
 * This should happen rarely.
 */
static int rescuer_thread(void *__wq)
{
	struct workqueue_struct *wq = __wq;
	struct worker *rescuer = wq->rescuer;
	struct list_head *scheduled = &rescuer->scheduled;
	bool is_unbound = wq->flags & WQ_UNBOUND;
	unsigned int cpu;

	set_user_nice(current, RESCUER_NICE_LEVEL);
repeat:
	set_current_state(TASK_INTERRUPTIBLE);

	if (kthread_should_stop()) {
		__set_current_state(TASK_RUNNING);
		return 0;
	}

	/*
	 * See whether any cpu is asking for help.  Unbounded
	 * workqueues use cpu 0 in mayday_mask for CPU_UNBOUND.
	 */
	for_each_mayday_cpu(cpu, wq->mayday_mask) {
		unsigned int tcpu = is_unbound ? WORK_CPU_UNBOUND : cpu;
		struct cpu_workqueue_struct *cwq = get_cwq(tcpu, wq);
		struct worker_pool *pool = cwq->pool;
		struct global_cwq *gcwq = pool->gcwq;
		struct work_struct *work, *n;

		__set_current_state(TASK_RUNNING);
		mayday_clear_cpu(cpu, wq->mayday_mask);

		/* migrate to the target cpu if possible */
		rescuer->pool = pool;
		worker_maybe_bind_and_lock(rescuer);

		/*
		 * Slurp in all works issued via this workqueue and
		 * process'em.
		 */
		BUG_ON(!list_empty(&rescuer->scheduled));
		list_for_each_entry_safe(work, n, &pool->worklist, entry)
			if (get_work_cwq(work) == cwq)
				move_linked_works(work, scheduled, &n);

		process_scheduled_works(rescuer);

		/*
		 * Leave this gcwq.  If keep_working() is %true, notify a
		 * regular worker; otherwise, we end up with 0 concurrency
		 * and stalling the execution.
		 */
		if (keep_working(pool))
			wake_up_worker(pool);

		spin_unlock_irq(&gcwq->lock);
	}

	schedule();
	goto repeat;
}

struct wq_barrier {
	struct work_struct	work;
	struct completion	done;
};

static void wq_barrier_func(struct work_struct *work)
{
	struct wq_barrier *barr = container_of(work, struct wq_barrier, work);
	complete(&barr->done);
}

/**
 * insert_wq_barrier - insert a barrier work
 * @cwq: cwq to insert barrier into
 * @barr: wq_barrier to insert
 * @target: target work to attach @barr to
 * @worker: worker currently executing @target, NULL if @target is not executing
 *
 * @barr is linked to @target such that @barr is completed only after
 * @target finishes execution.  Please note that the ordering
 * guarantee is observed only with respect to @target and on the local
 * cpu.
 *
 * Currently, a queued barrier can't be canceled.  This is because
 * try_to_grab_pending() can't determine whether the work to be
 * grabbed is at the head of the queue and thus can't clear LINKED
 * flag of the previous work while there must be a valid next work
 * after a work with LINKED flag set.
 *
 * Note that when @worker is non-NULL, @target may be modified
 * underneath us, so we can't reliably determine cwq from @target.
 *
 * CONTEXT:
 * spin_lock_irq(gcwq->lock).
 */
static void insert_wq_barrier(struct cpu_workqueue_struct *cwq,
			      struct wq_barrier *barr,
			      struct work_struct *target, struct worker *worker)
{
	struct list_head *head;
	unsigned int linked = 0;

	/*
	 * debugobject calls are safe here even with gcwq->lock locked
	 * as we know for sure that this will not trigger any of the
	 * checks and call back into the fixup functions where we
	 * might deadlock.
	 */
	INIT_WORK_ONSTACK(&barr->work, wq_barrier_func);
	__set_bit(WORK_STRUCT_PENDING_BIT, work_data_bits(&barr->work));
	init_completion(&barr->done);

	/*
	 * If @target is currently being executed, schedule the
	 * barrier to the worker; otherwise, put it after @target.
	 */
	if (worker)
		head = worker->scheduled.next;
	else {
		unsigned long *bits = work_data_bits(target);

		head = target->entry.next;
		/* there can already be other linked works, inherit and set */
		linked = *bits & WORK_STRUCT_LINKED;
		__set_bit(WORK_STRUCT_LINKED_BIT, bits);
	}

	debug_work_activate(&barr->work);
	insert_work(cwq, &barr->work, head,
		    work_color_to_flags(WORK_NO_COLOR) | linked);
}

/**
 * flush_workqueue_prep_cwqs - prepare cwqs for workqueue flushing
 * @wq: workqueue being flushed
 * @flush_color: new flush color, < 0 for no-op
 * @work_color: new work color, < 0 for no-op
 *
 * Prepare cwqs for workqueue flushing.
 *
 * If @flush_color is non-negative, flush_color on all cwqs should be
 * -1.  If no cwq has in-flight commands at the specified color, all
 * cwq->flush_color's stay at -1 and %false is returned.  If any cwq
 * has in flight commands, its cwq->flush_color is set to
 * @flush_color, @wq->nr_cwqs_to_flush is updated accordingly, cwq
 * wakeup logic is armed and %true is returned.
 *
 * The caller should have initialized @wq->first_flusher prior to
 * calling this function with non-negative @flush_color.  If
 * @flush_color is negative, no flush color update is done and %false
 * is returned.
 *
 * If @work_color is non-negative, all cwqs should have the same
 * work_color which is previous to @work_color and all will be
 * advanced to @work_color.
 *
 * CONTEXT:
 * mutex_lock(wq->flush_mutex).
 *
 * RETURNS:
 * %true if @flush_color >= 0 and there's something to flush.  %false
 * otherwise.
 */
static bool flush_workqueue_prep_cwqs(struct workqueue_struct *wq,
				      int flush_color, int work_color)
{
	bool wait = false;
	unsigned int cpu;

	if (flush_color >= 0) {
		BUG_ON(atomic_read(&wq->nr_cwqs_to_flush));
		atomic_set(&wq->nr_cwqs_to_flush, 1);
	}

	for_each_cwq_cpu(cpu, wq) {
		struct cpu_workqueue_struct *cwq = get_cwq(cpu, wq);
		struct global_cwq *gcwq = cwq->pool->gcwq;

		spin_lock_irq(&gcwq->lock);

		if (flush_color >= 0) {
			BUG_ON(cwq->flush_color != -1);

			if (cwq->nr_in_flight[flush_color]) {
				cwq->flush_color = flush_color;
				atomic_inc(&wq->nr_cwqs_to_flush);
				wait = true;
			}
		}

		if (work_color >= 0) {
			BUG_ON(work_color != work_next_color(cwq->work_color));
			cwq->work_color = work_color;
		}

		spin_unlock_irq(&gcwq->lock);
	}

	if (flush_color >= 0 && atomic_dec_and_test(&wq->nr_cwqs_to_flush))
		complete(&wq->first_flusher->done);

	return wait;
}

/**
 * flush_workqueue - ensure that any scheduled work has run to completion.
 * @wq: workqueue to flush
 *
 * Forces execution of the workqueue and blocks until its completion.
 * This is typically used in driver shutdown handlers.
 *
 * We sleep until all works which were queued on entry have been handled,
 * but we are not livelocked by new incoming ones.
 */
void flush_workqueue(struct workqueue_struct *wq)
{
	struct wq_flusher this_flusher = {
		.list = LIST_HEAD_INIT(this_flusher.list),
		.flush_color = -1,
		.done = COMPLETION_INITIALIZER_ONSTACK(this_flusher.done),
	};
	int next_color;

	lock_map_acquire(&wq->lockdep_map);
	lock_map_release(&wq->lockdep_map);

	mutex_lock(&wq->flush_mutex);

	/*
	 * Start-to-wait phase
	 */
	next_color = work_next_color(wq->work_color);

	if (next_color != wq->flush_color) {
		/*
		 * Color space is not full.  The current work_color
		 * becomes our flush_color and work_color is advanced
		 * by one.
		 */
		BUG_ON(!list_empty(&wq->flusher_overflow));
		this_flusher.flush_color = wq->work_color;
		wq->work_color = next_color;

		if (!wq->first_flusher) {
			/* no flush in progress, become the first flusher */
			BUG_ON(wq->flush_color != this_flusher.flush_color);

			wq->first_flusher = &this_flusher;

			if (!flush_workqueue_prep_cwqs(wq, wq->flush_color,
						       wq->work_color)) {
				/* nothing to flush, done */
				wq->flush_color = next_color;
				wq->first_flusher = NULL;
				goto out_unlock;
			}
		} else {
			/* wait in queue */
			BUG_ON(wq->flush_color == this_flusher.flush_color);
			list_add_tail(&this_flusher.list, &wq->flusher_queue);
			flush_workqueue_prep_cwqs(wq, -1, wq->work_color);
		}
	} else {
		/*
		 * Oops, color space is full, wait on overflow queue.
		 * The next flush completion will assign us
		 * flush_color and transfer to flusher_queue.
		 */
		list_add_tail(&this_flusher.list, &wq->flusher_overflow);
	}

	mutex_unlock(&wq->flush_mutex);

	wait_for_completion(&this_flusher.done);

	/*
	 * Wake-up-and-cascade phase
	 *
	 * First flushers are responsible for cascading flushes and
	 * handling overflow.  Non-first flushers can simply return.
	 */
	if (wq->first_flusher != &this_flusher)
		return;

	mutex_lock(&wq->flush_mutex);

	/* we might have raced, check again with mutex held */
	if (wq->first_flusher != &this_flusher)
		goto out_unlock;

	wq->first_flusher = NULL;

	BUG_ON(!list_empty(&this_flusher.list));
	BUG_ON(wq->flush_color != this_flusher.flush_color);

	while (true) {
		struct wq_flusher *next, *tmp;

		/* complete all the flushers sharing the current flush color */
		list_for_each_entry_safe(next, tmp, &wq->flusher_queue, list) {
			if (next->flush_color != wq->flush_color)
				break;
			list_del_init(&next->list);
			complete(&next->done);
		}

		BUG_ON(!list_empty(&wq->flusher_overflow) &&
		       wq->flush_color != work_next_color(wq->work_color));

		/* this flush_color is finished, advance by one */
		wq->flush_color = work_next_color(wq->flush_color);

		/* one color has been freed, handle overflow queue */
		if (!list_empty(&wq->flusher_overflow)) {
			/*
			 * Assign the same color to all overflowed
			 * flushers, advance work_color and append to
			 * flusher_queue.  This is the start-to-wait
			 * phase for these overflowed flushers.
			 */
			list_for_each_entry(tmp, &wq->flusher_overflow, list)
				tmp->flush_color = wq->work_color;

			wq->work_color = work_next_color(wq->work_color);

			list_splice_tail_init(&wq->flusher_overflow,
					      &wq->flusher_queue);
			flush_workqueue_prep_cwqs(wq, -1, wq->work_color);
		}

		if (list_empty(&wq->flusher_queue)) {
			BUG_ON(wq->flush_color != wq->work_color);
			break;
		}

		/*
		 * Need to flush more colors.  Make the next flusher
		 * the new first flusher and arm cwqs.
		 */
		BUG_ON(wq->flush_color == wq->work_color);
		BUG_ON(wq->flush_color != next->flush_color);

		list_del_init(&next->list);
		wq->first_flusher = next;

		if (flush_workqueue_prep_cwqs(wq, wq->flush_color, -1))
			break;

		/*
		 * Meh... this color is already done, clear first
		 * flusher and repeat cascading.
		 */
		wq->first_flusher = NULL;
	}

out_unlock:
	mutex_unlock(&wq->flush_mutex);
}
EXPORT_SYMBOL_GPL(flush_workqueue);

/**
 * drain_workqueue - drain a workqueue
 * @wq: workqueue to drain
 *
 * Wait until the workqueue becomes empty.  While draining is in progress,
 * only chain queueing is allowed.  IOW, only currently pending or running
 * work items on @wq can queue further work items on it.  @wq is flushed
 * repeatedly until it becomes empty.  The number of flushing is detemined
 * by the depth of chaining and should be relatively short.  Whine if it
 * takes too long.
 */
void drain_workqueue(struct workqueue_struct *wq)
{
	unsigned int flush_cnt = 0;
	unsigned int cpu;

	/*
	 * __queue_work() needs to test whether there are drainers, is much
	 * hotter than drain_workqueue() and already looks at @wq->flags.
	 * Use WQ_DRAINING so that queue doesn't have to check nr_drainers.
	 */
	spin_lock(&workqueue_lock);
	if (!wq->nr_drainers++)
		wq->flags |= WQ_DRAINING;
	spin_unlock(&workqueue_lock);
reflush:
	flush_workqueue(wq);

	for_each_cwq_cpu(cpu, wq) {
		struct cpu_workqueue_struct *cwq = get_cwq(cpu, wq);
		bool drained;

		spin_lock_irq(&cwq->pool->gcwq->lock);
		drained = !cwq->nr_active && list_empty(&cwq->delayed_works);
		spin_unlock_irq(&cwq->pool->gcwq->lock);

		if (drained)
			continue;

		if (++flush_cnt == 10 ||
		    (flush_cnt % 100 == 0 && flush_cnt <= 1000))
			pr_warning("workqueue %s: flush on destruction isn't complete after %u tries\n",
				   wq->name, flush_cnt);
		goto reflush;
	}

	spin_lock(&workqueue_lock);
	if (!--wq->nr_drainers)
		wq->flags &= ~WQ_DRAINING;
	spin_unlock(&workqueue_lock);
}
EXPORT_SYMBOL_GPL(drain_workqueue);

static bool start_flush_work(struct work_struct *work, struct wq_barrier *barr,
			     bool wait_executing)
{
	struct worker *worker = NULL;
	struct global_cwq *gcwq;
	struct cpu_workqueue_struct *cwq;

	might_sleep();
	gcwq = get_work_gcwq(work);
	if (!gcwq)
		return false;

	spin_lock_irq(&gcwq->lock);
	if (!list_empty(&work->entry)) {
		/*
		 * See the comment near try_to_grab_pending()->smp_rmb().
		 * If it was re-queued to a different gcwq under us, we
		 * are not going to wait.
		 */
		smp_rmb();
		cwq = get_work_cwq(work);
		if (unlikely(!cwq || gcwq != cwq->pool->gcwq))
			goto already_gone;
	} else if (wait_executing) {
		worker = find_worker_executing_work(gcwq, work);
		if (!worker)
			goto already_gone;
		cwq = worker->current_cwq;
	} else
		goto already_gone;

	insert_wq_barrier(cwq, barr, work, worker);
	spin_unlock_irq(&gcwq->lock);

	/*
	 * If @max_active is 1 or rescuer is in use, flushing another work
	 * item on the same workqueue may lead to deadlock.  Make sure the
	 * flusher is not running on the same workqueue by verifying write
	 * access.
	 */
	if (cwq->wq->saved_max_active == 1 || cwq->wq->flags & WQ_RESCUER)
		lock_map_acquire(&cwq->wq->lockdep_map);
	else
		lock_map_acquire_read(&cwq->wq->lockdep_map);
	lock_map_release(&cwq->wq->lockdep_map);

	return true;
already_gone:
	spin_unlock_irq(&gcwq->lock);
	return false;
}

/**
 * flush_work - wait for a work to finish executing the last queueing instance
 * @work: the work to flush
 *
 * Wait until @work has finished execution.  This function considers
 * only the last queueing instance of @work.  If @work has been
 * enqueued across different CPUs on a non-reentrant workqueue or on
 * multiple workqueues, @work might still be executing on return on
 * some of the CPUs from earlier queueing.
 *
 * If @work was queued only on a non-reentrant, ordered or unbound
 * workqueue, @work is guaranteed to be idle on return if it hasn't
 * been requeued since flush started.
 *
 * RETURNS:
 * %true if flush_work() waited for the work to finish execution,
 * %false if it was already idle.
 */
bool flush_work(struct work_struct *work)
{
	struct wq_barrier barr;

	if (start_flush_work(work, &barr, true)) {
		wait_for_completion(&barr.done);
		destroy_work_on_stack(&barr.work);
		return true;
	} else
		return false;
}
EXPORT_SYMBOL_GPL(flush_work);

static bool wait_on_cpu_work(struct global_cwq *gcwq, struct work_struct *work)
{
	struct wq_barrier barr;
	struct worker *worker;

	spin_lock_irq(&gcwq->lock);

	worker = find_worker_executing_work(gcwq, work);
	if (unlikely(worker))
		insert_wq_barrier(worker->current_cwq, &barr, work, worker);

	spin_unlock_irq(&gcwq->lock);

	if (unlikely(worker)) {
		wait_for_completion(&barr.done);
		destroy_work_on_stack(&barr.work);
		return true;
	} else
		return false;
}

static bool wait_on_work(struct work_struct *work)
{
	bool ret = false;
	int cpu;

	might_sleep();

	lock_map_acquire(&work->lockdep_map);
	lock_map_release(&work->lockdep_map);

	for_each_gcwq_cpu(cpu)
		ret |= wait_on_cpu_work(get_gcwq(cpu), work);
	return ret;
}

/**
 * flush_work_sync - wait until a work has finished execution
 * @work: the work to flush
 *
 * Wait until @work has finished execution.  On return, it's
 * guaranteed that all queueing instances of @work which happened
 * before this function is called are finished.  In other words, if
 * @work hasn't been requeued since this function was called, @work is
 * guaranteed to be idle on return.
 *
 * RETURNS:
 * %true if flush_work_sync() waited for the work to finish execution,
 * %false if it was already idle.
 */
bool flush_work_sync(struct work_struct *work)
{
	struct wq_barrier barr;
	bool pending, waited;

	/* we'll wait for executions separately, queue barr only if pending */
	pending = start_flush_work(work, &barr, false);

	/* wait for executions to finish */
	waited = wait_on_work(work);

	/* wait for the pending one */
	if (pending) {
		wait_for_completion(&barr.done);
		destroy_work_on_stack(&barr.work);
	}

	return pending || waited;
}
EXPORT_SYMBOL_GPL(flush_work_sync);

/*
 * Upon a successful return (>= 0), the caller "owns" WORK_STRUCT_PENDING bit,
 * so this work can't be re-armed in any way.
 */
static int try_to_grab_pending(struct work_struct *work)
{
	struct global_cwq *gcwq;
	int ret = -1;

	if (!test_and_set_bit(WORK_STRUCT_PENDING_BIT, work_data_bits(work)))
		return 0;

	/*
	 * The queueing is in progress, or it is already queued. Try to
	 * steal it from ->worklist without clearing WORK_STRUCT_PENDING.
	 */
	gcwq = get_work_gcwq(work);
	if (!gcwq)
		return ret;

	spin_lock_irq(&gcwq->lock);
	if (!list_empty(&work->entry)) {
		/*
		 * This work is queued, but perhaps we locked the wrong gcwq.
		 * In that case we must see the new value after rmb(), see
		 * insert_work()->wmb().
		 */
		smp_rmb();
		if (gcwq == get_work_gcwq(work)) {
			debug_work_deactivate(work);
			list_del_init(&work->entry);
			cwq_dec_nr_in_flight(get_work_cwq(work),
				get_work_color(work),
				*work_data_bits(work) & WORK_STRUCT_DELAYED);
			ret = 1;
		}
	}
	spin_unlock_irq(&gcwq->lock);

	return ret;
}

static bool __cancel_work_timer(struct work_struct *work,
				struct timer_list* timer)
{
	int ret;

	do {
		ret = (timer && likely(del_timer(timer)));
		if (!ret)
			ret = try_to_grab_pending(work);
		wait_on_work(work);
	} while (unlikely(ret < 0));

	clear_work_data(work);
	return ret;
}

/**
 * cancel_work_sync - cancel a work and wait for it to finish
 * @work: the work to cancel
 *
 * Cancel @work and wait for its execution to finish.  This function
 * can be used even if the work re-queues itself or migrates to
 * another workqueue.  On return from this function, @work is
 * guaranteed to be not pending or executing on any CPU.
 *
 * cancel_work_sync(&delayed_work->work) must not be used for
 * delayed_work's.  Use cancel_delayed_work_sync() instead.
 *
 * The caller must ensure that the workqueue on which @work was last
 * queued can't be destroyed before this function returns.
 *
 * RETURNS:
 * %true if @work was pending, %false otherwise.
 */
bool cancel_work_sync(struct work_struct *work)
{
	return __cancel_work_timer(work, NULL);
}
EXPORT_SYMBOL_GPL(cancel_work_sync);

/**
 * flush_delayed_work - wait for a dwork to finish executing the last queueing
 * @dwork: the delayed work to flush
 *
 * Delayed timer is cancelled and the pending work is queued for
 * immediate execution.  Like flush_work(), this function only
 * considers the last queueing instance of @dwork.
 *
 * RETURNS:
 * %true if flush_work() waited for the work to finish execution,
 * %false if it was already idle.
 */
bool flush_delayed_work(struct delayed_work *dwork)
{
	if (del_timer_sync(&dwork->timer))
		__queue_work(raw_smp_processor_id(),
			     get_work_cwq(&dwork->work)->wq, &dwork->work);
	return flush_work(&dwork->work);
}
EXPORT_SYMBOL(flush_delayed_work);

/**
 * flush_delayed_work_sync - wait for a dwork to finish
 * @dwork: the delayed work to flush
 *
 * Delayed timer is cancelled and the pending work is queued for
 * execution immediately.  Other than timer handling, its behavior
 * is identical to flush_work_sync().
 *
 * RETURNS:
 * %true if flush_work_sync() waited for the work to finish execution,
 * %false if it was already idle.
 */
bool flush_delayed_work_sync(struct delayed_work *dwork)
{
	if (del_timer_sync(&dwork->timer))
		__queue_work(raw_smp_processor_id(),
			     get_work_cwq(&dwork->work)->wq, &dwork->work);
	return flush_work_sync(&dwork->work);
}
EXPORT_SYMBOL(flush_delayed_work_sync);

/**
 * cancel_delayed_work_sync - cancel a delayed work and wait for it to finish
 * @dwork: the delayed work cancel
 *
 * This is cancel_work_sync() for delayed works.
 *
 * RETURNS:
 * %true if @dwork was pending, %false otherwise.
 */
bool cancel_delayed_work_sync(struct delayed_work *dwork)
{
	return __cancel_work_timer(&dwork->work, &dwork->timer);
}
EXPORT_SYMBOL(cancel_delayed_work_sync);

/**
 * schedule_work - put work task in global workqueue
 * @work: job to be done
 *
 * Returns zero if @work was already on the kernel-global workqueue and
 * non-zero otherwise.
 *
 * This puts a job in the kernel-global workqueue if it was not already
 * queued and leaves it in the same position on the kernel-global
 * workqueue otherwise.
 */
int schedule_work(struct work_struct *work)
{
	return queue_work(system_wq, work);
}
EXPORT_SYMBOL(schedule_work);

/*
 * schedule_work_on - put work task on a specific cpu
 * @cpu: cpu to put the work task on
 * @work: job to be done
 *
 * This puts a job on a specific cpu
 */
int schedule_work_on(int cpu, struct work_struct *work)
{
	return queue_work_on(cpu, system_wq, work);
}
EXPORT_SYMBOL(schedule_work_on);

/**
 * schedule_delayed_work - put work task in global workqueue after delay
 * @dwork: job to be done
 * @delay: number of jiffies to wait or 0 for immediate execution
 *
 * After waiting for a given time this puts a job in the kernel-global
 * workqueue.
 */
int schedule_delayed_work(struct delayed_work *dwork,
					unsigned long delay)
{
	return queue_delayed_work(system_wq, dwork, delay);
}
EXPORT_SYMBOL(schedule_delayed_work);

/**
 * schedule_delayed_work_on - queue work in global workqueue on CPU after delay
 * @cpu: cpu to use
 * @dwork: job to be done
 * @delay: number of jiffies to wait
 *
 * After waiting for a given time this puts a job in the kernel-global
 * workqueue on the specified CPU.
 */
int schedule_delayed_work_on(int cpu,
			struct delayed_work *dwork, unsigned long delay)
{
	return queue_delayed_work_on(cpu, system_wq, dwork, delay);
}
EXPORT_SYMBOL(schedule_delayed_work_on);

/**
 * schedule_on_each_cpu - execute a function synchronously on each online CPU
 * @func: the function to call
 *
 * schedule_on_each_cpu() executes @func on each online CPU using the
 * system workqueue and blocks until all CPUs have completed.
 * schedule_on_each_cpu() is very slow.
 *
 * RETURNS:
 * 0 on success, -errno on failure.
 */
int schedule_on_each_cpu(work_func_t func)
{
	int cpu;
	struct work_struct __percpu *works;

	works = alloc_percpu(struct work_struct);
	if (!works)
		return -ENOMEM;

	get_online_cpus();

	for_each_online_cpu(cpu) {
		struct work_struct *work = per_cpu_ptr(works, cpu);

		INIT_WORK(work, func);
		schedule_work_on(cpu, work);
	}

	for_each_online_cpu(cpu)
		flush_work(per_cpu_ptr(works, cpu));

	put_online_cpus();
	free_percpu(works);
	return 0;
}

/**
 * flush_scheduled_work - ensure that any scheduled work has run to completion.
 *
 * Forces execution of the kernel-global workqueue and blocks until its
 * completion.
 *
 * Think twice before calling this function!  It's very easy to get into
 * trouble if you don't take great care.  Either of the following situations
 * will lead to deadlock:
 *
 *	One of the work items currently on the workqueue needs to acquire
 *	a lock held by your code or its caller.
 *
 *	Your code is running in the context of a work routine.
 *
 * They will be detected by lockdep when they occur, but the first might not
 * occur very often.  It depends on what work items are on the workqueue and
 * what locks they need, which you have no control over.
 *
 * In most situations flushing the entire workqueue is overkill; you merely
 * need to know that a particular work item isn't queued and isn't running.
 * In such cases you should use cancel_delayed_work_sync() or
 * cancel_work_sync() instead.
 */
void flush_scheduled_work(void)
{
	flush_workqueue(system_wq);
}
EXPORT_SYMBOL(flush_scheduled_work);

/**
 * execute_in_process_context - reliably execute the routine with user context
 * @fn:		the function to execute
 * @ew:		guaranteed storage for the execute work structure (must
 *		be available when the work executes)
 *
 * Executes the function immediately if process context is available,
 * otherwise schedules the function for delayed execution.
 *
 * Returns:	0 - function was executed
 *		1 - function was scheduled for execution
 */
int execute_in_process_context(work_func_t fn, struct execute_work *ew)
{
	if (!in_interrupt()) {
		fn(&ew->work);
		return 0;
	}

	INIT_WORK(&ew->work, fn);
	schedule_work(&ew->work);

	return 1;
}
EXPORT_SYMBOL_GPL(execute_in_process_context);

int keventd_up(void)
{
	return system_wq != NULL;
}

static int alloc_cwqs(struct workqueue_struct *wq)
{
	/*
	 * cwqs are forced aligned according to WORK_STRUCT_FLAG_BITS.
	 * Make sure that the alignment isn't lower than that of
	 * unsigned long long.
	 */
	const size_t size = sizeof(struct cpu_workqueue_struct);
	const size_t align = max_t(size_t, 1 << WORK_STRUCT_FLAG_BITS,
				   __alignof__(unsigned long long));

	if (!(wq->flags & WQ_UNBOUND))
		wq->cpu_wq.pcpu = __alloc_percpu(size, align);
	else {
		void *ptr;

		/*
		 * Allocate enough room to align cwq and put an extra
		 * pointer at the end pointing back to the originally
		 * allocated pointer which will be used for free.
		 */
		ptr = kzalloc(size + align + sizeof(void *), GFP_KERNEL);
		if (ptr) {
			wq->cpu_wq.single = PTR_ALIGN(ptr, align);
			*(void **)(wq->cpu_wq.single + 1) = ptr;
		}
	}

	/* just in case, make sure it's actually aligned */
	BUG_ON(!IS_ALIGNED(wq->cpu_wq.v, align));
	return wq->cpu_wq.v ? 0 : -ENOMEM;
}

static void free_cwqs(struct workqueue_struct *wq)
{
	if (!(wq->flags & WQ_UNBOUND))
		free_percpu(wq->cpu_wq.pcpu);
	else if (wq->cpu_wq.single) {
		/* the pointer to free is stored right after the cwq */
		kfree(*(void **)(wq->cpu_wq.single + 1));
	}
}

static int wq_clamp_max_active(int max_active, unsigned int flags,
			       const char *name)
{
	int lim = flags & WQ_UNBOUND ? WQ_UNBOUND_MAX_ACTIVE : WQ_MAX_ACTIVE;

	if (max_active < 1 || max_active > lim)
		printk(KERN_WARNING "workqueue: max_active %d requested for %s "
		       "is out of range, clamping between %d and %d\n",
		       max_active, name, 1, lim);

	return clamp_val(max_active, 1, lim);
}

struct workqueue_struct *__alloc_workqueue_key(const char *fmt,
					       unsigned int flags,
					       int max_active,
					       struct lock_class_key *key,
					       const char *lock_name, ...)
{
	va_list args, args1;
	struct workqueue_struct *wq;
	unsigned int cpu;
	size_t namelen;

	/* determine namelen, allocate wq and format name */
	va_start(args, lock_name);
	va_copy(args1, args);
	namelen = vsnprintf(NULL, 0, fmt, args) + 1;

	wq = kzalloc(sizeof(*wq) + namelen, GFP_KERNEL);
	if (!wq)
		goto err;

	vsnprintf(wq->name, namelen, fmt, args1);
	va_end(args);
	va_end(args1);

	/*
	 * Workqueues which may be used during memory reclaim should
	 * have a rescuer to guarantee forward progress.
	 */
	if (flags & WQ_MEM_RECLAIM)
		flags |= WQ_RESCUER;

	max_active = max_active ?: WQ_DFL_ACTIVE;
	max_active = wq_clamp_max_active(max_active, flags, wq->name);

	/* init wq */
	wq->flags = flags;
	wq->saved_max_active = max_active;
	mutex_init(&wq->flush_mutex);
	atomic_set(&wq->nr_cwqs_to_flush, 0);
	INIT_LIST_HEAD(&wq->flusher_queue);
	INIT_LIST_HEAD(&wq->flusher_overflow);

	lockdep_init_map(&wq->lockdep_map, lock_name, key, 0);
	INIT_LIST_HEAD(&wq->list);

	if (alloc_cwqs(wq) < 0)
		goto err;

	for_each_cwq_cpu(cpu, wq) {
		struct cpu_workqueue_struct *cwq = get_cwq(cpu, wq);
		struct global_cwq *gcwq = get_gcwq(cpu);
		int pool_idx = (bool)(flags & WQ_HIGHPRI);

		BUG_ON((unsigned long)cwq & WORK_STRUCT_FLAG_MASK);
		cwq->pool = &gcwq->pools[pool_idx];
		cwq->wq = wq;
		cwq->flush_color = -1;
		cwq->max_active = max_active;
		INIT_LIST_HEAD(&cwq->delayed_works);
	}

	if (flags & WQ_RESCUER) {
		struct worker *rescuer;

		if (!alloc_mayday_mask(&wq->mayday_mask, GFP_KERNEL))
			goto err;

		wq->rescuer = rescuer = alloc_worker();
		if (!rescuer)
			goto err;

		rescuer->task = kthread_create(rescuer_thread, wq, "%s",
					       wq->name);
		if (IS_ERR(rescuer->task))
			goto err;

		rescuer->task->flags |= PF_THREAD_BOUND;
		wake_up_process(rescuer->task);
	}

	/*
	 * workqueue_lock protects global freeze state and workqueues
	 * list.  Grab it, set max_active accordingly and add the new
	 * workqueue to workqueues list.
	 */
	spin_lock(&workqueue_lock);

	if (workqueue_freezing && wq->flags & WQ_FREEZABLE)
		for_each_cwq_cpu(cpu, wq)
			get_cwq(cpu, wq)->max_active = 0;

	list_add(&wq->list, &workqueues);

	spin_unlock(&workqueue_lock);

	return wq;
err:
	if (wq) {
		free_cwqs(wq);
		free_mayday_mask(wq->mayday_mask);
		kfree(wq->rescuer);
		kfree(wq);
	}
	return NULL;
}
EXPORT_SYMBOL_GPL(__alloc_workqueue_key);

/**
 * destroy_workqueue - safely terminate a workqueue
 * @wq: target workqueue
 *
 * Safely destroy a workqueue. All work currently pending will be done first.
 */
void destroy_workqueue(struct workqueue_struct *wq)
{
	unsigned int cpu;

	/* drain it before proceeding with destruction */
	drain_workqueue(wq);

	/*
	 * wq list is used to freeze wq, remove from list after
	 * flushing is complete in case freeze races us.
	 */
	spin_lock(&workqueue_lock);
	list_del(&wq->list);
	spin_unlock(&workqueue_lock);

	/* sanity check */
	for_each_cwq_cpu(cpu, wq) {
		struct cpu_workqueue_struct *cwq = get_cwq(cpu, wq);
		int i;

		for (i = 0; i < WORK_NR_COLORS; i++)
			BUG_ON(cwq->nr_in_flight[i]);
		BUG_ON(cwq->nr_active);
		BUG_ON(!list_empty(&cwq->delayed_works));
	}

	if (wq->flags & WQ_RESCUER) {
		kthread_stop(wq->rescuer->task);
		free_mayday_mask(wq->mayday_mask);
		kfree(wq->rescuer);
	}

	free_cwqs(wq);
	kfree(wq);
}
EXPORT_SYMBOL_GPL(destroy_workqueue);

/**
 * workqueue_set_max_active - adjust max_active of a workqueue
 * @wq: target workqueue
 * @max_active: new max_active value.
 *
 * Set max_active of @wq to @max_active.
 *
 * CONTEXT:
 * Don't call from IRQ context.
 */
void workqueue_set_max_active(struct workqueue_struct *wq, int max_active)
{
	unsigned int cpu;

	max_active = wq_clamp_max_active(max_active, wq->flags, wq->name);

	spin_lock(&workqueue_lock);

	wq->saved_max_active = max_active;

	for_each_cwq_cpu(cpu, wq) {
		struct global_cwq *gcwq = get_gcwq(cpu);

		spin_lock_irq(&gcwq->lock);

		if (!(wq->flags & WQ_FREEZABLE) ||
		    !(gcwq->flags & GCWQ_FREEZING))
			get_cwq(gcwq->cpu, wq)->max_active = max_active;

		spin_unlock_irq(&gcwq->lock);
	}

	spin_unlock(&workqueue_lock);
}
EXPORT_SYMBOL_GPL(workqueue_set_max_active);

/**
 * workqueue_congested - test whether a workqueue is congested
 * @cpu: CPU in question
 * @wq: target workqueue
 *
 * Test whether @wq's cpu workqueue for @cpu is congested.  There is
 * no synchronization around this function and the test result is
 * unreliable and only useful as advisory hints or for debugging.
 *
 * RETURNS:
 * %true if congested, %false otherwise.
 */
bool workqueue_congested(unsigned int cpu, struct workqueue_struct *wq)
{
	struct cpu_workqueue_struct *cwq = get_cwq(cpu, wq);

	return !list_empty(&cwq->delayed_works);
}
EXPORT_SYMBOL_GPL(workqueue_congested);

/**
 * work_cpu - return the last known associated cpu for @work
 * @work: the work of interest
 *
 * RETURNS:
 * CPU number if @work was ever queued.  WORK_CPU_NONE otherwise.
 */
unsigned int work_cpu(struct work_struct *work)
{
	struct global_cwq *gcwq = get_work_gcwq(work);

	return gcwq ? gcwq->cpu : WORK_CPU_NONE;
}
EXPORT_SYMBOL_GPL(work_cpu);

/**
 * work_busy - test whether a work is currently pending or running
 * @work: the work to be tested
 *
 * Test whether @work is currently pending or running.  There is no
 * synchronization around this function and the test result is
 * unreliable and only useful as advisory hints or for debugging.
 * Especially for reentrant wqs, the pending state might hide the
 * running state.
 *
 * RETURNS:
 * OR'd bitmask of WORK_BUSY_* bits.
 */
unsigned int work_busy(struct work_struct *work)
{
	struct global_cwq *gcwq = get_work_gcwq(work);
	unsigned long flags;
	unsigned int ret = 0;

	if (!gcwq)
		return false;

	spin_lock_irqsave(&gcwq->lock, flags);

	if (work_pending(work))
		ret |= WORK_BUSY_PENDING;
	if (find_worker_executing_work(gcwq, work))
		ret |= WORK_BUSY_RUNNING;

	spin_unlock_irqrestore(&gcwq->lock, flags);

	return ret;
}
EXPORT_SYMBOL_GPL(work_busy);

/*
 * CPU hotplug.
 *
 * There are two challenges in supporting CPU hotplug.  Firstly, there
 * are a lot of assumptions on strong associations among work, cwq and
 * gcwq which make migrating pending and scheduled works very
 * difficult to implement without impacting hot paths.  Secondly,
 * gcwqs serve mix of short, long and very long running works making
 * blocked draining impractical.
 *
 * This is solved by allowing a gcwq to be detached from CPU, running
 * it with unbound (rogue) workers and allowing it to be reattached
 * later if the cpu comes back online.  A separate thread is created
 * to govern a gcwq in such state and is called the trustee of the
 * gcwq.
 *
 * Trustee states and their descriptions.
 *
 * START	Command state used on startup.  On CPU_DOWN_PREPARE, a
 *		new trustee is started with this state.
 *
 * IN_CHARGE	Once started, trustee will enter this state after
 *		assuming the manager role and making all existing
 *		workers rogue.  DOWN_PREPARE waits for trustee to
 *		enter this state.  After reaching IN_CHARGE, trustee
 *		tries to execute the pending worklist until it's empty
 *		and the state is set to BUTCHER, or the state is set
 *		to RELEASE.
 *
 * BUTCHER	Command state which is set by the cpu callback after
 *		the cpu has went down.  Once this state is set trustee
 *		knows that there will be no new works on the worklist
 *		and once the worklist is empty it can proceed to
 *		killing idle workers.
 *
 * RELEASE	Command state which is set by the cpu callback if the
 *		cpu down has been canceled or it has come online
 *		again.  After recognizing this state, trustee stops
 *		trying to drain or butcher and clears ROGUE, rebinds
 *		all remaining workers back to the cpu and releases
 *		manager role.
 *
 * DONE		Trustee will enter this state after BUTCHER or RELEASE
 *		is complete.
 *
 *          trustee                 CPU                draining
 *         took over                down               complete
 * START -----------> IN_CHARGE -----------> BUTCHER -----------> DONE
 *                        |                     |                  ^
 *                        | CPU is back online  v   return workers |
 *                         ----------------> RELEASE --------------
 */

/**
 * trustee_wait_event_timeout - timed event wait for trustee
 * @cond: condition to wait for
 * @timeout: timeout in jiffies
 *
 * wait_event_timeout() for trustee to use.  Handles locking and
 * checks for RELEASE request.
 *
 * CONTEXT:
 * spin_lock_irq(gcwq->lock) which may be released and regrabbed
 * multiple times.  To be used by trustee.
 *
 * RETURNS:
 * Positive indicating left time if @cond is satisfied, 0 if timed
 * out, -1 if canceled.
 */
#define trustee_wait_event_timeout(cond, timeout) ({			\
	long __ret = (timeout);						\
	while (!((cond) || (gcwq->trustee_state == TRUSTEE_RELEASE)) &&	\
	       __ret) {							\
		spin_unlock_irq(&gcwq->lock);				\
		__wait_event_timeout(gcwq->trustee_wait, (cond) ||	\
			(gcwq->trustee_state == TRUSTEE_RELEASE),	\
			__ret);						\
		spin_lock_irq(&gcwq->lock);				\
	}								\
	gcwq->trustee_state == TRUSTEE_RELEASE ? -1 : (__ret);		\
})

/**
 * trustee_wait_event - event wait for trustee
 * @cond: condition to wait for
 *
 * wait_event() for trustee to use.  Automatically handles locking and
 * checks for CANCEL request.
 *
 * CONTEXT:
 * spin_lock_irq(gcwq->lock) which may be released and regrabbed
 * multiple times.  To be used by trustee.
 *
 * RETURNS:
 * 0 if @cond is satisfied, -1 if canceled.
 */
#define trustee_wait_event(cond) ({					\
	long __ret1;							\
	__ret1 = trustee_wait_event_timeout(cond, MAX_SCHEDULE_TIMEOUT);\
	__ret1 < 0 ? -1 : 0;						\
})

static bool gcwq_is_managing_workers(struct global_cwq *gcwq)
{
	struct worker_pool *pool;

	for_each_worker_pool(pool, gcwq)
		if (pool->flags & POOL_MANAGING_WORKERS)
			return true;
	return false;
}

static bool gcwq_has_idle_workers(struct global_cwq *gcwq)
{
	struct worker_pool *pool;

	for_each_worker_pool(pool, gcwq)
		if (!list_empty(&pool->idle_list))
			return true;
	return false;
}

static int __cpuinit trustee_thread(void *__gcwq)
{
	struct global_cwq *gcwq = __gcwq;
	struct worker_pool *pool;
	struct worker *worker;
	struct work_struct *work;
	struct hlist_node *pos;
	long rc;
	int i;

	BUG_ON(gcwq->cpu != smp_processor_id());

	spin_lock_irq(&gcwq->lock);
	/*
	 * Claim the manager position and make all workers rogue.
	 * Trustee must be bound to the target cpu and can't be
	 * cancelled.
	 */
	BUG_ON(gcwq->cpu != smp_processor_id());
	rc = trustee_wait_event(!gcwq_is_managing_workers(gcwq));
	BUG_ON(rc < 0);

	for_each_worker_pool(pool, gcwq) {
		pool->flags |= POOL_MANAGING_WORKERS;

		list_for_each_entry(worker, &pool->idle_list, entry)
			worker->flags |= WORKER_ROGUE;
	}

	for_each_busy_worker(worker, i, pos, gcwq)
		worker->flags |= WORKER_ROGUE;

	/*
	 * Call schedule() so that we cross rq->lock and thus can
	 * guarantee sched callbacks see the rogue flag.  This is
	 * necessary as scheduler callbacks may be invoked from other
	 * cpus.
	 */
	spin_unlock_irq(&gcwq->lock);
	schedule();
	spin_lock_irq(&gcwq->lock);

	/*
	 * Sched callbacks are disabled now.  Zap nr_running.  After
	 * this, nr_running stays zero and need_more_worker() and
	 * keep_working() are always true as long as the worklist is
	 * not empty.
	 */
	for_each_worker_pool(pool, gcwq)
		atomic_set(get_pool_nr_running(pool), 0);

	spin_unlock_irq(&gcwq->lock);
	for_each_worker_pool(pool, gcwq)
		del_timer_sync(&pool->idle_timer);
	spin_lock_irq(&gcwq->lock);

	/*
	 * We're now in charge.  Notify and proceed to drain.  We need
	 * to keep the gcwq running during the whole CPU down
	 * procedure as other cpu hotunplug callbacks may need to
	 * flush currently running tasks.
	 */
	gcwq->trustee_state = TRUSTEE_IN_CHARGE;
	wake_up_all(&gcwq->trustee_wait);

	/*
	 * The original cpu is in the process of dying and may go away
	 * anytime now.  When that happens, we and all workers would
	 * be migrated to other cpus.  Try draining any left work.  We
	 * want to get it over with ASAP - spam rescuers, wake up as
	 * many idlers as necessary and create new ones till the
	 * worklist is empty.  Note that if the gcwq is frozen, there
	 * may be frozen works in freezable cwqs.  Don't declare
	 * completion while frozen.
	 */
	while (true) {
		bool busy = false;

		for_each_worker_pool(pool, gcwq)
			busy |= pool->nr_workers != pool->nr_idle;

		if (!busy && !(gcwq->flags & GCWQ_FREEZING) &&
		    gcwq->trustee_state != TRUSTEE_IN_CHARGE)
			break;

		for_each_worker_pool(pool, gcwq) {
			int nr_works = 0;

			list_for_each_entry(work, &pool->worklist, entry) {
				send_mayday(work);
				nr_works++;
			}

			list_for_each_entry(worker, &pool->idle_list, entry) {
				if (!nr_works--)
					break;
				wake_up_process(worker->task);
			}

			if (need_to_create_worker(pool)) {
				spin_unlock_irq(&gcwq->lock);
				worker = create_worker(pool, false);
				spin_lock_irq(&gcwq->lock);
				if (worker) {
					worker->flags |= WORKER_ROGUE;
					start_worker(worker);
				}
			}
		}

		/* give a breather */
		if (trustee_wait_event_timeout(false, TRUSTEE_COOLDOWN) < 0)
			break;
	}

	/*
	 * Either all works have been scheduled and cpu is down, or
	 * cpu down has already been canceled.  Wait for and butcher
	 * all workers till we're canceled.
	 */
	do {
		rc = trustee_wait_event(gcwq_has_idle_workers(gcwq));

		i = 0;
		for_each_worker_pool(pool, gcwq) {
			while (!list_empty(&pool->idle_list)) {
				worker = list_first_entry(&pool->idle_list,
							  struct worker, entry);
				destroy_worker(worker);
			}
			i |= pool->nr_workers;
		}
	} while (i && rc >= 0);

	/*
	 * At this point, either draining has completed and no worker
	 * is left, or cpu down has been canceled or the cpu is being
	 * brought back up.  There shouldn't be any idle one left.
	 * Tell the remaining busy ones to rebind once it finishes the
	 * currently scheduled works by scheduling the rebind_work.
	 */
	for_each_worker_pool(pool, gcwq)
		WARN_ON(!list_empty(&pool->idle_list));

	for_each_busy_worker(worker, i, pos, gcwq) {
		struct work_struct *rebind_work = &worker->rebind_work;
		unsigned long worker_flags = worker->flags;

		/*
		 * Rebind_work may race with future cpu hotplug
		 * operations.  Use a separate flag to mark that
		 * rebinding is scheduled.  The morphing should
		 * be atomic.
		 */
		worker_flags |= WORKER_REBIND;
		worker_flags &= ~WORKER_ROGUE;
		ACCESS_ONCE(worker->flags) = worker_flags;

		/* queue rebind_work, wq doesn't matter, use the default one */
		if (test_and_set_bit(WORK_STRUCT_PENDING_BIT,
				     work_data_bits(rebind_work)))
			continue;

		debug_work_activate(rebind_work);
		insert_work(get_cwq(gcwq->cpu, system_wq), rebind_work,
			    worker->scheduled.next,
			    work_color_to_flags(WORK_NO_COLOR));
	}

	/* relinquish manager role */
	for_each_worker_pool(pool, gcwq)
		pool->flags &= ~POOL_MANAGING_WORKERS;

	/* notify completion */
	gcwq->trustee = NULL;
	gcwq->trustee_state = TRUSTEE_DONE;
	wake_up_all(&gcwq->trustee_wait);
	spin_unlock_irq(&gcwq->lock);
	return 0;
}

/**
 * wait_trustee_state - wait for trustee to enter the specified state
 * @gcwq: gcwq the trustee of interest belongs to
 * @state: target state to wait for
 *
 * Wait for the trustee to reach @state.  DONE is already matched.
 *
 * CONTEXT:
 * spin_lock_irq(gcwq->lock) which may be released and regrabbed
 * multiple times.  To be used by cpu_callback.
 */
static void __cpuinit wait_trustee_state(struct global_cwq *gcwq, int state)
__releases(&gcwq->lock)
__acquires(&gcwq->lock)
{
	if (!(gcwq->trustee_state == state ||
	      gcwq->trustee_state == TRUSTEE_DONE)) {
		spin_unlock_irq(&gcwq->lock);
		__wait_event(gcwq->trustee_wait,
			     gcwq->trustee_state == state ||
			     gcwq->trustee_state == TRUSTEE_DONE);
		spin_lock_irq(&gcwq->lock);
	}
}

static int __devinit workqueue_cpu_callback(struct notifier_block *nfb,
						unsigned long action,
						void *hcpu)
{
	unsigned int cpu = (unsigned long)hcpu;
	struct global_cwq *gcwq = get_gcwq(cpu);
	struct task_struct *new_trustee = NULL;
	struct worker *new_workers[NR_WORKER_POOLS] = { };
	struct worker_pool *pool;
	unsigned long flags;
	int i;

	action &= ~CPU_TASKS_FROZEN;

	switch (action) {
	case CPU_DOWN_PREPARE:
		new_trustee = kthread_create(trustee_thread, gcwq,
					     "workqueue_trustee/%d\n", cpu);
		if (IS_ERR(new_trustee))
			return notifier_from_errno(PTR_ERR(new_trustee));
		kthread_bind(new_trustee, cpu);
		/* fall through */
	case CPU_UP_PREPARE:
		i = 0;
		for_each_worker_pool(pool, gcwq) {
			BUG_ON(pool->first_idle);
			new_workers[i] = create_worker(pool, false);
			if (!new_workers[i++])
				goto err_destroy;
		}
	}

	/* some are called w/ irq disabled, don't disturb irq status */
	spin_lock_irqsave(&gcwq->lock, flags);

	switch (action) {
	case CPU_DOWN_PREPARE:
		/* initialize trustee and tell it to acquire the gcwq */
		BUG_ON(gcwq->trustee || gcwq->trustee_state != TRUSTEE_DONE);
		gcwq->trustee = new_trustee;
		gcwq->trustee_state = TRUSTEE_START;
		wake_up_process(gcwq->trustee);
		wait_trustee_state(gcwq, TRUSTEE_IN_CHARGE);
		/* fall through */
	case CPU_UP_PREPARE:
		i = 0;
		for_each_worker_pool(pool, gcwq) {
			BUG_ON(pool->first_idle);
			pool->first_idle = new_workers[i++];
		}
		break;

	case CPU_DYING:
		/*
		 * Before this, the trustee and all workers except for
		 * the ones which are still executing works from
		 * before the last CPU down must be on the cpu.  After
		 * this, they'll all be diasporas.
		 */
		gcwq->flags |= GCWQ_DISASSOCIATED;
		break;

	case CPU_POST_DEAD:
		gcwq->trustee_state = TRUSTEE_BUTCHER;
		/* fall through */
	case CPU_UP_CANCELED:
		for_each_worker_pool(pool, gcwq) {
			destroy_worker(pool->first_idle);
			pool->first_idle = NULL;
		}
		break;

	case CPU_DOWN_FAILED:
	case CPU_ONLINE:
		gcwq->flags &= ~GCWQ_DISASSOCIATED;
		if (gcwq->trustee_state != TRUSTEE_DONE) {
			gcwq->trustee_state = TRUSTEE_RELEASE;
			wake_up_process(gcwq->trustee);
			wait_trustee_state(gcwq, TRUSTEE_DONE);
		}

		/*
		 * Trustee is done and there might be no worker left.
		 * Put the first_idle in and request a real manager to
		 * take a look.
		 */
		for_each_worker_pool(pool, gcwq) {
			spin_unlock_irq(&gcwq->lock);
			kthread_bind(pool->first_idle->task, cpu);
			spin_lock_irq(&gcwq->lock);
			pool->flags |= POOL_MANAGE_WORKERS;
			start_worker(pool->first_idle);
			pool->first_idle = NULL;
		}
		break;
	}

	spin_unlock_irqrestore(&gcwq->lock, flags);

	return notifier_from_errno(0);

err_destroy:
	if (new_trustee)
		kthread_stop(new_trustee);

	spin_lock_irqsave(&gcwq->lock, flags);
	for (i = 0; i < NR_WORKER_POOLS; i++)
		if (new_workers[i])
			destroy_worker(new_workers[i]);
	spin_unlock_irqrestore(&gcwq->lock, flags);

	return NOTIFY_BAD;
}

/*
 * Workqueues should be brought up before normal priority CPU notifiers.
 * This will be registered high priority CPU notifier.
 */
static int __devinit workqueue_cpu_up_callback(struct notifier_block *nfb,
					       unsigned long action,
					       void *hcpu)
{
	switch (action & ~CPU_TASKS_FROZEN) {
	case CPU_UP_PREPARE:
	case CPU_UP_CANCELED:
	case CPU_DOWN_FAILED:
	case CPU_ONLINE:
		return workqueue_cpu_callback(nfb, action, hcpu);
	}
	return NOTIFY_OK;
}

/*
 * Workqueues should be brought down after normal priority CPU notifiers.
 * This will be registered as low priority CPU notifier.
 */
static int __devinit workqueue_cpu_down_callback(struct notifier_block *nfb,
						 unsigned long action,
						 void *hcpu)
{
	switch (action & ~CPU_TASKS_FROZEN) {
	case CPU_DOWN_PREPARE:
	case CPU_DYING:
	case CPU_POST_DEAD:
		return workqueue_cpu_callback(nfb, action, hcpu);
	}
	return NOTIFY_OK;
}

#ifdef CONFIG_SMP

struct work_for_cpu {
	struct work_struct work;
	long (*fn)(void *);
	void *arg;
	long ret;
};

static void work_for_cpu_fn(struct work_struct *work)
{
	struct work_for_cpu *wfc = container_of(work, struct work_for_cpu, work);

	wfc->ret = wfc->fn(wfc->arg);
}

/**
 * work_on_cpu - run a function in user context on a particular cpu
 * @cpu: the cpu to run on
 * @fn: the function to run
 * @arg: the function arg
 *
 * This will return the value @fn returns.
 * It is up to the caller to ensure that the cpu doesn't go offline.
 * The caller must not hold any locks which would prevent @fn from completing.
 */
long work_on_cpu(unsigned int cpu, long (*fn)(void *), void *arg)
{
	struct work_for_cpu wfc = { .fn = fn, .arg = arg };

	INIT_WORK_ONSTACK(&wfc.work, work_for_cpu_fn);
	schedule_work_on(cpu, &wfc.work);
	flush_work(&wfc.work);
	return wfc.ret;
}
EXPORT_SYMBOL_GPL(work_on_cpu);
#endif /* CONFIG_SMP */

#ifdef CONFIG_FREEZER

/**
 * freeze_workqueues_begin - begin freezing workqueues
 *
 * Start freezing workqueues.  After this function returns, all freezable
 * workqueues will queue new works to their frozen_works list instead of
 * gcwq->worklist.
 *
 * CONTEXT:
 * Grabs and releases workqueue_lock and gcwq->lock's.
 */
void freeze_workqueues_begin(void)
{
	unsigned int cpu;

	spin_lock(&workqueue_lock);

	BUG_ON(workqueue_freezing);
	workqueue_freezing = true;

	for_each_gcwq_cpu(cpu) {
		struct global_cwq *gcwq = get_gcwq(cpu);
		struct workqueue_struct *wq;

		spin_lock_irq(&gcwq->lock);

		BUG_ON(gcwq->flags & GCWQ_FREEZING);
		gcwq->flags |= GCWQ_FREEZING;

		list_for_each_entry(wq, &workqueues, list) {
			struct cpu_workqueue_struct *cwq = get_cwq(cpu, wq);

			if (cwq && wq->flags & WQ_FREEZABLE)
				cwq->max_active = 0;
		}

		spin_unlock_irq(&gcwq->lock);
	}

	spin_unlock(&workqueue_lock);
}

/**
 * freeze_workqueues_busy - are freezable workqueues still busy?
 *
 * Check whether freezing is complete.  This function must be called
 * between freeze_workqueues_begin() and thaw_workqueues().
 *
 * CONTEXT:
 * Grabs and releases workqueue_lock.
 *
 * RETURNS:
 * %true if some freezable workqueues are still busy.  %false if freezing
 * is complete.
 */
bool freeze_workqueues_busy(void)
{
	unsigned int cpu;
	bool busy = false;

	spin_lock(&workqueue_lock);

	BUG_ON(!workqueue_freezing);

	for_each_gcwq_cpu(cpu) {
		struct workqueue_struct *wq;
		/*
		 * nr_active is monotonically decreasing.  It's safe
		 * to peek without lock.
		 */
		list_for_each_entry(wq, &workqueues, list) {
			struct cpu_workqueue_struct *cwq = get_cwq(cpu, wq);

			if (!cwq || !(wq->flags & WQ_FREEZABLE))
				continue;

			BUG_ON(cwq->nr_active < 0);
			if (cwq->nr_active) {
				busy = true;
				goto out_unlock;
			}
		}
	}
out_unlock:
	spin_unlock(&workqueue_lock);
	return busy;
}

/**
 * thaw_workqueues - thaw workqueues
 *
 * Thaw workqueues.  Normal queueing is restored and all collected
 * frozen works are transferred to their respective gcwq worklists.
 *
 * CONTEXT:
 * Grabs and releases workqueue_lock and gcwq->lock's.
 */
void thaw_workqueues(void)
{
	unsigned int cpu;

	spin_lock(&workqueue_lock);

	if (!workqueue_freezing)
		goto out_unlock;

	for_each_gcwq_cpu(cpu) {
		struct global_cwq *gcwq = get_gcwq(cpu);
		struct worker_pool *pool;
		struct workqueue_struct *wq;

		spin_lock_irq(&gcwq->lock);

		BUG_ON(!(gcwq->flags & GCWQ_FREEZING));
		gcwq->flags &= ~GCWQ_FREEZING;

		list_for_each_entry(wq, &workqueues, list) {
			struct cpu_workqueue_struct *cwq = get_cwq(cpu, wq);

			if (!cwq || !(wq->flags & WQ_FREEZABLE))
				continue;

			/* restore max_active and repopulate worklist */
			cwq->max_active = wq->saved_max_active;

			while (!list_empty(&cwq->delayed_works) &&
			       cwq->nr_active < cwq->max_active)
				cwq_activate_first_delayed(cwq);
		}

		for_each_worker_pool(pool, gcwq)
			wake_up_worker(pool);

		spin_unlock_irq(&gcwq->lock);
	}

	workqueue_freezing = false;
out_unlock:
	spin_unlock(&workqueue_lock);
}
#endif /* CONFIG_FREEZER */

static int __init init_workqueues(void)
{
	unsigned int cpu;
	int i;

	cpu_notifier(workqueue_cpu_up_callback, CPU_PRI_WORKQUEUE_UP);
	cpu_notifier(workqueue_cpu_down_callback, CPU_PRI_WORKQUEUE_DOWN);

	/* initialize gcwqs */
	for_each_gcwq_cpu(cpu) {
		struct global_cwq *gcwq = get_gcwq(cpu);
		struct worker_pool *pool;

		spin_lock_init(&gcwq->lock);
		gcwq->cpu = cpu;
		gcwq->flags |= GCWQ_DISASSOCIATED;

		for (i = 0; i < BUSY_WORKER_HASH_SIZE; i++)
			INIT_HLIST_HEAD(&gcwq->busy_hash[i]);

		for_each_worker_pool(pool, gcwq) {
			pool->gcwq = gcwq;
			INIT_LIST_HEAD(&pool->worklist);
			INIT_LIST_HEAD(&pool->idle_list);

			init_timer_deferrable(&pool->idle_timer);
			pool->idle_timer.function = idle_worker_timeout;
			pool->idle_timer.data = (unsigned long)pool;

			setup_timer(&pool->mayday_timer, gcwq_mayday_timeout,
				    (unsigned long)pool);

			ida_init(&pool->worker_ida);
		}

		gcwq->trustee_state = TRUSTEE_DONE;
		init_waitqueue_head(&gcwq->trustee_wait);
	}

	/* create the initial worker */
	for_each_online_gcwq_cpu(cpu) {
		struct global_cwq *gcwq = get_gcwq(cpu);
		struct worker_pool *pool;

		if (cpu != WORK_CPU_UNBOUND)
			gcwq->flags &= ~GCWQ_DISASSOCIATED;

		for_each_worker_pool(pool, gcwq) {
			struct worker *worker;

			worker = create_worker(pool, true);
			BUG_ON(!worker);
			spin_lock_irq(&gcwq->lock);
			start_worker(worker);
			spin_unlock_irq(&gcwq->lock);
		}
	}

	system_wq = alloc_workqueue("events", 0, 0);
	system_long_wq = alloc_workqueue("events_long", 0, 0);
	system_nrt_wq = alloc_workqueue("events_nrt", WQ_NON_REENTRANT, 0);
	system_unbound_wq = alloc_workqueue("events_unbound", WQ_UNBOUND,
					    WQ_UNBOUND_MAX_ACTIVE);
	system_freezable_wq = alloc_workqueue("events_freezable",
					      WQ_FREEZABLE, 0);
	system_nrt_freezable_wq = alloc_workqueue("events_nrt_freezable",
			WQ_NON_REENTRANT | WQ_FREEZABLE, 0);
	BUG_ON(!system_wq || !system_long_wq || !system_nrt_wq ||
	       !system_unbound_wq || !system_freezable_wq ||
		!system_nrt_freezable_wq);
	return 0;
}
early_initcall(init_workqueues);<|MERGE_RESOLUTION|>--- conflicted
+++ resolved
@@ -1209,13 +1209,8 @@
 	 * warning may trigger spuriously.  Check iff trustee is idle.
 	 */
 	WARN_ON_ONCE(gcwq->trustee_state == TRUSTEE_DONE &&
-<<<<<<< HEAD
 		     pool->nr_workers == pool->nr_idle &&
 		     atomic_read(get_pool_nr_running(pool)));
-=======
-		     gcwq->nr_workers == gcwq->nr_idle &&
-		     atomic_read(get_gcwq_nr_running(gcwq->cpu)));
->>>>>>> 2a6c53a6
 }
 
 /**
