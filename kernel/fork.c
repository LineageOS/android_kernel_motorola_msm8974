/*
 *  linux/kernel/fork.c
 *
 *  Copyright (C) 1991, 1992  Linus Torvalds
 */

/*
 *  'fork.c' contains the help-routines for the 'fork' system call
 * (see also entry.S and others).
 * Fork is rather simple, once you get the hang of it, but the memory
 * management can be a bitch. See 'mm/memory.c': 'copy_page_range()'
 */

#include <linux/slab.h>
#include <linux/init.h>
#include <linux/unistd.h>
#include <linux/module.h>
#include <linux/vmalloc.h>
#include <linux/completion.h>
#include <linux/personality.h>
#include <linux/mempolicy.h>
#include <linux/sem.h>
#include <linux/file.h>
#include <linux/fdtable.h>
#include <linux/iocontext.h>
#include <linux/key.h>
#include <linux/binfmts.h>
#include <linux/mman.h>
#include <linux/mmu_notifier.h>
#include <linux/fs.h>
#include <linux/nsproxy.h>
#include <linux/capability.h>
#include <linux/cpu.h>
#include <linux/cgroup.h>
#include <linux/security.h>
#include <linux/hugetlb.h>
#include <linux/seccomp.h>
#include <linux/swap.h>
#include <linux/syscalls.h>
#include <linux/jiffies.h>
#include <linux/futex.h>
#include <linux/compat.h>
#include <linux/kthread.h>
#include <linux/task_io_accounting_ops.h>
#include <linux/rcupdate.h>
#include <linux/ptrace.h>
#include <linux/mount.h>
#include <linux/audit.h>
#include <linux/memcontrol.h>
#include <linux/ftrace.h>
#include <linux/proc_fs.h>
#include <linux/profile.h>
#include <linux/rmap.h>
#include <linux/ksm.h>
#include <linux/acct.h>
#include <linux/tsacct_kern.h>
#include <linux/cn_proc.h>
#include <linux/freezer.h>
#include <linux/delayacct.h>
#include <linux/taskstats_kern.h>
#include <linux/random.h>
#include <linux/tty.h>
#include <linux/blkdev.h>
#include <linux/fs_struct.h>
#include <linux/magic.h>
#include <linux/perf_event.h>
#include <linux/posix-timers.h>
#include <linux/user-return-notifier.h>
#include <linux/oom.h>
#include <linux/khugepaged.h>
#include <linux/signalfd.h>

#include <asm/pgtable.h>
#include <asm/pgalloc.h>
#include <asm/uaccess.h>
#include <asm/mmu_context.h>
#include <asm/cacheflush.h>
#include <asm/tlbflush.h>

#include <trace/events/sched.h>

#define CREATE_TRACE_POINTS
#include <trace/events/task.h>

/*
 * Protected counters by write_lock_irq(&tasklist_lock)
 */
unsigned long total_forks;	/* Handle normal Linux uptimes. */
int nr_threads;			/* The idle threads do not count.. */

int max_threads;		/* tunable limit on nr_threads */

DEFINE_PER_CPU(unsigned long, process_counts) = 0;

__cacheline_aligned DEFINE_RWLOCK(tasklist_lock);  /* outer */

#ifdef CONFIG_PROVE_RCU
int lockdep_tasklist_lock_is_held(void)
{
	return lockdep_is_held(&tasklist_lock);
}
EXPORT_SYMBOL_GPL(lockdep_tasklist_lock_is_held);
#endif /* #ifdef CONFIG_PROVE_RCU */

int nr_processes(void)
{
	int cpu;
	int total = 0;

	for_each_possible_cpu(cpu)
		total += per_cpu(process_counts, cpu);

	return total;
}

#ifndef __HAVE_ARCH_TASK_STRUCT_ALLOCATOR
# define alloc_task_struct_node(node)		\
		kmem_cache_alloc_node(task_struct_cachep, GFP_KERNEL, node)
# define free_task_struct(tsk)			\
		kmem_cache_free(task_struct_cachep, (tsk))
static struct kmem_cache *task_struct_cachep;
#endif

#ifndef __HAVE_ARCH_THREAD_INFO_ALLOCATOR
static struct thread_info *alloc_thread_info_node(struct task_struct *tsk,
						  int node)
{
#ifdef CONFIG_DEBUG_STACK_USAGE
	gfp_t mask = GFP_KERNEL | __GFP_ZERO;
#else
	gfp_t mask = GFP_KERNEL;
#endif
	struct page *page = alloc_pages_node(node, mask, THREAD_SIZE_ORDER);

	return page ? page_address(page) : NULL;
}

static inline void free_thread_info(struct thread_info *ti)
{
	free_pages((unsigned long)ti, THREAD_SIZE_ORDER);
}
#endif

/* SLAB cache for signal_struct structures (tsk->signal) */
static struct kmem_cache *signal_cachep;

/* SLAB cache for sighand_struct structures (tsk->sighand) */
struct kmem_cache *sighand_cachep;

/* SLAB cache for files_struct structures (tsk->files) */
struct kmem_cache *files_cachep;

/* SLAB cache for fs_struct structures (tsk->fs) */
struct kmem_cache *fs_cachep;

/* SLAB cache for vm_area_struct structures */
struct kmem_cache *vm_area_cachep;

/* SLAB cache for mm_struct structures (tsk->mm) */
static struct kmem_cache *mm_cachep;

/* Notifier list called when a task struct is freed */
static ATOMIC_NOTIFIER_HEAD(task_free_notifier);

static void account_kernel_stack(struct thread_info *ti, int account)
{
	struct zone *zone = page_zone(virt_to_page(ti));

	mod_zone_page_state(zone, NR_KERNEL_STACK, account);
}

void free_task(struct task_struct *tsk)
{
	account_kernel_stack(tsk->stack, -1);
	free_thread_info(tsk->stack);
	rt_mutex_debug_task_free(tsk);
	ftrace_graph_exit_task(tsk);
	put_seccomp_filter(tsk);
	free_task_struct(tsk);
}
EXPORT_SYMBOL(free_task);

static inline void free_signal_struct(struct signal_struct *sig)
{
	taskstats_tgid_free(sig);
	sched_autogroup_exit(sig);
	kmem_cache_free(signal_cachep, sig);
}

static inline void put_signal_struct(struct signal_struct *sig)
{
	if (atomic_dec_and_test(&sig->sigcnt))
		free_signal_struct(sig);
}

int task_free_register(struct notifier_block *n)
{
	return atomic_notifier_chain_register(&task_free_notifier, n);
}
EXPORT_SYMBOL(task_free_register);

int task_free_unregister(struct notifier_block *n)
{
	return atomic_notifier_chain_unregister(&task_free_notifier, n);
}
EXPORT_SYMBOL(task_free_unregister);

void __put_task_struct(struct task_struct *tsk)
{
	WARN_ON(!tsk->exit_state);
	WARN_ON(atomic_read(&tsk->usage));
	WARN_ON(tsk == current);

	security_task_free(tsk);
	exit_creds(tsk);
	delayacct_tsk_free(tsk);
	put_signal_struct(tsk->signal);

	atomic_notifier_call_chain(&task_free_notifier, 0, tsk);
	if (!profile_handoff_task(tsk))
		free_task(tsk);
}
EXPORT_SYMBOL_GPL(__put_task_struct);

/*
 * macro override instead of weak attribute alias, to workaround
 * gcc 4.1.0 and 4.1.1 bugs with weak attribute and empty functions.
 */
#ifndef arch_task_cache_init
#define arch_task_cache_init()
#endif

void __init fork_init(unsigned long mempages)
{
#ifndef __HAVE_ARCH_TASK_STRUCT_ALLOCATOR
#ifndef ARCH_MIN_TASKALIGN
#define ARCH_MIN_TASKALIGN	L1_CACHE_BYTES
#endif
	/* create a slab on which task_structs can be allocated */
	task_struct_cachep =
		kmem_cache_create("task_struct", sizeof(struct task_struct),
			ARCH_MIN_TASKALIGN, SLAB_PANIC | SLAB_NOTRACK, NULL);
#endif

	/* do the arch specific task caches init */
	arch_task_cache_init();

	/*
	 * The default maximum number of threads is set to a safe
	 * value: the thread structures can take up at most half
	 * of memory.
	 */
	max_threads = mempages / (8 * THREAD_SIZE / PAGE_SIZE);

	/*
	 * we need to allow at least 20 threads to boot a system
	 */
	if (max_threads < 20)
		max_threads = 20;

	init_task.signal->rlim[RLIMIT_NPROC].rlim_cur = max_threads/2;
	init_task.signal->rlim[RLIMIT_NPROC].rlim_max = max_threads/2;
	init_task.signal->rlim[RLIMIT_SIGPENDING] =
		init_task.signal->rlim[RLIMIT_NPROC];
}

int __attribute__((weak)) arch_dup_task_struct(struct task_struct *dst,
					       struct task_struct *src)
{
	*dst = *src;
	return 0;
}

static struct task_struct *dup_task_struct(struct task_struct *orig)
{
	struct task_struct *tsk;
	struct thread_info *ti;
	unsigned long *stackend;
	int node = tsk_fork_get_node(orig);
	int err;

	prepare_to_copy(orig);

	tsk = alloc_task_struct_node(node);
	if (!tsk)
		return NULL;

	ti = alloc_thread_info_node(tsk, node);
	if (!ti) {
		free_task_struct(tsk);
		return NULL;
	}

	err = arch_dup_task_struct(tsk, orig);
	if (err)
		goto out;

	tsk->flags &= ~PF_SU;

	tsk->stack = ti;
#ifdef CONFIG_SECCOMP
	/*
	 * We must handle setting up seccomp filters once we're under
	 * the sighand lock in case orig has changed between now and
	 * then. Until then, filter must be NULL to avoid messing up
	 * the usage counts on the error path calling free_task.
	 */
	tsk->seccomp.filter = NULL;
#endif

	setup_thread_stack(tsk, orig);
	clear_user_return_notifier(tsk);
	clear_tsk_need_resched(tsk);
	stackend = end_of_stack(tsk);
	*stackend = STACK_END_MAGIC;	/* for overflow detection */

#ifdef CONFIG_CC_STACKPROTECTOR
	tsk->stack_canary = get_random_int();
#endif

	/*
	 * One for us, one for whoever does the "release_task()" (usually
	 * parent)
	 */
	atomic_set(&tsk->usage, 2);
#ifdef CONFIG_BLK_DEV_IO_TRACE
	tsk->btrace_seq = 0;
#endif
	tsk->splice_pipe = NULL;

	account_kernel_stack(ti, 1);

	return tsk;

out:
	free_thread_info(ti);
	free_task_struct(tsk);
	return NULL;
}

#ifdef CONFIG_MMU
static int dup_mmap(struct mm_struct *mm, struct mm_struct *oldmm)
{
	struct vm_area_struct *mpnt, *tmp, *prev, **pprev;
	struct rb_node **rb_link, *rb_parent;
	int retval;
	unsigned long charge;
	struct mempolicy *pol;

	down_write(&oldmm->mmap_sem);
	flush_cache_dup_mm(oldmm);
	/*
	 * Not linked in yet - no deadlock potential:
	 */
	down_write_nested(&mm->mmap_sem, SINGLE_DEPTH_NESTING);

	mm->locked_vm = 0;
	mm->mmap = NULL;
	mm->mmap_cache = NULL;
	mm->free_area_cache = oldmm->mmap_base;
	mm->cached_hole_size = ~0UL;
	mm->map_count = 0;
	cpumask_clear(mm_cpumask(mm));
	mm->mm_rb = RB_ROOT;
	rb_link = &mm->mm_rb.rb_node;
	rb_parent = NULL;
	pprev = &mm->mmap;
	retval = ksm_fork(mm, oldmm);
	if (retval)
		goto out;
	retval = khugepaged_fork(mm, oldmm);
	if (retval)
		goto out;

	prev = NULL;
	for (mpnt = oldmm->mmap; mpnt; mpnt = mpnt->vm_next) {
		struct file *file;

		if (mpnt->vm_flags & VM_DONTCOPY) {
			long pages = vma_pages(mpnt);
			mm->total_vm -= pages;
			vm_stat_account(mm, mpnt->vm_flags, mpnt->vm_file,
								-pages);
			continue;
		}
		charge = 0;
		if (mpnt->vm_flags & VM_ACCOUNT) {
			unsigned long len;
			len = (mpnt->vm_end - mpnt->vm_start) >> PAGE_SHIFT;
			if (security_vm_enough_memory_mm(oldmm, len)) /* sic */
				goto fail_nomem;
			charge = len;
		}
		tmp = kmem_cache_alloc(vm_area_cachep, GFP_KERNEL);
		if (!tmp)
			goto fail_nomem;
		*tmp = *mpnt;
		INIT_LIST_HEAD(&tmp->anon_vma_chain);
		pol = mpol_dup(vma_policy(mpnt));
		retval = PTR_ERR(pol);
		if (IS_ERR(pol))
			goto fail_nomem_policy;
		vma_set_policy(tmp, pol);
		tmp->vm_mm = mm;
		if (anon_vma_fork(tmp, mpnt))
			goto fail_nomem_anon_vma_fork;
		tmp->vm_flags &= ~VM_LOCKED;
		tmp->vm_next = tmp->vm_prev = NULL;
		file = tmp->vm_file;
		if (file) {
			struct inode *inode = file->f_path.dentry->d_inode;
			struct address_space *mapping = file->f_mapping;

			get_file(file);
			if (tmp->vm_flags & VM_DENYWRITE)
				atomic_dec(&inode->i_writecount);
			mutex_lock(&mapping->i_mmap_mutex);
			if (tmp->vm_flags & VM_SHARED)
				mapping->i_mmap_writable++;
			flush_dcache_mmap_lock(mapping);
			/* insert tmp into the share list, just after mpnt */
			vma_prio_tree_add(tmp, mpnt);
			flush_dcache_mmap_unlock(mapping);
			mutex_unlock(&mapping->i_mmap_mutex);
		}

		/*
		 * Clear hugetlb-related page reserves for children. This only
		 * affects MAP_PRIVATE mappings. Faults generated by the child
		 * are not guaranteed to succeed, even if read-only
		 */
		if (is_vm_hugetlb_page(tmp))
			reset_vma_resv_huge_pages(tmp);

		/*
		 * Link in the new vma and copy the page table entries.
		 */
		*pprev = tmp;
		pprev = &tmp->vm_next;
		tmp->vm_prev = prev;
		prev = tmp;

		__vma_link_rb(mm, tmp, rb_link, rb_parent);
		rb_link = &tmp->vm_rb.rb_right;
		rb_parent = &tmp->vm_rb;

		mm->map_count++;
		retval = copy_page_range(mm, oldmm, mpnt);

		if (tmp->vm_ops && tmp->vm_ops->open)
			tmp->vm_ops->open(tmp);

		if (retval)
			goto out;
	}
	/* a new mm has just been created */
	arch_dup_mmap(oldmm, mm);
	retval = 0;
out:
	up_write(&mm->mmap_sem);
	flush_tlb_mm(oldmm);
	up_write(&oldmm->mmap_sem);
	return retval;
fail_nomem_anon_vma_fork:
	mpol_put(pol);
fail_nomem_policy:
	kmem_cache_free(vm_area_cachep, tmp);
fail_nomem:
	retval = -ENOMEM;
	vm_unacct_memory(charge);
	goto out;
}

static inline int mm_alloc_pgd(struct mm_struct *mm)
{
	mm->pgd = pgd_alloc(mm);
	if (unlikely(!mm->pgd))
		return -ENOMEM;
	return 0;
}

static inline void mm_free_pgd(struct mm_struct *mm)
{
	pgd_free(mm, mm->pgd);
}
#else
#define dup_mmap(mm, oldmm)	(0)
#define mm_alloc_pgd(mm)	(0)
#define mm_free_pgd(mm)
#endif /* CONFIG_MMU */

__cacheline_aligned_in_smp DEFINE_SPINLOCK(mmlist_lock);

#define allocate_mm()	(kmem_cache_alloc(mm_cachep, GFP_KERNEL))
#define free_mm(mm)	(kmem_cache_free(mm_cachep, (mm)))

static unsigned long default_dump_filter = MMF_DUMP_FILTER_DEFAULT;

static int __init coredump_filter_setup(char *s)
{
	default_dump_filter =
		(simple_strtoul(s, NULL, 0) << MMF_DUMP_FILTER_SHIFT) &
		MMF_DUMP_FILTER_MASK;
	return 1;
}

__setup("coredump_filter=", coredump_filter_setup);

#include <linux/init_task.h>

static void mm_init_aio(struct mm_struct *mm)
{
#ifdef CONFIG_AIO
	spin_lock_init(&mm->ioctx_lock);
	INIT_HLIST_HEAD(&mm->ioctx_list);
#endif
}

static struct mm_struct *mm_init(struct mm_struct *mm, struct task_struct *p)
{
	atomic_set(&mm->mm_users, 1);
	atomic_set(&mm->mm_count, 1);
	init_rwsem(&mm->mmap_sem);
	INIT_LIST_HEAD(&mm->mmlist);
	mm->flags = (current->mm) ?
		(current->mm->flags & MMF_INIT_MASK) : default_dump_filter;
	mm->core_state = NULL;
	mm->nr_ptes = 0;
	memset(&mm->rss_stat, 0, sizeof(mm->rss_stat));
	spin_lock_init(&mm->page_table_lock);
	mm->free_area_cache = TASK_UNMAPPED_BASE;
	mm->cached_hole_size = ~0UL;
	mm_init_aio(mm);
	mm_init_owner(mm, p);

	if (likely(!mm_alloc_pgd(mm))) {
		mm->def_flags = 0;
		mmu_notifier_mm_init(mm);
		return mm;
	}

	free_mm(mm);
	return NULL;
}

static void check_mm(struct mm_struct *mm)
{
	int i;

	for (i = 0; i < NR_MM_COUNTERS; i++) {
		long x = atomic_long_read(&mm->rss_stat.count[i]);

		if (unlikely(x))
			printk(KERN_ALERT "BUG: Bad rss-counter state "
					  "mm:%p idx:%d val:%ld\n", mm, i, x);
	}

#ifdef CONFIG_TRANSPARENT_HUGEPAGE
	VM_BUG_ON(mm->pmd_huge_pte);
#endif
}

/*
 * Allocate and initialize an mm_struct.
 */
struct mm_struct *mm_alloc(void)
{
	struct mm_struct *mm;

	mm = allocate_mm();
	if (!mm)
		return NULL;

	memset(mm, 0, sizeof(*mm));
	mm_init_cpumask(mm);
	return mm_init(mm, current);
}

/*
 * Called when the last reference to the mm
 * is dropped: either by a lazy thread or by
 * mmput. Free the page directory and the mm.
 */
void __mmdrop(struct mm_struct *mm)
{
	BUG_ON(mm == &init_mm);
	mm_free_pgd(mm);
	destroy_context(mm);
	mmu_notifier_mm_destroy(mm);
	check_mm(mm);
	free_mm(mm);
}
EXPORT_SYMBOL_GPL(__mmdrop);

/*
 * Decrement the use count and release all resources for an mm.
 */
int mmput(struct mm_struct *mm)
{
	int mm_freed = 0;
	might_sleep();

	if (atomic_dec_and_test(&mm->mm_users)) {
		exit_aio(mm);
		ksm_exit(mm);
		khugepaged_exit(mm); /* must run before exit_mmap */
		exit_mmap(mm);
		set_mm_exe_file(mm, NULL);
		if (!list_empty(&mm->mmlist)) {
			spin_lock(&mmlist_lock);
			list_del(&mm->mmlist);
			spin_unlock(&mmlist_lock);
		}
		if (mm->binfmt)
			module_put(mm->binfmt->module);
		mmdrop(mm);
		mm_freed = 1;
	}
	return mm_freed;
}
EXPORT_SYMBOL_GPL(mmput);

/*
 * We added or removed a vma mapping the executable. The vmas are only mapped
 * during exec and are not mapped with the mmap system call.
 * Callers must hold down_write() on the mm's mmap_sem for these
 */
void added_exe_file_vma(struct mm_struct *mm)
{
	mm->num_exe_file_vmas++;
}

void removed_exe_file_vma(struct mm_struct *mm)
{
	mm->num_exe_file_vmas--;
	if ((mm->num_exe_file_vmas == 0) && mm->exe_file) {
		fput(mm->exe_file);
		mm->exe_file = NULL;
	}

}

void set_mm_exe_file(struct mm_struct *mm, struct file *new_exe_file)
{
	if (new_exe_file)
		get_file(new_exe_file);
	if (mm->exe_file)
		fput(mm->exe_file);
	mm->exe_file = new_exe_file;
	mm->num_exe_file_vmas = 0;
}

struct file *get_mm_exe_file(struct mm_struct *mm)
{
	struct file *exe_file;

	/* We need mmap_sem to protect against races with removal of
	 * VM_EXECUTABLE vmas */
	down_read(&mm->mmap_sem);
	exe_file = mm->exe_file;
	if (exe_file)
		get_file(exe_file);
	up_read(&mm->mmap_sem);
	return exe_file;
}

static void dup_mm_exe_file(struct mm_struct *oldmm, struct mm_struct *newmm)
{
	/* It's safe to write the exe_file pointer without exe_file_lock because
	 * this is called during fork when the task is not yet in /proc */
	newmm->exe_file = get_mm_exe_file(oldmm);
}

/**
 * get_task_mm - acquire a reference to the task's mm
 *
 * Returns %NULL if the task has no mm.  Checks PF_KTHREAD (meaning
 * this kernel workthread has transiently adopted a user mm with use_mm,
 * to do its AIO) is not set and if so returns a reference to it, after
 * bumping up the use count.  User must release the mm via mmput()
 * after use.  Typically used by /proc and ptrace.
 */
struct mm_struct *get_task_mm(struct task_struct *task)
{
	struct mm_struct *mm;

	task_lock(task);
	mm = task->mm;
	if (mm) {
		if (task->flags & PF_KTHREAD)
			mm = NULL;
		else
			atomic_inc(&mm->mm_users);
	}
	task_unlock(task);
	return mm;
}
EXPORT_SYMBOL_GPL(get_task_mm);

struct mm_struct *mm_access(struct task_struct *task, unsigned int mode)
{
	struct mm_struct *mm;
	int err;

	err =  mutex_lock_killable(&task->signal->cred_guard_mutex);
	if (err)
		return ERR_PTR(err);

	mm = get_task_mm(task);
	if (mm && mm != current->mm &&
			!ptrace_may_access(task, mode) &&
			!capable(CAP_SYS_RESOURCE)) {
		mmput(mm);
		mm = ERR_PTR(-EACCES);
	}
	mutex_unlock(&task->signal->cred_guard_mutex);

	return mm;
}

static void complete_vfork_done(struct task_struct *tsk)
{
	struct completion *vfork;

	task_lock(tsk);
	vfork = tsk->vfork_done;
	if (likely(vfork)) {
		tsk->vfork_done = NULL;
		complete(vfork);
	}
	task_unlock(tsk);
}

static int wait_for_vfork_done(struct task_struct *child,
				struct completion *vfork)
{
	int killed;

	freezer_do_not_count();
	killed = wait_for_completion_killable(vfork);
	freezer_count();

	if (killed) {
		task_lock(child);
		child->vfork_done = NULL;
		task_unlock(child);
	}

	put_task_struct(child);
	return killed;
}

/* Please note the differences between mmput and mm_release.
 * mmput is called whenever we stop holding onto a mm_struct,
 * error success whatever.
 *
 * mm_release is called after a mm_struct has been removed
 * from the current process.
 *
 * This difference is important for error handling, when we
 * only half set up a mm_struct for a new process and need to restore
 * the old one.  Because we mmput the new mm_struct before
 * restoring the old one. . .
 * Eric Biederman 10 January 1998
 */
void mm_release(struct task_struct *tsk, struct mm_struct *mm)
{
	/* Get rid of any futexes when releasing the mm */
#ifdef CONFIG_FUTEX
	if (unlikely(tsk->robust_list)) {
		exit_robust_list(tsk);
		tsk->robust_list = NULL;
	}
#ifdef CONFIG_COMPAT
	if (unlikely(tsk->compat_robust_list)) {
		compat_exit_robust_list(tsk);
		tsk->compat_robust_list = NULL;
	}
#endif
	if (unlikely(!list_empty(&tsk->pi_state_list)))
		exit_pi_state_list(tsk);
#endif

	/* Get rid of any cached register state */
	deactivate_mm(tsk, mm);

	if (tsk->vfork_done)
		complete_vfork_done(tsk);

	/*
	 * If we're exiting normally, clear a user-space tid field if
	 * requested.  We leave this alone when dying by signal, to leave
	 * the value intact in a core dump, and to save the unnecessary
	 * trouble, say, a killed vfork parent shouldn't touch this mm.
	 * Userland only wants this done for a sys_exit.
	 */
	if (tsk->clear_child_tid) {
		if (!(tsk->flags & PF_SIGNALED) &&
		    atomic_read(&mm->mm_users) > 1) {
			/*
			 * We don't check the error code - if userspace has
			 * not set up a proper pointer then tough luck.
			 */
			put_user(0, tsk->clear_child_tid);
			sys_futex(tsk->clear_child_tid, FUTEX_WAKE,
					1, NULL, NULL, 0);
		}
		tsk->clear_child_tid = NULL;
	}
}

/*
 * Allocate a new mm structure and copy contents from the
 * mm structure of the passed in task structure.
 */
struct mm_struct *dup_mm(struct task_struct *tsk)
{
	struct mm_struct *mm, *oldmm = current->mm;
	int err;

	if (!oldmm)
		return NULL;

	mm = allocate_mm();
	if (!mm)
		goto fail_nomem;

	memcpy(mm, oldmm, sizeof(*mm));
	mm_init_cpumask(mm);

#ifdef CONFIG_TRANSPARENT_HUGEPAGE
	mm->pmd_huge_pte = NULL;
#endif

	if (!mm_init(mm, tsk))
		goto fail_nomem;

	if (init_new_context(tsk, mm))
		goto fail_nocontext;

	dup_mm_exe_file(oldmm, mm);

	err = dup_mmap(mm, oldmm);
	if (err)
		goto free_pt;

	mm->hiwater_rss = get_mm_rss(mm);
	mm->hiwater_vm = mm->total_vm;

	if (mm->binfmt && !try_module_get(mm->binfmt->module))
		goto free_pt;

	return mm;

free_pt:
	/* don't put binfmt in mmput, we haven't got module yet */
	mm->binfmt = NULL;
	mmput(mm);

fail_nomem:
	return NULL;

fail_nocontext:
	/*
	 * If init_new_context() failed, we cannot use mmput() to free the mm
	 * because it calls destroy_context()
	 */
	mm_free_pgd(mm);
	free_mm(mm);
	return NULL;
}

static int copy_mm(unsigned long clone_flags, struct task_struct *tsk)
{
	struct mm_struct *mm, *oldmm;
	int retval;

	tsk->min_flt = tsk->maj_flt = 0;
	tsk->nvcsw = tsk->nivcsw = 0;
#ifdef CONFIG_DETECT_HUNG_TASK
	tsk->last_switch_count = tsk->nvcsw + tsk->nivcsw;
#endif

	tsk->mm = NULL;
	tsk->active_mm = NULL;

	/*
	 * Are we cloning a kernel thread?
	 *
	 * We need to steal a active VM for that..
	 */
	oldmm = current->mm;
	if (!oldmm)
		return 0;

	if (clone_flags & CLONE_VM) {
		atomic_inc(&oldmm->mm_users);
		mm = oldmm;
		goto good_mm;
	}

	retval = -ENOMEM;
	mm = dup_mm(tsk);
	if (!mm)
		goto fail_nomem;

good_mm:
	tsk->mm = mm;
	tsk->active_mm = mm;
	return 0;

fail_nomem:
	return retval;
}

static int copy_fs(unsigned long clone_flags, struct task_struct *tsk)
{
	struct fs_struct *fs = current->fs;
	if (clone_flags & CLONE_FS) {
		/* tsk->fs is already what we want */
		spin_lock(&fs->lock);
		if (fs->in_exec) {
			spin_unlock(&fs->lock);
			return -EAGAIN;
		}
		fs->users++;
		spin_unlock(&fs->lock);
		return 0;
	}
	tsk->fs = copy_fs_struct(fs);
	if (!tsk->fs)
		return -ENOMEM;
	return 0;
}

static int copy_files(unsigned long clone_flags, struct task_struct *tsk)
{
	struct files_struct *oldf, *newf;
	int error = 0;

	/*
	 * A background process may not have any files ...
	 */
	oldf = current->files;
	if (!oldf)
		goto out;

	if (clone_flags & CLONE_FILES) {
		atomic_inc(&oldf->count);
		goto out;
	}

	newf = dup_fd(oldf, &error);
	if (!newf)
		goto out;

	tsk->files = newf;
	error = 0;
out:
	return error;
}

static int copy_io(unsigned long clone_flags, struct task_struct *tsk)
{
#ifdef CONFIG_BLOCK
	struct io_context *ioc = current->io_context;
	struct io_context *new_ioc;

	if (!ioc)
		return 0;
	/*
	 * Share io context with parent, if CLONE_IO is set
	 */
	if (clone_flags & CLONE_IO) {
		tsk->io_context = ioc_task_link(ioc);
		if (unlikely(!tsk->io_context))
			return -ENOMEM;
	} else if (ioprio_valid(ioc->ioprio)) {
		new_ioc = get_task_io_context(tsk, GFP_KERNEL, NUMA_NO_NODE);
		if (unlikely(!new_ioc))
			return -ENOMEM;

		new_ioc->ioprio = ioc->ioprio;
		put_io_context(new_ioc);
	}
#endif
	return 0;
}

static int copy_sighand(unsigned long clone_flags, struct task_struct *tsk)
{
	struct sighand_struct *sig;

	if (clone_flags & CLONE_SIGHAND) {
		atomic_inc(&current->sighand->count);
		return 0;
	}
	sig = kmem_cache_alloc(sighand_cachep, GFP_KERNEL);
	rcu_assign_pointer(tsk->sighand, sig);
	if (!sig)
		return -ENOMEM;
	atomic_set(&sig->count, 1);
	memcpy(sig->action, current->sighand->action, sizeof(sig->action));
	return 0;
}

void __cleanup_sighand(struct sighand_struct *sighand)
{
	if (atomic_dec_and_test(&sighand->count)) {
		signalfd_cleanup(sighand);
		kmem_cache_free(sighand_cachep, sighand);
	}
}


/*
 * Initialize POSIX timer handling for a thread group.
 */
static void posix_cpu_timers_init_group(struct signal_struct *sig)
{
	unsigned long cpu_limit;

	/* Thread group counters. */
	thread_group_cputime_init(sig);

	cpu_limit = ACCESS_ONCE(sig->rlim[RLIMIT_CPU].rlim_cur);
	if (cpu_limit != RLIM_INFINITY) {
		sig->cputime_expires.prof_exp = secs_to_cputime(cpu_limit);
		sig->cputimer.running = 1;
	}

	/* The timer lists. */
	INIT_LIST_HEAD(&sig->cpu_timers[0]);
	INIT_LIST_HEAD(&sig->cpu_timers[1]);
	INIT_LIST_HEAD(&sig->cpu_timers[2]);
}

static int copy_signal(unsigned long clone_flags, struct task_struct *tsk)
{
	struct signal_struct *sig;

	if (clone_flags & CLONE_THREAD)
		return 0;

	sig = kmem_cache_zalloc(signal_cachep, GFP_KERNEL);
	tsk->signal = sig;
	if (!sig)
		return -ENOMEM;

	sig->nr_threads = 1;
	atomic_set(&sig->live, 1);
	atomic_set(&sig->sigcnt, 1);

	/* list_add(thread_node, thread_head) without INIT_LIST_HEAD() */
	sig->thread_head = (struct list_head)LIST_HEAD_INIT(tsk->thread_node);
	tsk->thread_node = (struct list_head)LIST_HEAD_INIT(sig->thread_head);

	init_waitqueue_head(&sig->wait_chldexit);
	if (clone_flags & CLONE_NEWPID)
		sig->flags |= SIGNAL_UNKILLABLE;
	sig->curr_target = tsk;
	init_sigpending(&sig->shared_pending);
	INIT_LIST_HEAD(&sig->posix_timers);

	hrtimer_init(&sig->real_timer, CLOCK_MONOTONIC, HRTIMER_MODE_REL);
	sig->real_timer.function = it_real_fn;

	task_lock(current->group_leader);
	memcpy(sig->rlim, current->signal->rlim, sizeof sig->rlim);
	task_unlock(current->group_leader);

	posix_cpu_timers_init_group(sig);

	tty_audit_fork(sig);
	sched_autogroup_fork(sig);

#ifdef CONFIG_CGROUPS
	init_rwsem(&sig->group_rwsem);
#endif

	sig->oom_adj = current->signal->oom_adj;
	sig->oom_score_adj = current->signal->oom_score_adj;
	sig->oom_score_adj_min = current->signal->oom_score_adj_min;

#ifdef CONFIG_ANDROID_LMK_ADJ_RBTREE
	RB_CLEAR_NODE(&sig->adj_node);
#endif
	sig->has_child_subreaper = current->signal->has_child_subreaper ||
				   current->signal->is_child_subreaper;

	mutex_init(&sig->cred_guard_mutex);

	return 0;
}

static void copy_flags(unsigned long clone_flags, struct task_struct *p)
{
	unsigned long new_flags = p->flags;

	new_flags &= ~(PF_SUPERPRIV | PF_WQ_WORKER);
	new_flags |= PF_FORKNOEXEC;
	p->flags = new_flags;
}

static void copy_seccomp(struct task_struct *p)
{
#ifdef CONFIG_SECCOMP
	/*
	 * Must be called with sighand->lock held, which is common to
	 * all threads in the group. Holding cred_guard_mutex is not
	 * needed because this new task is not yet running and cannot
	 * be racing exec.
	 */
	assert_spin_locked(&current->sighand->siglock);

	/* Ref-count the new filter user, and assign it. */
	get_seccomp_filter(current);
	p->seccomp = current->seccomp;

	/*
	 * Explicitly enable no_new_privs here in case it got set
	 * between the task_struct being duplicated and holding the
	 * sighand lock. The seccomp state and nnp must be in sync.
	 */
	if (task_no_new_privs(current))
		task_set_no_new_privs(p);

	/*
	 * If the parent gained a seccomp mode after copying thread
	 * flags and between before we held the sighand lock, we have
	 * to manually enable the seccomp thread flag here.
	 */
	if (p->seccomp.mode != SECCOMP_MODE_DISABLED)
		set_tsk_thread_flag(p, TIF_SECCOMP);
#endif
}

SYSCALL_DEFINE1(set_tid_address, int __user *, tidptr)
{
	current->clear_child_tid = tidptr;

	return task_pid_vnr(current);
}

static void rt_mutex_init_task(struct task_struct *p)
{
	raw_spin_lock_init(&p->pi_lock);
#ifdef CONFIG_RT_MUTEXES
	plist_head_init(&p->pi_waiters);
	p->pi_blocked_on = NULL;
#endif
}

#ifdef CONFIG_MM_OWNER
void mm_init_owner(struct mm_struct *mm, struct task_struct *p)
{
	mm->owner = p;
}
#endif /* CONFIG_MM_OWNER */

/*
 * Initialize POSIX timer handling for a single task.
 */
static void posix_cpu_timers_init(struct task_struct *tsk)
{
	tsk->cputime_expires.prof_exp = 0;
	tsk->cputime_expires.virt_exp = 0;
	tsk->cputime_expires.sched_exp = 0;
	INIT_LIST_HEAD(&tsk->cpu_timers[0]);
	INIT_LIST_HEAD(&tsk->cpu_timers[1]);
	INIT_LIST_HEAD(&tsk->cpu_timers[2]);
}

/*
 * This creates a new process as a copy of the old one,
 * but does not actually start it yet.
 *
 * It copies the registers, and all the appropriate
 * parts of the process environment (as per the clone
 * flags). The actual kick-off is left to the caller.
 */
static struct task_struct *copy_process(unsigned long clone_flags,
					unsigned long stack_start,
					struct pt_regs *regs,
					unsigned long stack_size,
					int __user *child_tidptr,
					struct pid *pid,
					int trace)
{
	int retval;
	struct task_struct *p;

	if ((clone_flags & (CLONE_NEWNS|CLONE_FS)) == (CLONE_NEWNS|CLONE_FS))
		return ERR_PTR(-EINVAL);

	/*
	 * Thread groups must share signals as well, and detached threads
	 * can only be started up within the thread group.
	 */
	if ((clone_flags & CLONE_THREAD) && !(clone_flags & CLONE_SIGHAND))
		return ERR_PTR(-EINVAL);

	/*
	 * Shared signal handlers imply shared VM. By way of the above,
	 * thread groups also imply shared VM. Blocking this case allows
	 * for various simplifications in other code.
	 */
	if ((clone_flags & CLONE_SIGHAND) && !(clone_flags & CLONE_VM))
		return ERR_PTR(-EINVAL);

	/*
	 * Siblings of global init remain as zombies on exit since they are
	 * not reaped by their parent (swapper). To solve this and to avoid
	 * multi-rooted process trees, prevent global and container-inits
	 * from creating siblings.
	 */
	if ((clone_flags & CLONE_PARENT) &&
				current->signal->flags & SIGNAL_UNKILLABLE)
		return ERR_PTR(-EINVAL);

	retval = security_task_create(clone_flags);
	if (retval)
		goto fork_out;

	retval = -ENOMEM;
	p = dup_task_struct(current);
	if (!p)
		goto fork_out;

	ftrace_graph_init_task(p);

	rt_mutex_init_task(p);

#ifdef CONFIG_PROVE_LOCKING
	DEBUG_LOCKS_WARN_ON(!p->hardirqs_enabled);
	DEBUG_LOCKS_WARN_ON(!p->softirqs_enabled);
#endif
	retval = -EAGAIN;
	if (atomic_read(&p->real_cred->user->processes) >=
			task_rlimit(p, RLIMIT_NPROC)) {
		if (!capable(CAP_SYS_ADMIN) && !capable(CAP_SYS_RESOURCE) &&
		    p->real_cred->user != INIT_USER)
			goto bad_fork_free;
	}
	current->flags &= ~PF_NPROC_EXCEEDED;

	retval = copy_creds(p, clone_flags);
	if (retval < 0)
		goto bad_fork_free;

	/*
	 * If multiple threads are within copy_process(), then this check
	 * triggers too late. This doesn't hurt, the check is only there
	 * to stop root fork bombs.
	 */
	retval = -EAGAIN;
	if (nr_threads >= max_threads)
		goto bad_fork_cleanup_count;

	if (!try_module_get(task_thread_info(p)->exec_domain->module))
		goto bad_fork_cleanup_count;

	p->did_exec = 0;
	delayacct_tsk_init(p);	/* Must remain after dup_task_struct() */
	copy_flags(clone_flags, p);
	INIT_LIST_HEAD(&p->children);
	INIT_LIST_HEAD(&p->sibling);
	rcu_copy_process(p);
	p->vfork_done = NULL;
	spin_lock_init(&p->alloc_lock);

	init_sigpending(&p->pending);

	p->utime = p->stime = p->gtime = 0;
	p->utimescaled = p->stimescaled = 0;
	p->cpu_power = 0;
#ifndef CONFIG_VIRT_CPU_ACCOUNTING
	p->prev_utime = p->prev_stime = 0;
#endif
#if defined(SPLIT_RSS_COUNTING)
	memset(&p->rss_stat, 0, sizeof(p->rss_stat));
#endif

	p->default_timer_slack_ns = current->timer_slack_ns;

	task_io_accounting_init(&p->ioac);
	acct_clear_integrals(p);

	posix_cpu_timers_init(p);

	do_posix_clock_monotonic_gettime(&p->start_time);
	p->real_start_time = p->start_time;
	monotonic_to_bootbased(&p->real_start_time);
	p->io_context = NULL;
	p->audit_context = NULL;
	if (clone_flags & CLONE_THREAD)
		threadgroup_change_begin(current);
	cgroup_fork(p);
#ifdef CONFIG_NUMA
	p->mempolicy = mpol_dup(p->mempolicy);
	if (IS_ERR(p->mempolicy)) {
		retval = PTR_ERR(p->mempolicy);
		p->mempolicy = NULL;
		goto bad_fork_cleanup_cgroup;
	}
	mpol_fix_fork_child_flag(p);
#endif
#ifdef CONFIG_CPUSETS
	p->cpuset_mem_spread_rotor = NUMA_NO_NODE;
	p->cpuset_slab_spread_rotor = NUMA_NO_NODE;
	seqcount_init(&p->mems_allowed_seq);
#endif
#ifdef CONFIG_TRACE_IRQFLAGS
	p->irq_events = 0;
#ifdef __ARCH_WANT_INTERRUPTS_ON_CTXSW
	p->hardirqs_enabled = 1;
#else
	p->hardirqs_enabled = 0;
#endif
	p->hardirq_enable_ip = 0;
	p->hardirq_enable_event = 0;
	p->hardirq_disable_ip = _THIS_IP_;
	p->hardirq_disable_event = 0;
	p->softirqs_enabled = 1;
	p->softirq_enable_ip = _THIS_IP_;
	p->softirq_enable_event = 0;
	p->softirq_disable_ip = 0;
	p->softirq_disable_event = 0;
	p->hardirq_context = 0;
	p->softirq_context = 0;
#endif
#ifdef CONFIG_LOCKDEP
	p->lockdep_depth = 0; /* no locks held yet */
	p->curr_chain_key = 0;
	p->lockdep_recursion = 0;
#endif

#ifdef CONFIG_DEBUG_MUTEXES
	p->blocked_on = NULL; /* not blocked yet */
#endif
#ifdef CONFIG_CGROUP_MEM_RES_CTLR
	p->memcg_batch.do_batch = 0;
	p->memcg_batch.memcg = NULL;
#endif

	/* Perform scheduler related setup. Assign this task to a CPU. */
	sched_fork(p);

	retval = perf_event_init_task(p);
	if (retval)
		goto bad_fork_cleanup_policy;
	retval = audit_alloc(p);
	if (retval)
		goto bad_fork_cleanup_perf;
	/* copy all the process information */
	retval = copy_semundo(clone_flags, p);
	if (retval)
		goto bad_fork_cleanup_audit;
	retval = copy_files(clone_flags, p);
	if (retval)
		goto bad_fork_cleanup_semundo;
	retval = copy_fs(clone_flags, p);
	if (retval)
		goto bad_fork_cleanup_files;
	retval = copy_sighand(clone_flags, p);
	if (retval)
		goto bad_fork_cleanup_fs;
	retval = copy_signal(clone_flags, p);
	if (retval)
		goto bad_fork_cleanup_sighand;
	retval = copy_mm(clone_flags, p);
	if (retval)
		goto bad_fork_cleanup_signal;
	retval = copy_namespaces(clone_flags, p);
	if (retval)
		goto bad_fork_cleanup_mm;
	retval = copy_io(clone_flags, p);
	if (retval)
		goto bad_fork_cleanup_namespaces;
	retval = copy_thread(clone_flags, stack_start, stack_size, p, regs);
	if (retval)
		goto bad_fork_cleanup_io;

	if (pid != &init_struct_pid) {
		retval = -ENOMEM;
		pid = alloc_pid(p->nsproxy->pid_ns);
		if (!pid)
			goto bad_fork_cleanup_io;
	}

	p->pid = pid_nr(pid);
	p->tgid = p->pid;
	if (clone_flags & CLONE_THREAD)
		p->tgid = current->tgid;

	p->set_child_tid = (clone_flags & CLONE_CHILD_SETTID) ? child_tidptr : NULL;
	/*
	 * Clear TID on mm_release()?
	 */
	p->clear_child_tid = (clone_flags & CLONE_CHILD_CLEARTID) ? child_tidptr : NULL;
#ifdef CONFIG_BLOCK
	p->plug = NULL;
#endif
#ifdef CONFIG_FUTEX
	p->robust_list = NULL;
#ifdef CONFIG_COMPAT
	p->compat_robust_list = NULL;
#endif
	INIT_LIST_HEAD(&p->pi_state_list);
	p->pi_state_cache = NULL;
#endif
	/*
	 * sigaltstack should be cleared when sharing the same VM
	 */
	if ((clone_flags & (CLONE_VM|CLONE_VFORK)) == CLONE_VM)
		p->sas_ss_sp = p->sas_ss_size = 0;

	/*
	 * Syscall tracing and stepping should be turned off in the
	 * child regardless of CLONE_PTRACE.
	 */
	user_disable_single_step(p);
	clear_tsk_thread_flag(p, TIF_SYSCALL_TRACE);
#ifdef TIF_SYSCALL_EMU
	clear_tsk_thread_flag(p, TIF_SYSCALL_EMU);
#endif
	clear_all_latency_tracing(p);

	/* ok, now we should be set up.. */
	if (clone_flags & CLONE_THREAD)
		p->exit_signal = -1;
	else if (clone_flags & CLONE_PARENT)
		p->exit_signal = current->group_leader->exit_signal;
	else
		p->exit_signal = (clone_flags & CSIGNAL);

	p->pdeath_signal = 0;
	p->exit_state = 0;

	p->nr_dirtied = 0;
	p->nr_dirtied_pause = 128 >> (PAGE_SHIFT - 10);
	p->dirty_paused_when = 0;

	/*
	 * Ok, make it visible to the rest of the system.
	 * We dont wake it up yet.
	 */
	p->group_leader = p;
	INIT_LIST_HEAD(&p->thread_group);

	/* Need tasklist lock for parent etc handling! */
	write_lock_irq(&tasklist_lock);

	/* CLONE_PARENT re-uses the old parent */
	if (clone_flags & (CLONE_PARENT|CLONE_THREAD)) {
		p->real_parent = current->real_parent;
		p->parent_exec_id = current->parent_exec_id;
	} else {
		p->real_parent = current;
		p->parent_exec_id = current->self_exec_id;
	}

	spin_lock(&current->sighand->siglock);

	/*
	 * Copy seccomp details explicitly here, in case they were changed
	 * before holding sighand lock.
	 */
	copy_seccomp(p);

	/*
	 * Process group and session signals need to be delivered to just the
	 * parent before the fork or both the parent and the child after the
	 * fork. Restart if a signal comes in before we add the new process to
	 * it's process group.
	 * A fatal signal pending means that current will exit, so the new
	 * thread can't slip out of an OOM kill (or normal SIGKILL).
	*/
	recalc_sigpending();
	if (signal_pending(current)) {
		spin_unlock(&current->sighand->siglock);
		write_unlock_irq(&tasklist_lock);
		retval = -ERESTARTNOINTR;
		goto bad_fork_free_pid;
	}

	if (likely(p->pid)) {
		ptrace_init_task(p, (clone_flags & CLONE_PTRACE) || trace);

		if (thread_group_leader(p)) {
			if (is_child_reaper(pid))
				p->nsproxy->pid_ns->child_reaper = p;

			p->signal->leader_pid = pid;
			p->signal->tty = tty_kref_get(current->signal->tty);
			attach_pid(p, PIDTYPE_PGID, task_pgrp(current));
			attach_pid(p, PIDTYPE_SID, task_session(current));
			list_add_tail(&p->sibling, &p->real_parent->children);
			list_add_tail_rcu(&p->tasks, &init_task.tasks);
			add_2_adj_tree(p);
			__this_cpu_inc(process_counts);
		} else {
<<<<<<< HEAD
=======
			current->signal->nr_threads++;
			atomic_inc(&current->signal->live);
			atomic_inc(&current->signal->sigcnt);
			p->group_leader = current->group_leader;
			list_add_tail_rcu(&p->thread_group,
					  &p->group_leader->thread_group);
>>>>>>> 8d1988f8
			list_add_tail_rcu(&p->thread_node,
					  &p->signal->thread_head);
		}
		attach_pid(p, PIDTYPE_PID, pid);
		nr_threads++;
	}

	total_forks++;
	spin_unlock(&current->sighand->siglock);
	syscall_tracepoint_update(p);
	write_unlock_irq(&tasklist_lock);

	proc_fork_connector(p);
	cgroup_post_fork(p);
	if (clone_flags & CLONE_THREAD)
		threadgroup_change_end(current);
	perf_event_fork(p);

	trace_task_newtask(p, clone_flags);

	return p;

bad_fork_free_pid:
	if (pid != &init_struct_pid)
		free_pid(pid);
bad_fork_cleanup_io:
	if (p->io_context)
		exit_io_context(p);
bad_fork_cleanup_namespaces:
	if (unlikely(clone_flags & CLONE_NEWPID))
		pid_ns_release_proc(p->nsproxy->pid_ns);
	exit_task_namespaces(p);
bad_fork_cleanup_mm:
	if (p->mm)
		mmput(p->mm);
bad_fork_cleanup_signal:
	if (!(clone_flags & CLONE_THREAD))
		free_signal_struct(p->signal);
bad_fork_cleanup_sighand:
	__cleanup_sighand(p->sighand);
bad_fork_cleanup_fs:
	exit_fs(p); /* blocking */
bad_fork_cleanup_files:
	exit_files(p); /* blocking */
bad_fork_cleanup_semundo:
	exit_sem(p);
bad_fork_cleanup_audit:
	audit_free(p);
bad_fork_cleanup_perf:
	perf_event_free_task(p);
bad_fork_cleanup_policy:
#ifdef CONFIG_NUMA
	mpol_put(p->mempolicy);
bad_fork_cleanup_cgroup:
#endif
	if (clone_flags & CLONE_THREAD)
		threadgroup_change_end(current);
	cgroup_exit(p, 0);
	delayacct_tsk_free(p);
	module_put(task_thread_info(p)->exec_domain->module);
bad_fork_cleanup_count:
	atomic_dec(&p->cred->user->processes);
	exit_creds(p);
bad_fork_free:
	free_task(p);
fork_out:
	return ERR_PTR(retval);
}

noinline struct pt_regs * __cpuinit __attribute__((weak)) idle_regs(struct pt_regs *regs)
{
	memset(regs, 0, sizeof(struct pt_regs));
	return regs;
}

static inline void init_idle_pids(struct pid_link *links)
{
	enum pid_type type;

	for (type = PIDTYPE_PID; type < PIDTYPE_MAX; ++type) {
		INIT_HLIST_NODE(&links[type].node); /* not really needed */
		links[type].pid = &init_struct_pid;
	}
}

struct task_struct * __cpuinit fork_idle(int cpu)
{
	struct task_struct *task;
	struct pt_regs regs;

	task = copy_process(CLONE_VM, 0, idle_regs(&regs), 0, NULL,
			    &init_struct_pid, 0);
	if (!IS_ERR(task)) {
		init_idle_pids(task->pids);
		init_idle(task, cpu);
	}

	return task;
}

/*
 *  Ok, this is the main fork-routine.
 *
 * It copies the process, and if successful kick-starts
 * it and waits for it to finish using the VM if required.
 */
long do_fork(unsigned long clone_flags,
	      unsigned long stack_start,
	      struct pt_regs *regs,
	      unsigned long stack_size,
	      int __user *parent_tidptr,
	      int __user *child_tidptr)
{
	struct task_struct *p;
	int trace = 0;
	long nr;

	/*
	 * Do some preliminary argument and permissions checking before we
	 * actually start allocating stuff
	 */
	if (clone_flags & CLONE_NEWUSER) {
		if (clone_flags & CLONE_THREAD)
			return -EINVAL;
		/* hopefully this check will go away when userns support is
		 * complete
		 */
		if (!capable(CAP_SYS_ADMIN) || !capable(CAP_SETUID) ||
				!capable(CAP_SETGID))
			return -EPERM;
	}

	/*
	 * Determine whether and which event to report to ptracer.  When
	 * called from kernel_thread or CLONE_UNTRACED is explicitly
	 * requested, no event is reported; otherwise, report if the event
	 * for the type of forking is enabled.
	 */
	if (likely(user_mode(regs)) && !(clone_flags & CLONE_UNTRACED)) {
		if (clone_flags & CLONE_VFORK)
			trace = PTRACE_EVENT_VFORK;
		else if ((clone_flags & CSIGNAL) != SIGCHLD)
			trace = PTRACE_EVENT_CLONE;
		else
			trace = PTRACE_EVENT_FORK;

		if (likely(!ptrace_event_enabled(current, trace)))
			trace = 0;
	}

	p = copy_process(clone_flags, stack_start, regs, stack_size,
			 child_tidptr, NULL, trace);
	/*
	 * Do this prior waking up the new thread - the thread pointer
	 * might get invalid after that point, if the thread exits quickly.
	 */
	if (!IS_ERR(p)) {
		struct completion vfork;

		trace_sched_process_fork(current, p);

		nr = task_pid_vnr(p);

		if (clone_flags & CLONE_PARENT_SETTID)
			put_user(nr, parent_tidptr);

		if (clone_flags & CLONE_VFORK) {
			p->vfork_done = &vfork;
			init_completion(&vfork);
			get_task_struct(p);
		}

		wake_up_new_task(p);

		/* forking complete and child started to run, tell ptracer */
		if (unlikely(trace))
			ptrace_event(trace, nr);

		if (clone_flags & CLONE_VFORK) {
			if (!wait_for_vfork_done(p, &vfork))
				ptrace_event(PTRACE_EVENT_VFORK_DONE, nr);
		}
	} else {
		nr = PTR_ERR(p);
	}
	return nr;
}

#ifndef ARCH_MIN_MMSTRUCT_ALIGN
#define ARCH_MIN_MMSTRUCT_ALIGN 0
#endif

static void sighand_ctor(void *data)
{
	struct sighand_struct *sighand = data;

	spin_lock_init(&sighand->siglock);
	init_waitqueue_head(&sighand->signalfd_wqh);
}

void __init proc_caches_init(void)
{
	sighand_cachep = kmem_cache_create("sighand_cache",
			sizeof(struct sighand_struct), 0,
			SLAB_HWCACHE_ALIGN|SLAB_PANIC|SLAB_DESTROY_BY_RCU|
			SLAB_NOTRACK, sighand_ctor);
	signal_cachep = kmem_cache_create("signal_cache",
			sizeof(struct signal_struct), 0,
			SLAB_HWCACHE_ALIGN|SLAB_PANIC|SLAB_NOTRACK, NULL);
	files_cachep = kmem_cache_create("files_cache",
			sizeof(struct files_struct), 0,
			SLAB_HWCACHE_ALIGN|SLAB_PANIC|SLAB_NOTRACK, NULL);
	fs_cachep = kmem_cache_create("fs_cache",
			sizeof(struct fs_struct), 0,
			SLAB_HWCACHE_ALIGN|SLAB_PANIC|SLAB_NOTRACK, NULL);
	/*
	 * FIXME! The "sizeof(struct mm_struct)" currently includes the
	 * whole struct cpumask for the OFFSTACK case. We could change
	 * this to *only* allocate as much of it as required by the
	 * maximum number of CPU's we can ever have.  The cpumask_allocation
	 * is at the end of the structure, exactly for that reason.
	 */
	mm_cachep = kmem_cache_create("mm_struct",
			sizeof(struct mm_struct), ARCH_MIN_MMSTRUCT_ALIGN,
			SLAB_HWCACHE_ALIGN|SLAB_PANIC|SLAB_NOTRACK, NULL);
	vm_area_cachep = KMEM_CACHE(vm_area_struct, SLAB_PANIC);
	mmap_init();
	nsproxy_cache_init();
}

/*
 * Check constraints on flags passed to the unshare system call.
 */
static int check_unshare_flags(unsigned long unshare_flags)
{
	if (unshare_flags & ~(CLONE_THREAD|CLONE_FS|CLONE_NEWNS|CLONE_SIGHAND|
				CLONE_VM|CLONE_FILES|CLONE_SYSVSEM|
				CLONE_NEWUTS|CLONE_NEWIPC|CLONE_NEWNET))
		return -EINVAL;
	/*
	 * Not implemented, but pretend it works if there is nothing to
	 * unshare. Note that unsharing CLONE_THREAD or CLONE_SIGHAND
	 * needs to unshare vm.
	 */
	if (unshare_flags & (CLONE_THREAD | CLONE_SIGHAND | CLONE_VM)) {
		/* FIXME: get_task_mm() increments ->mm_users */
		if (atomic_read(&current->mm->mm_users) > 1)
			return -EINVAL;
	}

	return 0;
}

/*
 * Unshare the filesystem structure if it is being shared
 */
static int unshare_fs(unsigned long unshare_flags, struct fs_struct **new_fsp)
{
	struct fs_struct *fs = current->fs;

	if (!(unshare_flags & CLONE_FS) || !fs)
		return 0;

	/* don't need lock here; in the worst case we'll do useless copy */
	if (fs->users == 1)
		return 0;

	*new_fsp = copy_fs_struct(fs);
	if (!*new_fsp)
		return -ENOMEM;

	return 0;
}

/*
 * Unshare file descriptor table if it is being shared
 */
static int unshare_fd(unsigned long unshare_flags, struct files_struct **new_fdp)
{
	struct files_struct *fd = current->files;
	int error = 0;

	if ((unshare_flags & CLONE_FILES) &&
	    (fd && atomic_read(&fd->count) > 1)) {
		*new_fdp = dup_fd(fd, &error);
		if (!*new_fdp)
			return error;
	}

	return 0;
}

/*
 * unshare allows a process to 'unshare' part of the process
 * context which was originally shared using clone.  copy_*
 * functions used by do_fork() cannot be used here directly
 * because they modify an inactive task_struct that is being
 * constructed. Here we are modifying the current, active,
 * task_struct.
 */
SYSCALL_DEFINE1(unshare, unsigned long, unshare_flags)
{
	struct fs_struct *fs, *new_fs = NULL;
	struct files_struct *fd, *new_fd = NULL;
	struct nsproxy *new_nsproxy = NULL;
	int do_sysvsem = 0;
	int err;

	err = check_unshare_flags(unshare_flags);
	if (err)
		goto bad_unshare_out;

	/*
	 * If unsharing namespace, must also unshare filesystem information.
	 */
	if (unshare_flags & CLONE_NEWNS)
		unshare_flags |= CLONE_FS;
	/*
	 * CLONE_NEWIPC must also detach from the undolist: after switching
	 * to a new ipc namespace, the semaphore arrays from the old
	 * namespace are unreachable.
	 */
	if (unshare_flags & (CLONE_NEWIPC|CLONE_SYSVSEM))
		do_sysvsem = 1;
	err = unshare_fs(unshare_flags, &new_fs);
	if (err)
		goto bad_unshare_out;
	err = unshare_fd(unshare_flags, &new_fd);
	if (err)
		goto bad_unshare_cleanup_fs;
	err = unshare_nsproxy_namespaces(unshare_flags, &new_nsproxy, new_fs);
	if (err)
		goto bad_unshare_cleanup_fd;

	if (new_fs || new_fd || do_sysvsem || new_nsproxy) {
		if (do_sysvsem) {
			/*
			 * CLONE_SYSVSEM is equivalent to sys_exit().
			 */
			exit_sem(current);
		}

		if (new_nsproxy) {
			switch_task_namespaces(current, new_nsproxy);
			new_nsproxy = NULL;
		}

		task_lock(current);

		if (new_fs) {
			fs = current->fs;
			spin_lock(&fs->lock);
			current->fs = new_fs;
			if (--fs->users)
				new_fs = NULL;
			else
				new_fs = fs;
			spin_unlock(&fs->lock);
		}

		if (new_fd) {
			fd = current->files;
			current->files = new_fd;
			new_fd = fd;
		}

		task_unlock(current);
	}

	if (new_nsproxy)
		put_nsproxy(new_nsproxy);

bad_unshare_cleanup_fd:
	if (new_fd)
		put_files_struct(new_fd);

bad_unshare_cleanup_fs:
	if (new_fs)
		free_fs_struct(new_fs);

bad_unshare_out:
	return err;
}

/*
 *	Helper to unshare the files of the current task.
 *	We don't want to expose copy_files internals to
 *	the exec layer of the kernel.
 */

int unshare_files(struct files_struct **displaced)
{
	struct task_struct *task = current;
	struct files_struct *copy = NULL;
	int error;

	error = unshare_fd(CLONE_FILES, &copy);
	if (error || !copy) {
		*displaced = NULL;
		return error;
	}
	*displaced = task->files;
	task_lock(task);
	task->files = copy;
	task_unlock(task);
	return 0;
}<|MERGE_RESOLUTION|>--- conflicted
+++ resolved
@@ -1484,6 +1484,14 @@
 		goto bad_fork_free_pid;
 	}
 
+	if (clone_flags & CLONE_THREAD) {
+		current->signal->nr_threads++;
+		atomic_inc(&current->signal->live);
+		atomic_inc(&current->signal->sigcnt);
+		p->group_leader = current->group_leader;
+		list_add_tail_rcu(&p->thread_group, &p->group_leader->thread_group);
+	}
+
 	if (likely(p->pid)) {
 		ptrace_init_task(p, (clone_flags & CLONE_PTRACE) || trace);
 
@@ -1500,15 +1508,6 @@
 			add_2_adj_tree(p);
 			__this_cpu_inc(process_counts);
 		} else {
-<<<<<<< HEAD
-=======
-			current->signal->nr_threads++;
-			atomic_inc(&current->signal->live);
-			atomic_inc(&current->signal->sigcnt);
-			p->group_leader = current->group_leader;
-			list_add_tail_rcu(&p->thread_group,
-					  &p->group_leader->thread_group);
->>>>>>> 8d1988f8
 			list_add_tail_rcu(&p->thread_node,
 					  &p->signal->thread_head);
 		}
