/*
 *  linux/kernel/hrtimer.c
 *
 *  Copyright(C) 2005-2006, Thomas Gleixner <tglx@linutronix.de>
 *  Copyright(C) 2005-2007, Red Hat, Inc., Ingo Molnar
 *  Copyright(C) 2006-2007  Timesys Corp., Thomas Gleixner
 *
 *  High-resolution kernel timers
 *
 *  In contrast to the low-resolution timeout API implemented in
 *  kernel/timer.c, hrtimers provide finer resolution and accuracy
 *  depending on system configuration and capabilities.
 *
 *  These timers are currently used for:
 *   - itimers
 *   - POSIX timers
 *   - nanosleep
 *   - precise in-kernel timing
 *
 *  Started by: Thomas Gleixner and Ingo Molnar
 *
 *  Credits:
 *	based on kernel/timer.c
 *
 *	Help, testing, suggestions, bugfixes, improvements were
 *	provided by:
 *
 *	George Anzinger, Andrew Morton, Steven Rostedt, Roman Zippel
 *	et. al.
 *
 *  For licencing details see kernel-base/COPYING
 */

#include <linux/cpu.h>
#include <linux/export.h>
#include <linux/percpu.h>
#include <linux/hrtimer.h>
#include <linux/notifier.h>
#include <linux/syscalls.h>
#include <linux/kallsyms.h>
#include <linux/interrupt.h>
#include <linux/tick.h>
#include <linux/seq_file.h>
#include <linux/err.h>
#include <linux/debugobjects.h>
#include <linux/sched.h>
#include <linux/timer.h>
#include <linux/freezer.h>

#include <asm/uaccess.h>

#include <trace/events/timer.h>

/*
 * The timer bases:
 *
 * There are more clockids then hrtimer bases. Thus, we index
 * into the timer bases by the hrtimer_base_type enum. When trying
 * to reach a base using a clockid, hrtimer_clockid_to_base()
 * is used to convert from clockid to the proper hrtimer_base_type.
 */
DEFINE_PER_CPU(struct hrtimer_cpu_base, hrtimer_bases) =
{

	.lock = __RAW_SPIN_LOCK_UNLOCKED(hrtimer_bases.lock),
	.clock_base =
	{
		{
			.index = HRTIMER_BASE_MONOTONIC,
			.clockid = CLOCK_MONOTONIC,
			.get_time = &ktime_get,
			.resolution = KTIME_LOW_RES,
		},
		{
			.index = HRTIMER_BASE_REALTIME,
			.clockid = CLOCK_REALTIME,
			.get_time = &ktime_get_real,
			.resolution = KTIME_LOW_RES,
		},
		{
			.index = HRTIMER_BASE_BOOTTIME,
			.clockid = CLOCK_BOOTTIME,
			.get_time = &ktime_get_boottime,
			.resolution = KTIME_LOW_RES,
		},
	}
};

static const int hrtimer_clock_to_base_table[MAX_CLOCKS] = {
	[CLOCK_REALTIME]	= HRTIMER_BASE_REALTIME,
	[CLOCK_MONOTONIC]	= HRTIMER_BASE_MONOTONIC,
	[CLOCK_BOOTTIME]	= HRTIMER_BASE_BOOTTIME,
};

static inline int hrtimer_clockid_to_base(clockid_t clock_id)
{
	return hrtimer_clock_to_base_table[clock_id];
}


/*
 * Get the coarse grained time at the softirq based on xtime and
 * wall_to_monotonic.
 */
static void hrtimer_get_softirq_time(struct hrtimer_cpu_base *base)
{
	ktime_t xtim, mono, boot;
	struct timespec xts, tom, slp;

	get_xtime_and_monotonic_and_sleep_offset(&xts, &tom, &slp);

	xtim = timespec_to_ktime(xts);
	mono = ktime_add(xtim, timespec_to_ktime(tom));
	boot = ktime_add(mono, timespec_to_ktime(slp));
	base->clock_base[HRTIMER_BASE_REALTIME].softirq_time = xtim;
	base->clock_base[HRTIMER_BASE_MONOTONIC].softirq_time = mono;
	base->clock_base[HRTIMER_BASE_BOOTTIME].softirq_time = boot;
}

/*
 * Functions and macros which are different for UP/SMP systems are kept in a
 * single place
 */
#ifdef CONFIG_SMP

/*
 * We are using hashed locking: holding per_cpu(hrtimer_bases)[n].lock
 * means that all timers which are tied to this base via timer->base are
 * locked, and the base itself is locked too.
 *
 * So __run_timers/migrate_timers can safely modify all timers which could
 * be found on the lists/queues.
 *
 * When the timer's base is locked, and the timer removed from list, it is
 * possible to set timer->base = NULL and drop the lock: the timer remains
 * locked.
 */
static
struct hrtimer_clock_base *lock_hrtimer_base(const struct hrtimer *timer,
					     unsigned long *flags)
{
	struct hrtimer_clock_base *base;

	for (;;) {
		base = timer->base;
		if (likely(base != NULL)) {
			raw_spin_lock_irqsave(&base->cpu_base->lock, *flags);
			if (likely(base == timer->base))
				return base;
			/* The timer has migrated to another CPU: */
			raw_spin_unlock_irqrestore(&base->cpu_base->lock, *flags);
		}
		cpu_relax();
	}
}


/*
 * Get the preferred target CPU for NOHZ
 */
static int hrtimer_get_target(int this_cpu, int pinned)
{
#ifdef CONFIG_NO_HZ
	if (!pinned && get_sysctl_timer_migration() && idle_cpu(this_cpu))
		return get_nohz_timer_target();
#endif
	return this_cpu;
}

/*
 * With HIGHRES=y we do not migrate the timer when it is expiring
 * before the next event on the target cpu because we cannot reprogram
 * the target cpu hardware and we would cause it to fire late.
 *
 * Called with cpu_base->lock of target cpu held.
 */
static int
hrtimer_check_target(struct hrtimer *timer, struct hrtimer_clock_base *new_base)
{
#ifdef CONFIG_HIGH_RES_TIMERS
	ktime_t expires;

	if (!new_base->cpu_base->hres_active)
		return 0;

	expires = ktime_sub(hrtimer_get_expires(timer), new_base->offset);
	return expires.tv64 <= new_base->cpu_base->expires_next.tv64;
#else
	return 0;
#endif
}

/*
 * Switch the timer base to the current CPU when possible.
 */
static inline struct hrtimer_clock_base *
switch_hrtimer_base(struct hrtimer *timer, struct hrtimer_clock_base *base,
		    int pinned)
{
	struct hrtimer_clock_base *new_base;
	struct hrtimer_cpu_base *new_cpu_base;
	int this_cpu = smp_processor_id();
	int cpu = hrtimer_get_target(this_cpu, pinned);
	int basenum = base->index;

again:
	new_cpu_base = &per_cpu(hrtimer_bases, cpu);
	new_base = &new_cpu_base->clock_base[basenum];

	if (base != new_base) {
		/*
		 * We are trying to move timer to new_base.
		 * However we can't change timer's base while it is running,
		 * so we keep it on the same CPU. No hassle vs. reprogramming
		 * the event source in the high resolution case. The softirq
		 * code will take care of this when the timer function has
		 * completed. There is no conflict as we hold the lock until
		 * the timer is enqueued.
		 */
		if (unlikely(hrtimer_callback_running(timer)))
			return base;

		/* See the comment in lock_timer_base() */
		timer->base = NULL;
		raw_spin_unlock(&base->cpu_base->lock);
		raw_spin_lock(&new_base->cpu_base->lock);

		if (cpu != this_cpu && hrtimer_check_target(timer, new_base)) {
			cpu = this_cpu;
			raw_spin_unlock(&new_base->cpu_base->lock);
			raw_spin_lock(&base->cpu_base->lock);
			timer->base = base;
			goto again;
		}
		timer->base = new_base;
	} else {
		if (cpu != this_cpu && hrtimer_check_target(timer, new_base)) {
			cpu = this_cpu;
			goto again;
		}
	}
	return new_base;
}

#else /* CONFIG_SMP */

static inline struct hrtimer_clock_base *
lock_hrtimer_base(const struct hrtimer *timer, unsigned long *flags)
{
	struct hrtimer_clock_base *base = timer->base;

	raw_spin_lock_irqsave(&base->cpu_base->lock, *flags);

	return base;
}

# define switch_hrtimer_base(t, b, p)	(b)

#endif	/* !CONFIG_SMP */

/*
 * Functions for the union type storage format of ktime_t which are
 * too large for inlining:
 */
#if BITS_PER_LONG < 64
# ifndef CONFIG_KTIME_SCALAR
/**
 * ktime_add_ns - Add a scalar nanoseconds value to a ktime_t variable
 * @kt:		addend
 * @nsec:	the scalar nsec value to add
 *
 * Returns the sum of kt and nsec in ktime_t format
 */
ktime_t ktime_add_ns(const ktime_t kt, u64 nsec)
{
	ktime_t tmp;

	if (likely(nsec < NSEC_PER_SEC)) {
		tmp.tv64 = nsec;
	} else {
		unsigned long rem = do_div(nsec, NSEC_PER_SEC);

		tmp = ktime_set((long)nsec, rem);
	}

	return ktime_add(kt, tmp);
}

EXPORT_SYMBOL_GPL(ktime_add_ns);

/**
 * ktime_sub_ns - Subtract a scalar nanoseconds value from a ktime_t variable
 * @kt:		minuend
 * @nsec:	the scalar nsec value to subtract
 *
 * Returns the subtraction of @nsec from @kt in ktime_t format
 */
ktime_t ktime_sub_ns(const ktime_t kt, u64 nsec)
{
	ktime_t tmp;

	if (likely(nsec < NSEC_PER_SEC)) {
		tmp.tv64 = nsec;
	} else {
		unsigned long rem = do_div(nsec, NSEC_PER_SEC);

		/* Make sure nsec fits into long */
		if (unlikely(nsec > KTIME_SEC_MAX))
			return (ktime_t){ .tv64 = KTIME_MAX };

		tmp = ktime_set((long)nsec, rem);
	}

	return ktime_sub(kt, tmp);
}

EXPORT_SYMBOL_GPL(ktime_sub_ns);
# endif /* !CONFIG_KTIME_SCALAR */

/*
 * Divide a ktime value by a nanosecond value
 */
u64 ktime_divns(const ktime_t kt, s64 div)
{
	u64 dclc;
	int sft = 0;

	dclc = ktime_to_ns(kt);
	/* Make sure the divisor is less than 2^32: */
	while (div >> 32) {
		sft++;
		div >>= 1;
	}
	dclc >>= sft;
	do_div(dclc, (unsigned long) div);

	return dclc;
}
#endif /* BITS_PER_LONG >= 64 */

/*
 * Add two ktime values and do a safety check for overflow:
 */
ktime_t ktime_add_safe(const ktime_t lhs, const ktime_t rhs)
{
	ktime_t res = ktime_add(lhs, rhs);

	/*
	 * We use KTIME_SEC_MAX here, the maximum timeout which we can
	 * return to user space in a timespec:
	 */
	if (res.tv64 < 0 || res.tv64 < lhs.tv64 || res.tv64 < rhs.tv64)
		res = ktime_set(KTIME_SEC_MAX, 0);

	return res;
}

EXPORT_SYMBOL_GPL(ktime_add_safe);

#ifdef CONFIG_DEBUG_OBJECTS_TIMERS

static struct debug_obj_descr hrtimer_debug_descr;

static void *hrtimer_debug_hint(void *addr)
{
	return ((struct hrtimer *) addr)->function;
}

/*
 * fixup_init is called when:
 * - an active object is initialized
 */
static int hrtimer_fixup_init(void *addr, enum debug_obj_state state)
{
	struct hrtimer *timer = addr;

	switch (state) {
	case ODEBUG_STATE_ACTIVE:
		hrtimer_cancel(timer);
		debug_object_init(timer, &hrtimer_debug_descr);
		return 1;
	default:
		return 0;
	}
}

/*
 * fixup_activate is called when:
 * - an active object is activated
 * - an unknown object is activated (might be a statically initialized object)
 */
static int hrtimer_fixup_activate(void *addr, enum debug_obj_state state)
{
	switch (state) {

	case ODEBUG_STATE_NOTAVAILABLE:
		WARN_ON_ONCE(1);
		return 0;

	case ODEBUG_STATE_ACTIVE:
		WARN_ON(1);

	default:
		return 0;
	}
}

/*
 * fixup_free is called when:
 * - an active object is freed
 */
static int hrtimer_fixup_free(void *addr, enum debug_obj_state state)
{
	struct hrtimer *timer = addr;

	switch (state) {
	case ODEBUG_STATE_ACTIVE:
		hrtimer_cancel(timer);
		debug_object_free(timer, &hrtimer_debug_descr);
		return 1;
	default:
		return 0;
	}
}

static struct debug_obj_descr hrtimer_debug_descr = {
	.name		= "hrtimer",
	.debug_hint	= hrtimer_debug_hint,
	.fixup_init	= hrtimer_fixup_init,
	.fixup_activate	= hrtimer_fixup_activate,
	.fixup_free	= hrtimer_fixup_free,
};

static inline void debug_hrtimer_init(struct hrtimer *timer)
{
	debug_object_init(timer, &hrtimer_debug_descr);
}

static inline void debug_hrtimer_activate(struct hrtimer *timer)
{
	debug_object_activate(timer, &hrtimer_debug_descr);
}

static inline void debug_hrtimer_deactivate(struct hrtimer *timer)
{
	debug_object_deactivate(timer, &hrtimer_debug_descr);
}

static inline void debug_hrtimer_free(struct hrtimer *timer)
{
	debug_object_free(timer, &hrtimer_debug_descr);
}

static void __hrtimer_init(struct hrtimer *timer, clockid_t clock_id,
			   enum hrtimer_mode mode);

void hrtimer_init_on_stack(struct hrtimer *timer, clockid_t clock_id,
			   enum hrtimer_mode mode)
{
	debug_object_init_on_stack(timer, &hrtimer_debug_descr);
	__hrtimer_init(timer, clock_id, mode);
}
EXPORT_SYMBOL_GPL(hrtimer_init_on_stack);

void destroy_hrtimer_on_stack(struct hrtimer *timer)
{
	debug_object_free(timer, &hrtimer_debug_descr);
}

#else
static inline void debug_hrtimer_init(struct hrtimer *timer) { }
static inline void debug_hrtimer_activate(struct hrtimer *timer) { }
static inline void debug_hrtimer_deactivate(struct hrtimer *timer) { }
#endif

static inline void
debug_init(struct hrtimer *timer, clockid_t clockid,
	   enum hrtimer_mode mode)
{
	debug_hrtimer_init(timer);
	trace_hrtimer_init(timer, clockid, mode);
}

static inline void debug_activate(struct hrtimer *timer)
{
	debug_hrtimer_activate(timer);
	trace_hrtimer_start(timer);
}

static inline void debug_deactivate(struct hrtimer *timer)
{
	debug_hrtimer_deactivate(timer);
	trace_hrtimer_cancel(timer);
}

/* High resolution timer related functions */
#ifdef CONFIG_HIGH_RES_TIMERS

/*
 * High resolution timer enabled ?
 */
static int hrtimer_hres_enabled __read_mostly  = 1;

/*
 * Enable / Disable high resolution mode
 */
static int __init setup_hrtimer_hres(char *str)
{
	if (!strcmp(str, "off"))
		hrtimer_hres_enabled = 0;
	else if (!strcmp(str, "on"))
		hrtimer_hres_enabled = 1;
	else
		return 0;
	return 1;
}

__setup("highres=", setup_hrtimer_hres);

/*
 * hrtimer_high_res_enabled - query, if the highres mode is enabled
 */
static inline int hrtimer_is_hres_enabled(void)
{
	return hrtimer_hres_enabled;
}

/*
 * Is the high resolution mode active ?
 */
static inline int hrtimer_hres_active(void)
{
	return __this_cpu_read(hrtimer_bases.hres_active);
}

/*
 * Reprogram the event source with checking both queues for the
 * next event
 * Called with interrupts disabled and base->lock held
 */
static void
hrtimer_force_reprogram(struct hrtimer_cpu_base *cpu_base, int skip_equal)
{
	int i;
	struct hrtimer_clock_base *base = cpu_base->clock_base;
	ktime_t expires, expires_next;

	expires_next.tv64 = KTIME_MAX;

	for (i = 0; i < HRTIMER_MAX_CLOCK_BASES; i++, base++) {
		struct hrtimer *timer;
		struct timerqueue_node *next;

		next = timerqueue_getnext(&base->active);
		if (!next)
			continue;
		timer = container_of(next, struct hrtimer, node);

		expires = ktime_sub(hrtimer_get_expires(timer), base->offset);
		/*
		 * clock_was_set() has changed base->offset so the
		 * result might be negative. Fix it up to prevent a
		 * false positive in clockevents_program_event()
		 */
		if (expires.tv64 < 0)
			expires.tv64 = 0;
		if (expires.tv64 < expires_next.tv64)
			expires_next = expires;
	}

	if (skip_equal && expires_next.tv64 == cpu_base->expires_next.tv64)
		return;

	cpu_base->expires_next.tv64 = expires_next.tv64;

	/*
	 * If a hang was detected in the last timer interrupt then we
	 * leave the hang delay active in the hardware. We want the
	 * system to make progress. That also prevents the following
	 * scenario:
	 * T1 expires 50ms from now
	 * T2 expires 5s from now
	 *
	 * T1 is removed, so this code is called and would reprogram
	 * the hardware to 5s from now. Any hrtimer_start after that
	 * will not reprogram the hardware due to hang_detected being
	 * set. So we'd effectivly block all timers until the T2 event
	 * fires.
	 */
	if (cpu_base->hang_detected)
		return;

	if (cpu_base->expires_next.tv64 != KTIME_MAX)
		tick_program_event(cpu_base->expires_next, 1);
}

/*
 * Shared reprogramming for clock_realtime and clock_monotonic
 *
 * When a timer is enqueued and expires earlier than the already enqueued
 * timers, we have to check, whether it expires earlier than the timer for
 * which the clock event device was armed.
 *
 * Called with interrupts disabled and base->cpu_base.lock held
 */
static int hrtimer_reprogram(struct hrtimer *timer,
			     struct hrtimer_clock_base *base)
{
	struct hrtimer_cpu_base *cpu_base = &__get_cpu_var(hrtimer_bases);
	ktime_t expires = ktime_sub(hrtimer_get_expires(timer), base->offset);
	int res;

	WARN_ON_ONCE(hrtimer_get_expires_tv64(timer) < 0);

	/*
	 * When the callback is running, we do not reprogram the clock event
	 * device. The timer callback is either running on a different CPU or
	 * the callback is executed in the hrtimer_interrupt context. The
	 * reprogramming is handled either by the softirq, which called the
	 * callback or at the end of the hrtimer_interrupt.
	 */
	if (hrtimer_callback_running(timer))
		return 0;

	/*
	 * CLOCK_REALTIME timer might be requested with an absolute
	 * expiry time which is less than base->offset. Nothing wrong
	 * about that, just avoid to call into the tick code, which
	 * has now objections against negative expiry values.
	 */
	if (expires.tv64 < 0)
		return -ETIME;

	if (expires.tv64 >= cpu_base->expires_next.tv64)
		return 0;

	/*
	 * If a hang was detected in the last timer interrupt then we
	 * do not schedule a timer which is earlier than the expiry
	 * which we enforced in the hang detection. We want the system
	 * to make progress.
	 */
	if (cpu_base->hang_detected)
		return 0;

	/*
	 * Clockevents returns -ETIME, when the event was in the past.
	 */
	res = tick_program_event(expires, 0);
	if (!IS_ERR_VALUE(res))
		cpu_base->expires_next = expires;
	return res;
}

/*
 * Initialize the high resolution related parts of cpu_base
 */
static inline void hrtimer_init_hres(struct hrtimer_cpu_base *base)
{
	base->expires_next.tv64 = KTIME_MAX;
	base->hres_active = 0;
}

/*
 * When High resolution timers are active, try to reprogram. Note, that in case
 * the state has HRTIMER_STATE_CALLBACK set, no reprogramming and no expiry
 * check happens. The timer gets enqueued into the rbtree. The reprogramming
 * and expiry check is done in the hrtimer_interrupt or in the softirq.
 */
static inline int hrtimer_enqueue_reprogram(struct hrtimer *timer,
					    struct hrtimer_clock_base *base)
{
	return base->cpu_base->hres_active && hrtimer_reprogram(timer, base);
}

static inline ktime_t hrtimer_update_base(struct hrtimer_cpu_base *base)
{
	ktime_t *offs_real = &base->clock_base[HRTIMER_BASE_REALTIME].offset;
	ktime_t *offs_boot = &base->clock_base[HRTIMER_BASE_BOOTTIME].offset;

	return ktime_get_update_offsets(offs_real, offs_boot);
}

/*
 * Retrigger next event is called after clock was set
 *
 * Called with interrupts disabled via on_each_cpu()
 */
static void retrigger_next_event(void *arg)
{
	struct hrtimer_cpu_base *base = &__get_cpu_var(hrtimer_bases);

	if (!hrtimer_hres_active())
		return;

	raw_spin_lock(&base->lock);
	hrtimer_update_base(base);
	hrtimer_force_reprogram(base, 0);
	raw_spin_unlock(&base->lock);
}

/*
 * Switch to high resolution mode
 */
static int hrtimer_switch_to_hres(void)
{
	int i, cpu = smp_processor_id();
	struct hrtimer_cpu_base *base = &per_cpu(hrtimer_bases, cpu);
	unsigned long flags;

	if (base->hres_active)
		return 1;

	local_irq_save(flags);

	if (tick_init_highres()) {
		local_irq_restore(flags);
		printk(KERN_WARNING "Could not switch to high resolution "
				    "mode on CPU %d\n", cpu);
		return 0;
	}
	base->hres_active = 1;
	for (i = 0; i < HRTIMER_MAX_CLOCK_BASES; i++)
		base->clock_base[i].resolution = KTIME_HIGH_RES;

	tick_setup_sched_timer();
	/* "Retrigger" the interrupt to get things going */
	retrigger_next_event(NULL);
	local_irq_restore(flags);
	return 1;
}

static void clock_was_set_work(struct work_struct *work)
{
	clock_was_set();
}

static DECLARE_WORK(hrtimer_work, clock_was_set_work);

/*
 * Called from timekeeping and resume code to reprogramm the hrtimer
 * interrupt device on all cpus.
 */
void clock_was_set_delayed(void)
{
	schedule_work(&hrtimer_work);
}

#else

static inline int hrtimer_hres_active(void) { return 0; }
static inline int hrtimer_is_hres_enabled(void) { return 0; }
static inline int hrtimer_switch_to_hres(void) { return 0; }
static inline void
hrtimer_force_reprogram(struct hrtimer_cpu_base *base, int skip_equal) { }
static inline int hrtimer_enqueue_reprogram(struct hrtimer *timer,
					    struct hrtimer_clock_base *base)
{
	return 0;
}
static inline void hrtimer_init_hres(struct hrtimer_cpu_base *base) { }
static inline void retrigger_next_event(void *arg) { }

#endif /* CONFIG_HIGH_RES_TIMERS */

/*
 * Clock realtime was set
 *
 * Change the offset of the realtime clock vs. the monotonic
 * clock.
 *
 * We might have to reprogram the high resolution timer interrupt. On
 * SMP we call the architecture specific code to retrigger _all_ high
 * resolution timer interrupts. On UP we just disable interrupts and
 * call the high resolution interrupt code.
 */
void clock_was_set(void)
{
#ifdef CONFIG_HIGH_RES_TIMERS
	/* Retrigger the CPU local events everywhere */
	on_each_cpu(retrigger_next_event, NULL, 1);
#endif
	timerfd_clock_was_set();
}

/*
 * During resume we might have to reprogram the high resolution timer
 * interrupt (on the local CPU):
 */
void hrtimers_resume(void)
{
	WARN_ONCE(!irqs_disabled(),
		  KERN_INFO "hrtimers_resume() called with IRQs enabled!");

	/* Retrigger on the local CPU */
	retrigger_next_event(NULL);
	/* And schedule a retrigger for all others */
	clock_was_set_delayed();
<<<<<<< HEAD
=======
}

static inline void timer_stats_hrtimer_set_start_info(struct hrtimer *timer)
{
#ifdef CONFIG_TIMER_STATS
	if (timer->start_site)
		return;
	timer->start_site = __builtin_return_address(0);
	memcpy(timer->start_comm, current->comm, TASK_COMM_LEN);
	timer->start_pid = current->pid;
#endif
}

static inline void timer_stats_hrtimer_clear_start_info(struct hrtimer *timer)
{
#ifdef CONFIG_TIMER_STATS
	timer->start_site = NULL;
#endif
}

static inline void timer_stats_account_hrtimer(struct hrtimer *timer)
{
#ifdef CONFIG_TIMER_STATS
	if (likely(!timer_stats_active))
		return;
	timer_stats_update_stats(timer, timer->start_pid, timer->start_site,
				 timer->function, timer->start_comm, 0);
#endif
>>>>>>> 8d1988f8
}

/*
 * Counterpart to lock_hrtimer_base above:
 */
static inline
void unlock_hrtimer_base(const struct hrtimer *timer, unsigned long *flags)
{
	raw_spin_unlock_irqrestore(&timer->base->cpu_base->lock, *flags);
}

/**
 * hrtimer_forward - forward the timer expiry
 * @timer:	hrtimer to forward
 * @now:	forward past this time
 * @interval:	the interval to forward
 *
 * Forward the timer expiry so it will expire in the future.
 * Returns the number of overruns.
 */
u64 hrtimer_forward(struct hrtimer *timer, ktime_t now, ktime_t interval)
{
	u64 orun = 1;
	ktime_t delta;

	delta = ktime_sub(now, hrtimer_get_expires(timer));

	if (delta.tv64 < 0)
		return 0;

	if (WARN_ON(timer->state & HRTIMER_STATE_ENQUEUED))
		return 0;

	if (interval.tv64 < timer->base->resolution.tv64)
		interval.tv64 = timer->base->resolution.tv64;

	if (unlikely(delta.tv64 >= interval.tv64)) {
		s64 incr = ktime_to_ns(interval);

		orun = ktime_divns(delta, incr);
		hrtimer_add_expires_ns(timer, incr * orun);
		if (hrtimer_get_expires_tv64(timer) > now.tv64)
			return orun;
		/*
		 * This (and the ktime_add() below) is the
		 * correction for exact:
		 */
		orun++;
	}
	hrtimer_add_expires(timer, interval);

	return orun;
}
EXPORT_SYMBOL_GPL(hrtimer_forward);

/*
 * enqueue_hrtimer - internal function to (re)start a timer
 *
 * The timer is inserted in expiry order. Insertion into the
 * red black tree is O(log(n)). Must hold the base lock.
 *
 * Returns 1 when the new timer is the leftmost timer in the tree.
 */
static int enqueue_hrtimer(struct hrtimer *timer,
			   struct hrtimer_clock_base *base)
{
	debug_activate(timer);

	timerqueue_add(&base->active, &timer->node);
	base->cpu_base->active_bases |= 1 << base->index;

	/*
	 * HRTIMER_STATE_ENQUEUED is or'ed to the current state to preserve the
	 * state of a possibly running callback.
	 */
	timer->state |= HRTIMER_STATE_ENQUEUED;

	return (&timer->node == base->active.next);
}

/*
 * __remove_hrtimer - internal function to remove a timer
 *
 * Caller must hold the base lock.
 *
 * High resolution timer mode reprograms the clock event device when the
 * timer is the one which expires next. The caller can disable this by setting
 * reprogram to zero. This is useful, when the context does a reprogramming
 * anyway (e.g. timer interrupt)
 */
static void __remove_hrtimer(struct hrtimer *timer,
			     struct hrtimer_clock_base *base,
			     unsigned long newstate, int reprogram)
{
	struct timerqueue_node *next_timer;
	if (!(timer->state & HRTIMER_STATE_ENQUEUED))
		goto out;

	next_timer = timerqueue_getnext(&base->active);
	timerqueue_del(&base->active, &timer->node);
	if (&timer->node == next_timer) {
#ifdef CONFIG_HIGH_RES_TIMERS
		/* Reprogram the clock event device. if enabled */
		if (reprogram && hrtimer_hres_active()) {
			ktime_t expires;

			expires = ktime_sub(hrtimer_get_expires(timer),
					    base->offset);
			if (base->cpu_base->expires_next.tv64 == expires.tv64)
				hrtimer_force_reprogram(base->cpu_base, 1);
		}
#endif
	}
	if (!timerqueue_getnext(&base->active))
		base->cpu_base->active_bases &= ~(1 << base->index);
out:
	timer->state = newstate;
}

/*
 * remove hrtimer, called with base lock held
 */
static inline int
remove_hrtimer(struct hrtimer *timer, struct hrtimer_clock_base *base)
{
	if (hrtimer_is_queued(timer)) {
		unsigned long state;
		int reprogram;

		/*
		 * Remove the timer and force reprogramming when high
		 * resolution mode is active and the timer is on the current
		 * CPU. If we remove a timer on another CPU, reprogramming is
		 * skipped. The interrupt event on this CPU is fired and
		 * reprogramming happens in the interrupt handler. This is a
		 * rare case and less expensive than a smp call.
		 */
		debug_deactivate(timer);
		reprogram = base->cpu_base == &__get_cpu_var(hrtimer_bases);
		/*
		 * We must preserve the CALLBACK state flag here,
		 * otherwise we could move the timer base in
		 * switch_hrtimer_base.
		 */
		state = timer->state & HRTIMER_STATE_CALLBACK;
		__remove_hrtimer(timer, base, state, reprogram);
		return 1;
	}
	return 0;
}

int __hrtimer_start_range_ns(struct hrtimer *timer, ktime_t tim,
		unsigned long delta_ns, const enum hrtimer_mode mode,
		int wakeup)
{
	struct hrtimer_clock_base *base, *new_base;
	unsigned long flags;
	int ret, leftmost;

	base = lock_hrtimer_base(timer, &flags);

	/* Remove an active timer from the queue: */
	ret = remove_hrtimer(timer, base);

	if (mode & HRTIMER_MODE_REL) {
		tim = ktime_add_safe(tim, base->get_time());
		/*
		 * CONFIG_TIME_LOW_RES is a temporary way for architectures
		 * to signal that they simply return xtime in
		 * do_gettimeoffset(). In this case we want to round up by
		 * resolution when starting a relative timer, to avoid short
		 * timeouts. This will go away with the GTOD framework.
		 */
#ifdef CONFIG_TIME_LOW_RES
		tim = ktime_add_safe(tim, base->resolution);
#endif
	}

	hrtimer_set_expires_range_ns(timer, tim, delta_ns);

	/* Switch the timer base, if necessary: */
	new_base = switch_hrtimer_base(timer, base, mode & HRTIMER_MODE_PINNED);
<<<<<<< HEAD
=======

	timer_stats_hrtimer_set_start_info(timer);
>>>>>>> 8d1988f8

	leftmost = enqueue_hrtimer(timer, new_base);

	/*
	 * Only allow reprogramming if the new base is on this CPU.
	 * (it might still be on another CPU if the timer was pending)
	 *
	 * XXX send_remote_softirq() ?
	 */
	if (leftmost && new_base->cpu_base == &__get_cpu_var(hrtimer_bases)
		&& hrtimer_enqueue_reprogram(timer, new_base)) {
		if (wakeup) {
			/*
			 * We need to drop cpu_base->lock to avoid a
			 * lock ordering issue vs. rq->lock.
			 */
			raw_spin_unlock(&new_base->cpu_base->lock);
			raise_softirq_irqoff(HRTIMER_SOFTIRQ);
			local_irq_restore(flags);
			return ret;
		} else {
			__raise_softirq_irqoff(HRTIMER_SOFTIRQ);
		}
	}

	unlock_hrtimer_base(timer, &flags);

	return ret;
}

/**
 * hrtimer_start_range_ns - (re)start an hrtimer on the current CPU
 * @timer:	the timer to be added
 * @tim:	expiry time
 * @delta_ns:	"slack" range for the timer
 * @mode:	expiry mode: absolute (HRTIMER_ABS) or relative (HRTIMER_REL)
 *
 * Returns:
 *  0 on success
 *  1 when the timer was active
 */
int hrtimer_start_range_ns(struct hrtimer *timer, ktime_t tim,
		unsigned long delta_ns, const enum hrtimer_mode mode)
{
	return __hrtimer_start_range_ns(timer, tim, delta_ns, mode, 1);
}
EXPORT_SYMBOL_GPL(hrtimer_start_range_ns);

/**
 * hrtimer_start - (re)start an hrtimer on the current CPU
 * @timer:	the timer to be added
 * @tim:	expiry time
 * @mode:	expiry mode: absolute (HRTIMER_ABS) or relative (HRTIMER_REL)
 *
 * Returns:
 *  0 on success
 *  1 when the timer was active
 */
int
hrtimer_start(struct hrtimer *timer, ktime_t tim, const enum hrtimer_mode mode)
{
	return __hrtimer_start_range_ns(timer, tim, 0, mode, 1);
}
EXPORT_SYMBOL_GPL(hrtimer_start);


/**
 * hrtimer_try_to_cancel - try to deactivate a timer
 * @timer:	hrtimer to stop
 *
 * Returns:
 *  0 when the timer was not active
 *  1 when the timer was active
 * -1 when the timer is currently excuting the callback function and
 *    cannot be stopped
 */
int hrtimer_try_to_cancel(struct hrtimer *timer)
{
	struct hrtimer_clock_base *base;
	unsigned long flags;
	int ret = -1;

	base = lock_hrtimer_base(timer, &flags);

	if (!hrtimer_callback_running(timer))
		ret = remove_hrtimer(timer, base);

	unlock_hrtimer_base(timer, &flags);

	return ret;

}
EXPORT_SYMBOL_GPL(hrtimer_try_to_cancel);

/**
 * hrtimer_cancel - cancel a timer and wait for the handler to finish.
 * @timer:	the timer to be cancelled
 *
 * Returns:
 *  0 when the timer was not active
 *  1 when the timer was active
 */
int hrtimer_cancel(struct hrtimer *timer)
{
	for (;;) {
		int ret = hrtimer_try_to_cancel(timer);

		if (ret >= 0)
			return ret;
		cpu_relax();
	}
}
EXPORT_SYMBOL_GPL(hrtimer_cancel);

/**
 * hrtimer_get_remaining - get remaining time for the timer
 * @timer:	the timer to read
 */
ktime_t hrtimer_get_remaining(const struct hrtimer *timer)
{
	unsigned long flags;
	ktime_t rem;

	lock_hrtimer_base(timer, &flags);
	rem = hrtimer_expires_remaining(timer);
	unlock_hrtimer_base(timer, &flags);

	return rem;
}
EXPORT_SYMBOL_GPL(hrtimer_get_remaining);

#ifdef CONFIG_NO_HZ
/**
 * hrtimer_get_next_event - get the time until next expiry event
 *
 * Returns the delta to the next expiry event or KTIME_MAX if no timer
 * is pending.
 */
ktime_t hrtimer_get_next_event(void)
{
	struct hrtimer_cpu_base *cpu_base = &__get_cpu_var(hrtimer_bases);
	struct hrtimer_clock_base *base = cpu_base->clock_base;
	ktime_t delta, mindelta = { .tv64 = KTIME_MAX };
	unsigned long flags;
	int i;

	raw_spin_lock_irqsave(&cpu_base->lock, flags);

	if (!hrtimer_hres_active()) {
		for (i = 0; i < HRTIMER_MAX_CLOCK_BASES; i++, base++) {
			struct hrtimer *timer;
			struct timerqueue_node *next;

			next = timerqueue_getnext(&base->active);
			if (!next)
				continue;

			timer = container_of(next, struct hrtimer, node);
			delta.tv64 = hrtimer_get_expires_tv64(timer);
			delta = ktime_sub(delta, base->get_time());
			if (delta.tv64 < mindelta.tv64)
				mindelta.tv64 = delta.tv64;
		}
	}

	raw_spin_unlock_irqrestore(&cpu_base->lock, flags);

	if (mindelta.tv64 < 0)
		mindelta.tv64 = 0;
	return mindelta;
}
#endif

static void __hrtimer_init(struct hrtimer *timer, clockid_t clock_id,
			   enum hrtimer_mode mode)
{
	struct hrtimer_cpu_base *cpu_base;
	int base;

	memset(timer, 0, sizeof(struct hrtimer));

	cpu_base = &__raw_get_cpu_var(hrtimer_bases);

	if (clock_id == CLOCK_REALTIME && mode != HRTIMER_MODE_ABS)
		clock_id = CLOCK_MONOTONIC;

	base = hrtimer_clockid_to_base(clock_id);
	timer->base = &cpu_base->clock_base[base];
	timerqueue_init(&timer->node);
}

/**
 * hrtimer_init - initialize a timer to the given clock
 * @timer:	the timer to be initialized
 * @clock_id:	the clock to be used
 * @mode:	timer mode abs/rel
 */
void hrtimer_init(struct hrtimer *timer, clockid_t clock_id,
		  enum hrtimer_mode mode)
{
	debug_init(timer, clock_id, mode);
	__hrtimer_init(timer, clock_id, mode);
}
EXPORT_SYMBOL_GPL(hrtimer_init);

/**
 * hrtimer_get_res - get the timer resolution for a clock
 * @which_clock: which clock to query
 * @tp:		 pointer to timespec variable to store the resolution
 *
 * Store the resolution of the clock selected by @which_clock in the
 * variable pointed to by @tp.
 */
int hrtimer_get_res(const clockid_t which_clock, struct timespec *tp)
{
	struct hrtimer_cpu_base *cpu_base;
	int base = hrtimer_clockid_to_base(which_clock);

	cpu_base = &__raw_get_cpu_var(hrtimer_bases);
	*tp = ktime_to_timespec(cpu_base->clock_base[base].resolution);

	return 0;
}
EXPORT_SYMBOL_GPL(hrtimer_get_res);

static void __run_hrtimer(struct hrtimer *timer, ktime_t *now)
{
	struct hrtimer_clock_base *base = timer->base;
	struct hrtimer_cpu_base *cpu_base = base->cpu_base;
	enum hrtimer_restart (*fn)(struct hrtimer *);
	int restart;

	WARN_ON(!irqs_disabled());

	debug_deactivate(timer);
	__remove_hrtimer(timer, base, HRTIMER_STATE_CALLBACK, 0);
	fn = timer->function;

	/*
	 * Because we run timers from hardirq context, there is no chance
	 * they get migrated to another cpu, therefore its safe to unlock
	 * the timer base.
	 */
	raw_spin_unlock(&cpu_base->lock);
	trace_hrtimer_expire_entry(timer, now);
	restart = fn(timer);
	trace_hrtimer_expire_exit(timer);
	raw_spin_lock(&cpu_base->lock);

	/*
	 * Note: We clear the CALLBACK bit after enqueue_hrtimer and
	 * we do not reprogramm the event hardware. Happens either in
	 * hrtimer_start_range_ns() or in hrtimer_interrupt()
	 *
	 * Note: Because we dropped the cpu_base->lock above,
	 * hrtimer_start_range_ns() can have popped in and enqueued the timer
	 * for us already.
	 */
	if (restart != HRTIMER_NORESTART &&
	    !(timer->state & HRTIMER_STATE_ENQUEUED))
		enqueue_hrtimer(timer, base);

	WARN_ON_ONCE(!(timer->state & HRTIMER_STATE_CALLBACK));

	timer->state &= ~HRTIMER_STATE_CALLBACK;
}

#ifdef CONFIG_HIGH_RES_TIMERS

/*
 * High resolution timer interrupt
 * Called with interrupts disabled
 */
void hrtimer_interrupt(struct clock_event_device *dev)
{
	struct hrtimer_cpu_base *cpu_base = &__get_cpu_var(hrtimer_bases);
	ktime_t expires_next, now, entry_time, delta;
	int i, retries = 0;

	BUG_ON(!cpu_base->hres_active);
	cpu_base->nr_events++;
	dev->next_event.tv64 = KTIME_MAX;

	raw_spin_lock(&cpu_base->lock);
	entry_time = now = hrtimer_update_base(cpu_base);
retry:
	expires_next.tv64 = KTIME_MAX;
	/*
	 * We set expires_next to KTIME_MAX here with cpu_base->lock
	 * held to prevent that a timer is enqueued in our queue via
	 * the migration code. This does not affect enqueueing of
	 * timers which run their callback and need to be requeued on
	 * this CPU.
	 */
	cpu_base->expires_next.tv64 = KTIME_MAX;

	for (i = 0; i < HRTIMER_MAX_CLOCK_BASES; i++) {
		struct hrtimer_clock_base *base;
		struct timerqueue_node *node;
		ktime_t basenow;

		if (!(cpu_base->active_bases & (1 << i)))
			continue;

		base = cpu_base->clock_base + i;
		basenow = ktime_add(now, base->offset);

		while ((node = timerqueue_getnext(&base->active))) {
			struct hrtimer *timer;

			timer = container_of(node, struct hrtimer, node);

			/*
			 * The immediate goal for using the softexpires is
			 * minimizing wakeups, not running timers at the
			 * earliest interrupt after their soft expiration.
			 * This allows us to avoid using a Priority Search
			 * Tree, which can answer a stabbing querry for
			 * overlapping intervals and instead use the simple
			 * BST we already have.
			 * We don't add extra wakeups by delaying timers that
			 * are right-of a not yet expired timer, because that
			 * timer will have to trigger a wakeup anyway.
			 */

			if (basenow.tv64 < hrtimer_get_softexpires_tv64(timer)) {
				ktime_t expires;

				expires = ktime_sub(hrtimer_get_expires(timer),
						    base->offset);
				if (expires.tv64 < 0)
					expires.tv64 = KTIME_MAX;
				if (expires.tv64 < expires_next.tv64)
					expires_next = expires;
				break;
			}

			__run_hrtimer(timer, &basenow);
		}
	}

	/*
	 * Store the new expiry value so the migration code can verify
	 * against it.
	 */
	cpu_base->expires_next = expires_next;
	raw_spin_unlock(&cpu_base->lock);

	/* Reprogramming necessary ? */
	if (expires_next.tv64 == KTIME_MAX ||
	    !tick_program_event(expires_next, 0)) {
		cpu_base->hang_detected = 0;
		return;
	}

	/*
	 * The next timer was already expired due to:
	 * - tracing
	 * - long lasting callbacks
	 * - being scheduled away when running in a VM
	 *
	 * We need to prevent that we loop forever in the hrtimer
	 * interrupt routine. We give it 3 attempts to avoid
	 * overreacting on some spurious event.
	 *
	 * Acquire base lock for updating the offsets and retrieving
	 * the current time.
	 */
	raw_spin_lock(&cpu_base->lock);
	now = hrtimer_update_base(cpu_base);
	cpu_base->nr_retries++;
	if (++retries < 3)
		goto retry;
	/*
	 * Give the system a chance to do something else than looping
	 * here. We stored the entry time, so we know exactly how long
	 * we spent here. We schedule the next event this amount of
	 * time away.
	 */
	cpu_base->nr_hangs++;
	cpu_base->hang_detected = 1;
	raw_spin_unlock(&cpu_base->lock);
	delta = ktime_sub(now, entry_time);
	if (delta.tv64 > cpu_base->max_hang_time.tv64)
		cpu_base->max_hang_time = delta;
	/*
	 * Limit it to a sensible value as we enforce a longer
	 * delay. Give the CPU at least 100ms to catch up.
	 */
	if (delta.tv64 > 100 * NSEC_PER_MSEC)
		expires_next = ktime_add_ns(now, 100 * NSEC_PER_MSEC);
	else
		expires_next = ktime_add(now, delta);
	tick_program_event(expires_next, 1);
	printk_once(KERN_WARNING "hrtimer: interrupt took %llu ns\n",
		    ktime_to_ns(delta));
}

/*
 * local version of hrtimer_peek_ahead_timers() called with interrupts
 * disabled.
 */
static void __hrtimer_peek_ahead_timers(void)
{
	struct tick_device *td;

	if (!hrtimer_hres_active())
		return;

	td = &__get_cpu_var(tick_cpu_device);
	if (td && td->evtdev)
		hrtimer_interrupt(td->evtdev);
}

/**
 * hrtimer_peek_ahead_timers -- run soft-expired timers now
 *
 * hrtimer_peek_ahead_timers will peek at the timer queue of
 * the current cpu and check if there are any timers for which
 * the soft expires time has passed. If any such timers exist,
 * they are run immediately and then removed from the timer queue.
 *
 */
void hrtimer_peek_ahead_timers(void)
{
	unsigned long flags;

	local_irq_save(flags);
	__hrtimer_peek_ahead_timers();
	local_irq_restore(flags);
}

static void run_hrtimer_softirq(struct softirq_action *h)
{
	hrtimer_peek_ahead_timers();
}

#else /* CONFIG_HIGH_RES_TIMERS */

static inline void __hrtimer_peek_ahead_timers(void) { }

#endif	/* !CONFIG_HIGH_RES_TIMERS */

/*
 * Called from timer softirq every jiffy, expire hrtimers:
 *
 * For HRT its the fall back code to run the softirq in the timer
 * softirq context in case the hrtimer initialization failed or has
 * not been done yet.
 */
void hrtimer_run_pending(void)
{
	if (hrtimer_hres_active())
		return;

	/*
	 * This _is_ ugly: We have to check in the softirq context,
	 * whether we can switch to highres and / or nohz mode. The
	 * clocksource switch happens in the timer interrupt with
	 * xtime_lock held. Notification from there only sets the
	 * check bit in the tick_oneshot code, otherwise we might
	 * deadlock vs. xtime_lock.
	 */
	if (tick_check_oneshot_change(!hrtimer_is_hres_enabled()))
		hrtimer_switch_to_hres();
}

/*
 * Called from hardirq context every jiffy
 */
void hrtimer_run_queues(void)
{
	struct timerqueue_node *node;
	struct hrtimer_cpu_base *cpu_base = &__get_cpu_var(hrtimer_bases);
	struct hrtimer_clock_base *base;
	int index, gettime = 1;

	if (hrtimer_hres_active())
		return;

	for (index = 0; index < HRTIMER_MAX_CLOCK_BASES; index++) {
		base = &cpu_base->clock_base[index];
		if (!timerqueue_getnext(&base->active))
			continue;

		if (gettime) {
			hrtimer_get_softirq_time(cpu_base);
			gettime = 0;
		}

		raw_spin_lock(&cpu_base->lock);

		while ((node = timerqueue_getnext(&base->active))) {
			struct hrtimer *timer;

			timer = container_of(node, struct hrtimer, node);
			if (base->softirq_time.tv64 <=
					hrtimer_get_expires_tv64(timer))
				break;

			__run_hrtimer(timer, &base->softirq_time);
		}
		raw_spin_unlock(&cpu_base->lock);
	}
}

/*
 * Sleep related functions:
 */
static enum hrtimer_restart hrtimer_wakeup(struct hrtimer *timer)
{
	struct hrtimer_sleeper *t =
		container_of(timer, struct hrtimer_sleeper, timer);
	struct task_struct *task = t->task;

	t->task = NULL;
	if (task)
		wake_up_process(task);

	return HRTIMER_NORESTART;
}

void hrtimer_init_sleeper(struct hrtimer_sleeper *sl, struct task_struct *task)
{
	sl->timer.function = hrtimer_wakeup;
	sl->task = task;
}
EXPORT_SYMBOL_GPL(hrtimer_init_sleeper);

static int __sched do_nanosleep(struct hrtimer_sleeper *t, enum hrtimer_mode mode)
{
	hrtimer_init_sleeper(t, current);

	do {
		set_current_state(TASK_INTERRUPTIBLE);
		hrtimer_start_expires(&t->timer, mode);
		if (!hrtimer_active(&t->timer))
			t->task = NULL;

		if (likely(t->task))
			freezable_schedule();

		hrtimer_cancel(&t->timer);
		mode = HRTIMER_MODE_ABS;

	} while (t->task && !signal_pending(current));

	__set_current_state(TASK_RUNNING);

	return t->task == NULL;
}

static int update_rmtp(struct hrtimer *timer, struct timespec __user *rmtp)
{
	struct timespec rmt;
	ktime_t rem;

	rem = hrtimer_expires_remaining(timer);
	if (rem.tv64 <= 0)
		return 0;
	rmt = ktime_to_timespec(rem);

	if (copy_to_user(rmtp, &rmt, sizeof(*rmtp)))
		return -EFAULT;

	return 1;
}

long __sched hrtimer_nanosleep_restart(struct restart_block *restart)
{
	struct hrtimer_sleeper t;
	struct timespec __user  *rmtp;
	int ret = 0;

	hrtimer_init_on_stack(&t.timer, restart->nanosleep.clockid,
				HRTIMER_MODE_ABS);
	hrtimer_set_expires_tv64(&t.timer, restart->nanosleep.expires);

	if (do_nanosleep(&t, HRTIMER_MODE_ABS))
		goto out;

	rmtp = restart->nanosleep.rmtp;
	if (rmtp) {
		ret = update_rmtp(&t.timer, rmtp);
		if (ret <= 0)
			goto out;
	}

	/* The other values in restart are already filled in */
	ret = -ERESTART_RESTARTBLOCK;
out:
	destroy_hrtimer_on_stack(&t.timer);
	return ret;
}

long hrtimer_nanosleep(struct timespec *rqtp, struct timespec __user *rmtp,
		       const enum hrtimer_mode mode, const clockid_t clockid)
{
	struct restart_block *restart;
	struct hrtimer_sleeper t;
	int ret = 0;
	unsigned long slack;

	slack = current->timer_slack_ns;
	if (rt_task(current))
		slack = 0;

	hrtimer_init_on_stack(&t.timer, clockid, mode);
	hrtimer_set_expires_range_ns(&t.timer, timespec_to_ktime(*rqtp), slack);
	if (do_nanosleep(&t, mode))
		goto out;

	/* Absolute timers do not update the rmtp value and restart: */
	if (mode == HRTIMER_MODE_ABS) {
		ret = -ERESTARTNOHAND;
		goto out;
	}

	if (rmtp) {
		ret = update_rmtp(&t.timer, rmtp);
		if (ret <= 0)
			goto out;
	}

	restart = &current_thread_info()->restart_block;
	restart->fn = hrtimer_nanosleep_restart;
	restart->nanosleep.clockid = t.timer.base->clockid;
	restart->nanosleep.rmtp = rmtp;
	restart->nanosleep.expires = hrtimer_get_expires_tv64(&t.timer);

	ret = -ERESTART_RESTARTBLOCK;
out:
	destroy_hrtimer_on_stack(&t.timer);
	return ret;
}

SYSCALL_DEFINE2(nanosleep, struct timespec __user *, rqtp,
		struct timespec __user *, rmtp)
{
	struct timespec tu;

	if (copy_from_user(&tu, rqtp, sizeof(tu)))
		return -EFAULT;

	if (!timespec_valid(&tu))
		return -EINVAL;

	return hrtimer_nanosleep(&tu, rmtp, HRTIMER_MODE_REL, CLOCK_MONOTONIC);
}

/*
 * Functions related to boot-time initialization:
 */
static void __cpuinit init_hrtimers_cpu(int cpu)
{
	struct hrtimer_cpu_base *cpu_base = &per_cpu(hrtimer_bases, cpu);
	int i;

	for (i = 0; i < HRTIMER_MAX_CLOCK_BASES; i++) {
		cpu_base->clock_base[i].cpu_base = cpu_base;
		timerqueue_init_head(&cpu_base->clock_base[i].active);
	}

	hrtimer_init_hres(cpu_base);
}

#ifdef CONFIG_HOTPLUG_CPU

static void migrate_hrtimer_list(struct hrtimer_clock_base *old_base,
				struct hrtimer_clock_base *new_base)
{
	struct hrtimer *timer;
	struct timerqueue_node *node;

	while ((node = timerqueue_getnext(&old_base->active))) {
		timer = container_of(node, struct hrtimer, node);
		BUG_ON(hrtimer_callback_running(timer));
		debug_deactivate(timer);

		/*
		 * Mark it as STATE_MIGRATE not INACTIVE otherwise the
		 * timer could be seen as !active and just vanish away
		 * under us on another CPU
		 */
		__remove_hrtimer(timer, old_base, HRTIMER_STATE_MIGRATE, 0);
		timer->base = new_base;
		/*
		 * Enqueue the timers on the new cpu. This does not
		 * reprogram the event device in case the timer
		 * expires before the earliest on this CPU, but we run
		 * hrtimer_interrupt after we migrated everything to
		 * sort out already expired timers and reprogram the
		 * event device.
		 */
		enqueue_hrtimer(timer, new_base);

		/* Clear the migration state bit */
		timer->state &= ~HRTIMER_STATE_MIGRATE;
	}
}

static void migrate_hrtimers(int scpu)
{
	struct hrtimer_cpu_base *old_base, *new_base;
	int i;

	BUG_ON(cpu_online(scpu));
	tick_cancel_sched_timer(scpu);

	local_irq_disable();
	old_base = &per_cpu(hrtimer_bases, scpu);
	new_base = &__get_cpu_var(hrtimer_bases);
	/*
	 * The caller is globally serialized and nobody else
	 * takes two locks at once, deadlock is not possible.
	 */
	raw_spin_lock(&new_base->lock);
	raw_spin_lock_nested(&old_base->lock, SINGLE_DEPTH_NESTING);

	for (i = 0; i < HRTIMER_MAX_CLOCK_BASES; i++) {
		migrate_hrtimer_list(&old_base->clock_base[i],
				     &new_base->clock_base[i]);
	}

	raw_spin_unlock(&old_base->lock);
	raw_spin_unlock(&new_base->lock);

	/* Check, if we got expired work to do */
	__hrtimer_peek_ahead_timers();
	local_irq_enable();
}

#endif /* CONFIG_HOTPLUG_CPU */

static int __cpuinit hrtimer_cpu_notify(struct notifier_block *self,
					unsigned long action, void *hcpu)
{
	int scpu = (long)hcpu;

	switch (action) {

	case CPU_UP_PREPARE:
	case CPU_UP_PREPARE_FROZEN:
		init_hrtimers_cpu(scpu);
		break;

#ifdef CONFIG_HOTPLUG_CPU
	case CPU_DYING:
	case CPU_DYING_FROZEN:
		clockevents_notify(CLOCK_EVT_NOTIFY_CPU_DYING, &scpu);
		break;
	case CPU_DEAD:
	case CPU_DEAD_FROZEN:
	{
		clockevents_notify(CLOCK_EVT_NOTIFY_CPU_DEAD, &scpu);
		migrate_hrtimers(scpu);
		break;
	}
#endif

	default:
		break;
	}

	return NOTIFY_OK;
}

static struct notifier_block __cpuinitdata hrtimers_nb = {
	.notifier_call = hrtimer_cpu_notify,
};

void __init hrtimers_init(void)
{
	hrtimer_cpu_notify(&hrtimers_nb, (unsigned long)CPU_UP_PREPARE,
			  (void *)(long)smp_processor_id());
	register_cpu_notifier(&hrtimers_nb);
#ifdef CONFIG_HIGH_RES_TIMERS
	open_softirq(HRTIMER_SOFTIRQ, run_hrtimer_softirq);
#endif
}

/**
 * schedule_hrtimeout_range_clock - sleep until timeout
 * @expires:	timeout value (ktime_t)
 * @delta:	slack in expires timeout (ktime_t)
 * @mode:	timer mode, HRTIMER_MODE_ABS or HRTIMER_MODE_REL
 * @clock:	timer clock, CLOCK_MONOTONIC or CLOCK_REALTIME
 */
int __sched
schedule_hrtimeout_range_clock(ktime_t *expires, unsigned long delta,
			       const enum hrtimer_mode mode, int clock)
{
	struct hrtimer_sleeper t;

	/*
	 * Optimize when a zero timeout value is given. It does not
	 * matter whether this is an absolute or a relative time.
	 */
	if (expires && !expires->tv64) {
		__set_current_state(TASK_RUNNING);
		return 0;
	}

	/*
	 * A NULL parameter means "infinite"
	 */
	if (!expires) {
		schedule();
		__set_current_state(TASK_RUNNING);
		return -EINTR;
	}

	hrtimer_init_on_stack(&t.timer, clock, mode);
	hrtimer_set_expires_range_ns(&t.timer, *expires, delta);

	hrtimer_init_sleeper(&t, current);

	hrtimer_start_expires(&t.timer, mode);
	if (!hrtimer_active(&t.timer))
		t.task = NULL;

	if (likely(t.task))
		schedule();

	hrtimer_cancel(&t.timer);
	destroy_hrtimer_on_stack(&t.timer);

	__set_current_state(TASK_RUNNING);

	return !t.task ? 0 : -EINTR;
}

/**
 * schedule_hrtimeout_range - sleep until timeout
 * @expires:	timeout value (ktime_t)
 * @delta:	slack in expires timeout (ktime_t)
 * @mode:	timer mode, HRTIMER_MODE_ABS or HRTIMER_MODE_REL
 *
 * Make the current task sleep until the given expiry time has
 * elapsed. The routine will return immediately unless
 * the current task state has been set (see set_current_state()).
 *
 * The @delta argument gives the kernel the freedom to schedule the
 * actual wakeup to a time that is both power and performance friendly.
 * The kernel give the normal best effort behavior for "@expires+@delta",
 * but may decide to fire the timer earlier, but no earlier than @expires.
 *
 * You can set the task state as follows -
 *
 * %TASK_UNINTERRUPTIBLE - at least @timeout time is guaranteed to
 * pass before the routine returns.
 *
 * %TASK_INTERRUPTIBLE - the routine may return early if a signal is
 * delivered to the current task.
 *
 * The current task state is guaranteed to be TASK_RUNNING when this
 * routine returns.
 *
 * Returns 0 when the timer has expired otherwise -EINTR
 */
int __sched schedule_hrtimeout_range(ktime_t *expires, unsigned long delta,
				     const enum hrtimer_mode mode)
{
	return schedule_hrtimeout_range_clock(expires, delta, mode,
					      CLOCK_MONOTONIC);
}
EXPORT_SYMBOL_GPL(schedule_hrtimeout_range);

/**
 * schedule_hrtimeout - sleep until timeout
 * @expires:	timeout value (ktime_t)
 * @mode:	timer mode, HRTIMER_MODE_ABS or HRTIMER_MODE_REL
 *
 * Make the current task sleep until the given expiry time has
 * elapsed. The routine will return immediately unless
 * the current task state has been set (see set_current_state()).
 *
 * You can set the task state as follows -
 *
 * %TASK_UNINTERRUPTIBLE - at least @timeout time is guaranteed to
 * pass before the routine returns.
 *
 * %TASK_INTERRUPTIBLE - the routine may return early if a signal is
 * delivered to the current task.
 *
 * The current task state is guaranteed to be TASK_RUNNING when this
 * routine returns.
 *
 * Returns 0 when the timer has expired otherwise -EINTR
 */
int __sched schedule_hrtimeout(ktime_t *expires,
			       const enum hrtimer_mode mode)
{
	return schedule_hrtimeout_range(expires, 0, mode);
}
EXPORT_SYMBOL_GPL(schedule_hrtimeout);<|MERGE_RESOLUTION|>--- conflicted
+++ resolved
@@ -796,8 +796,6 @@
 	retrigger_next_event(NULL);
 	/* And schedule a retrigger for all others */
 	clock_was_set_delayed();
-<<<<<<< HEAD
-=======
 }
 
 static inline void timer_stats_hrtimer_set_start_info(struct hrtimer *timer)
@@ -826,7 +824,6 @@
 	timer_stats_update_stats(timer, timer->start_pid, timer->start_site,
 				 timer->function, timer->start_comm, 0);
 #endif
->>>>>>> 8d1988f8
 }
 
 /*
@@ -1009,11 +1006,6 @@
 
 	/* Switch the timer base, if necessary: */
 	new_base = switch_hrtimer_base(timer, base, mode & HRTIMER_MODE_PINNED);
-<<<<<<< HEAD
-=======
-
-	timer_stats_hrtimer_set_start_info(timer);
->>>>>>> 8d1988f8
 
 	leftmost = enqueue_hrtimer(timer, new_base);
 
